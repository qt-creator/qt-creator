--- conflicted
+++ resolved
@@ -166,17 +166,10 @@
     Model &model;
 };
 
-<<<<<<< HEAD
-std::unique_ptr<QmlDesigner::Model> createModel(const QString &typeName,
-                                                int major = 2,
-                                                int minor = 1,
-                                                Model *metaInfoPropxyModel = 0)
-=======
 ModelPointer createModel(const QString &typeName,
                          int major = 2,
                          int minor = 1,
                          Model *metaInfoPropxyModel = 0)
->>>>>>> 2a44f8ca
 {
     QApplication::processEvents();
 
