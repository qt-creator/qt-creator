// Copyright (C) 2023 The Qt Company Ltd.
// SPDX-License-Identifier: LicenseRef-Qt-Commercial OR GPL-3.0-only WITH Qt-GPL-exception-1.0

#include "../utils/googletest.h"

#include <matchers/import-matcher.h>
#include <mocks/abstractviewmock.h>
#include <mocks/externaldependenciesmock.h>
#include <mocks/modelresourcemanagementmock.h>
#include <mocks/projectstoragemock.h>
#include <mocks/projectstorageobservermock.h>
#include <mocks/projectstoragetriggerupdatemock.h>
#include <mocks/sourcepathcachemock.h>

#include <bindingproperty.h>
#include <itemlibraryentry.h>
#include <model.h>
#include <modelnode.h>
#include <nodeabstractproperty.h>
#include <nodelistproperty.h>
#include <nodemetainfo.h>
#include <nodeproperty.h>
#include <rewriterview.h>
#include <signalhandlerproperty.h>
#include <variantproperty.h>

namespace {
using QmlDesigner::AbstractProperty;
using QmlDesigner::AbstractView;
using QmlDesigner::ModelNode;
using QmlDesigner::ModelNodes;
using QmlDesigner::ModelResourceSet;
using QmlDesigner::SourceId;
using QmlDesigner::Storage::ModuleKind;

MATCHER(IsSorted, std::string(negation ? "isn't sorted" : "is sorted"))
{
    using std::begin;
    using std::end;
    return std::is_sorted(begin(arg), end(arg));
}

template<typename PropertiesMatcher, typename ExtraFilePathsMatcher>
auto IsItemLibraryEntry(QmlDesigner::TypeId typeId,
                        QByteArrayView typeName,
                        QStringView name,
                        QStringView iconPath,
                        QStringView category,
                        QStringView import,
                        QStringView toolTip,
                        QStringView templatePath,
                        PropertiesMatcher propertiesMatcher,
                        ExtraFilePathsMatcher extraFilePathsMatcher)
{
    using QmlDesigner::ItemLibraryEntry;
    return AllOf(Property("typeId", &ItemLibraryEntry::typeId, typeId),
                 Property("typeName", &ItemLibraryEntry::typeName, typeName),
                 Property("name", &ItemLibraryEntry::name, name),
                 Property("libraryEntryIconPath", &ItemLibraryEntry::libraryEntryIconPath, iconPath),
                 Property("category", &ItemLibraryEntry::category, category),
                 Property("requiredImport", &ItemLibraryEntry::requiredImport, import),
                 Property("toolTip", &ItemLibraryEntry::toolTip, toolTip),
                 Property("templatePath", &ItemLibraryEntry::templatePath, templatePath),
                 Property("properties", &ItemLibraryEntry::properties, propertiesMatcher),
                 Property("extraFilePath", &ItemLibraryEntry::extraFilePaths, extraFilePathsMatcher));
}

MATCHER_P3(IsItemLibraryProperty,
           name,
           type,
           value,
           std::string(negation ? "isn't " : "is ")
               + PrintToString(QmlDesigner::PropertyContainer(name, type, value)))
{
    const QmlDesigner::PropertyContainer &property = arg;

    return property.name() == name && property.type() == type && property.value() == value;
}
class Model : public ::testing::Test
{
protected:
    Model()
    {
        model.attachView(&viewMock);
        rootNode = viewMock.rootModelNode();
        ON_CALL(resourceManagementMock, removeNodes(_, _)).WillByDefault([](auto nodes, auto) {
            return ModelResourceSet{std::move(nodes), {}, {}};
        });
        ON_CALL(resourceManagementMock, removeProperties(_, _))
            .WillByDefault([](auto properties, auto) {
                return ModelResourceSet{{}, std::move(properties), {}};
            });
    }

    ~Model() { model.detachView(&viewMock); }

    auto createNodeWithParent(const ModelNode &parentNode, const QString &id = {})
    {
        auto node = parentNode.view()->createModelNode("QtQuick.Item");
        node.setIdWithoutRefactoring(id);
        parentNode.defaultNodeAbstractProperty().reparentHere(node);

        return node;
    }

    auto createProperty(const ModelNode &parentNode, QmlDesigner::PropertyName name)
    {
        auto property = parentNode.variantProperty(name);
        property.setValue(4);
        return property;
    }

    auto createBindingProperty(const ModelNode &parentNode,
                               QmlDesigner::PropertyName name,
                               const QString &expression = "foo")
    {
        auto property = parentNode.bindingProperty(name);
        property.setExpression(expression);
        return property;
    }

protected:
    NiceMock<ProjectStorageTriggerUpdateMock> projectStorageTriggerUpdateMock;
    NiceMock<SourcePathCacheMockWithPaths> pathCacheMock{"/path/foo.qml"};
    NiceMock<ProjectStorageMockWithQtQuick> projectStorageMock{pathCacheMock.sourceId, "/path"};
    NiceMock<ModelResourceManagementMock> resourceManagementMock;
    QmlDesigner::Imports imports = {QmlDesigner::Import::createLibraryImport("QtQuick")};
    NiceMock<AbstractViewMock> viewMock;
    QUrl fileUrl = QUrl::fromLocalFile(pathCacheMock.path.toQString());
    QmlDesigner::Model model{{projectStorageMock, pathCacheMock, projectStorageTriggerUpdateMock},
                             "Item",
                             imports,
                             QUrl::fromLocalFile(pathCacheMock.path.toQString()),
                             std::make_unique<ModelResourceManagementMockWrapper>(
                                 resourceManagementMock)};
    QmlDesigner::SourceId filePathId = pathCacheMock.sourceId;
    QmlDesigner::ModuleId qtQuickModuleId = projectStorageMock.moduleId("QtQuick",
                                                                        ModuleKind::QmlLibrary);
    QmlDesigner::TypeId itemTypeId = projectStorageMock.typeId(qtQuickModuleId,
                                                               "Item",
                                                               QmlDesigner::Storage::Version{});
    QmlDesigner::ImportedTypeNameId itemTypeNameId = projectStorageMock.createImportedTypeNameId(
        filePathId, "Item", itemTypeId);
    ModelNode rootNode;
};

class Model_Creation : public Model
{};

TEST_F(Model_Creation, root_node_has_item_type_name)
{
    auto model = QmlDesigner::Model::create(
        {projectStorageMock, pathCacheMock, projectStorageTriggerUpdateMock},
        "Item",
        imports,
        fileUrl,
        std::make_unique<ModelResourceManagementMockWrapper>(resourceManagementMock));

    ASSERT_THAT(model->rootModelNode().type(), Eq("Item"));
}

TEST_F(Model_Creation, root_node_has_item_meta_info)
{
    auto model = QmlDesigner::Model::create(
        {projectStorageMock, pathCacheMock, projectStorageTriggerUpdateMock},
        "Item",
        imports,
        fileUrl,
        std::make_unique<ModelResourceManagementMockWrapper>(resourceManagementMock));

    ASSERT_THAT(model->rootModelNode().metaInfo(), model->qtQuickItemMetaInfo());
}

TEST_F(Model_Creation, file_url)
{
    auto model = QmlDesigner::Model::create(
        {projectStorageMock, pathCacheMock, projectStorageTriggerUpdateMock},
        "Item",
        imports,
        fileUrl,
        std::make_unique<ModelResourceManagementMockWrapper>(resourceManagementMock));

    ASSERT_THAT(model->fileUrl().toLocalFile(), Eq(pathCacheMock.path.toQString()));
}

TEST_F(Model_Creation, file_url_source_id)
{
    auto model = QmlDesigner::Model::create(
        {projectStorageMock, pathCacheMock, projectStorageTriggerUpdateMock},
        "Item",
        imports,
        fileUrl,
        std::make_unique<ModelResourceManagementMockWrapper>(resourceManagementMock));

    ASSERT_THAT(model->fileUrlSourceId(), pathCacheMock.sourceId);
}

TEST_F(Model_Creation, imports)
{
    auto model = QmlDesigner::Model::create(
        {projectStorageMock, pathCacheMock, projectStorageTriggerUpdateMock},
        "Item",
        imports,
        fileUrl,
        std::make_unique<ModelResourceManagementMockWrapper>(resourceManagementMock));

    ASSERT_THAT(model->imports(), UnorderedElementsAreArray(imports));
}

class Model_CreationFromOtherModel : public Model
{};

TEST_F(Model_CreationFromOtherModel, root_node_has_object_type_name)
{
    auto newModel = model.createModel("QtObject");

    ASSERT_THAT(newModel->rootModelNode().type(), Eq("QtObject"));
}

TEST_F(Model_CreationFromOtherModel, root_node_has_object_meta_info)
{
    auto newModel = model.createModel("QtObject");

    ASSERT_THAT(newModel->rootModelNode().metaInfo(), newModel->qmlQtObjectMetaInfo());
}

TEST_F(Model_CreationFromOtherModel, file_url)
{
    auto newModel = model.createModel("QtObject");

    ASSERT_THAT(newModel->fileUrl().toLocalFile(), Eq(pathCacheMock.path.toQString()));
}

TEST_F(Model_CreationFromOtherModel, file_url_source_id)
{
    auto newModel = model.createModel("QtObject");
    ASSERT_THAT(newModel->fileUrlSourceId(), pathCacheMock.sourceId);
}

TEST_F(Model_CreationFromOtherModel, imports)
{
    auto newModel = model.createModel("QtObject");

    ASSERT_THAT(newModel->imports(), UnorderedElementsAreArray(imports));
}

class Model_ResourceManagment : public Model
{};

TEST_F(Model_ResourceManagment, model_node_destroy_is_calling_model_resource_management_remove_node)
{
    auto node = createNodeWithParent(rootNode);

    EXPECT_CALL(resourceManagementMock, removeNodes(ElementsAre(node), &model));

    node.destroy();
}

TEST_F(Model_ResourceManagment,
       model_node_remove_propery_is_calling_model_resource_management_remove_property)
{
    auto property = rootNode.variantProperty("foo");
    property.setValue(4);

    EXPECT_CALL(resourceManagementMock, removeProperties(ElementsAre(property), &model));

    rootNode.removeProperty("foo");
}

TEST_F(Model_ResourceManagment,
       node_abstract_property_reparent_here_is_calling_model_resource_management_remove_property)
{
    auto node = createNodeWithParent(rootNode);
    auto property = rootNode.variantProperty("foo");
    property.setValue(4);

    EXPECT_CALL(resourceManagementMock, removeProperties(ElementsAre(property), &model));

    rootNode.nodeListProperty("foo").reparentHere(node);
}

TEST_F(Model_ResourceManagment,
       node_property_set_model_node_is_calling_model_resource_management_remove_property)
{
    auto node = createNodeWithParent(rootNode);
    auto property = rootNode.variantProperty("foo");
    property.setValue(4);

    EXPECT_CALL(resourceManagementMock, removeProperties(ElementsAre(property), &model));

    rootNode.nodeProperty("foo").setModelNode(node);
}

TEST_F(Model_ResourceManagment,
       variant_property_set_value_is_calling_model_resource_management_remove_property)
{
    auto property = rootNode.bindingProperty("foo");
    property.setExpression("blah");

    EXPECT_CALL(resourceManagementMock, removeProperties(ElementsAre(property), &model));

    rootNode.variantProperty("foo").setValue(7);
}

TEST_F(Model_ResourceManagment,
       variant_property_set_dynamic_type_name_and_enumeration_is_calling_model_resource_management_remove_property)
{
    auto property = rootNode.bindingProperty("foo");
    property.setExpression("blah");

    EXPECT_CALL(resourceManagementMock, removeProperties(ElementsAre(property), &model));

    rootNode.variantProperty("foo").setDynamicTypeNameAndEnumeration("int", "Ha");
}

TEST_F(Model_ResourceManagment,
       variant_property_set_dynamic_type_name_and_value_is_calling_model_resource_management_remove_property)
{
    auto property = rootNode.bindingProperty("foo");
    property.setExpression("blah");

    EXPECT_CALL(resourceManagementMock, removeProperties(ElementsAre(property), &model));

    rootNode.variantProperty("foo").setDynamicTypeNameAndValue("int", 7);
}

TEST_F(Model_ResourceManagment,
       binding_property_set_expression_is_calling_model_resource_management_remove_property)
{
    auto property = rootNode.variantProperty("foo");
    property.setValue(4);

    EXPECT_CALL(resourceManagementMock, removeProperties(ElementsAre(property), &model));

    rootNode.bindingProperty("foo").setExpression("blah");
}

TEST_F(Model_ResourceManagment,
       binding_property_set_dynamic_type_name_and_expression_is_calling_model_resource_management_remove_property)
{
    auto property = rootNode.variantProperty("foo");
    property.setValue(4);

    EXPECT_CALL(resourceManagementMock, removeProperties(ElementsAre(property), &model));

    rootNode.bindingProperty("foo").setDynamicTypeNameAndExpression("int", "blah");
}

TEST_F(Model_ResourceManagment,
       signal_handler_property_set_source_is_calling_model_resource_management_remove_property)
{
    auto property = rootNode.bindingProperty("foo");
    property.setExpression("blah");

    EXPECT_CALL(resourceManagementMock, removeProperties(ElementsAre(property), &model));

    rootNode.signalHandlerProperty("foo").setSource("blah");
}

TEST_F(Model_ResourceManagment,
       signal_declaration_property_set_signature_is_calling_model_resource_management_remove_property)
{
    auto property = rootNode.bindingProperty("foo");
    property.setExpression("blah");

    EXPECT_CALL(resourceManagementMock, removeProperties(ElementsAre(property), &model));

    rootNode.signalDeclarationProperty("foo").setSignature("blah");
}

TEST_F(Model_ResourceManagment, model_node_destroy_is_calling_abstract_view_node_about_to_be_removed)
{
    auto node = createNodeWithParent(rootNode);
    auto node2 = createNodeWithParent(rootNode);
    ON_CALL(resourceManagementMock, removeNodes(ElementsAre(node), &model))
        .WillByDefault(Return(ModelResourceSet{{node, node2}, {}, {}}));

    EXPECT_CALL(viewMock, nodeAboutToBeRemoved(Eq(node)));
    EXPECT_CALL(viewMock, nodeAboutToBeRemoved(Eq(node2)));

    node.destroy();
}

TEST_F(Model_ResourceManagment, model_node_destroy_is_calling_abstract_view_node_removed)
{
    auto node = createNodeWithParent(rootNode);
    auto node2 = createNodeWithParent(rootNode);
    ON_CALL(resourceManagementMock, removeNodes(ElementsAre(node), &model))
        .WillByDefault(Return(ModelResourceSet{{node, node2}, {}, {}}));

    EXPECT_CALL(viewMock, nodeRemoved(Eq(node), _, _));
    EXPECT_CALL(viewMock, nodeRemoved(Eq(node2), _, _));

    node.destroy();
}

TEST_F(Model_ResourceManagment,
       model_node_destroy_is_calling_abstract_view_node_removed_with_valid_nodes)
{
    auto node = createNodeWithParent(rootNode);
    auto node2 = createNodeWithParent(rootNode);
    ON_CALL(resourceManagementMock, removeNodes(ElementsAre(node), &model))
        .WillByDefault(Return(ModelResourceSet{{node, node2, ModelNode{}}, {}, {}}));

    EXPECT_CALL(viewMock, nodeRemoved(Eq(node), _, _));
    EXPECT_CALL(viewMock, nodeRemoved(Eq(node2), _, _));

    node.destroy();
}

TEST_F(Model_ResourceManagment,
       model_node_destroy_is_calling_abstract_view_properties_about_to_be_removed)
{
    auto node = createNodeWithParent(rootNode);
    auto property = createProperty(rootNode, "foo");
    auto property2 = createProperty(rootNode, "bar");
    ON_CALL(resourceManagementMock, removeNodes(ElementsAre(node), &model))
        .WillByDefault(Return(ModelResourceSet{{node}, {property, property2}, {}}));

    EXPECT_CALL(viewMock, propertiesAboutToBeRemoved(UnorderedElementsAre(property, property2)));

    node.destroy();
}

TEST_F(Model_ResourceManagment, model_node_destroy_is_calling_abstract_view_properties_removed)
{
    auto node = createNodeWithParent(rootNode);
    auto property = createProperty(rootNode, "foo");
    auto property2 = createProperty(rootNode, "bar");
    ON_CALL(resourceManagementMock, removeNodes(ElementsAre(node), &model))
        .WillByDefault(Return(ModelResourceSet{{node}, {property, property2}, {}}));

    EXPECT_CALL(viewMock, propertiesRemoved(UnorderedElementsAre(property, property2)));

    node.destroy();
}

TEST_F(Model_ResourceManagment,
       model_node_destroy_is_calling_abstract_view_properties_removed_only_with_valid_properties)
{
    auto node = createNodeWithParent(rootNode);
    auto property = createProperty(rootNode, "foo");
    auto property2 = createProperty(rootNode, "bar");
    ON_CALL(resourceManagementMock, removeNodes(ElementsAre(node), &model))
        .WillByDefault(Return(ModelResourceSet{{node}, {property, property2, {}}, {}}));

    EXPECT_CALL(viewMock, propertiesRemoved(UnorderedElementsAre(property, property2)));

    node.destroy();
}

TEST_F(Model_ResourceManagment,
       model_node_destroy_is_calling_abstract_view_binding_properties_about_to_be_changed)
{
    auto node = createNodeWithParent(rootNode);
    auto property = createBindingProperty(rootNode, "foo");
    auto property2 = createBindingProperty(rootNode, "bar");
    ON_CALL(resourceManagementMock, removeNodes(ElementsAre(node), &model))
        .WillByDefault(Return(ModelResourceSet{{node}, {}, {{property, "yi"}, {property2, "er"}}}));

    EXPECT_CALL(viewMock,
                bindingPropertiesAboutToBeChanged(UnorderedElementsAre(property, property2)));

    node.destroy();
}

TEST_F(Model_ResourceManagment, model_node_destroy_is_calling_abstract_view_binding_properties_changed)
{
    auto node = createNodeWithParent(rootNode);
    auto property = createBindingProperty(rootNode, "foo");
    auto property2 = createBindingProperty(rootNode, "bar");
    ON_CALL(resourceManagementMock, removeNodes(ElementsAre(node), &model))
        .WillByDefault(Return(ModelResourceSet{{node}, {}, {{property, "yi"}, {property2, "er"}}}));

    EXPECT_CALL(viewMock, bindingPropertiesChanged(UnorderedElementsAre(property, property2), _));

    node.destroy();
}

TEST_F(Model_ResourceManagment, model_node_destroy_is_changing_binding_property_expression)
{
    auto node = createNodeWithParent(rootNode);
    auto property = createBindingProperty(rootNode, "foo");
    auto property2 = createBindingProperty(rootNode, "bar");
    ON_CALL(resourceManagementMock, removeNodes(ElementsAre(node), &model))
        .WillByDefault(Return(ModelResourceSet{{node}, {}, {{property, "yi"}, {property2, "er"}}}));

    node.destroy();

    ASSERT_THAT(property.expression(), "yi");
    ASSERT_THAT(property2.expression(), "er");
}

TEST_F(Model_ResourceManagment, model_node_destroy_is_only_changing_existing_binding_property)
{
    auto node = createNodeWithParent(rootNode);
    auto property = rootNode.bindingProperty("foo");
    ON_CALL(resourceManagementMock, removeNodes(ElementsAre(node), &model))
        .WillByDefault(Return(ModelResourceSet{{}, {}, {{property, "yi"}}}));

    node.destroy();

    ASSERT_FALSE(rootNode.hasBindingProperty("foo"));
}

TEST_F(Model_ResourceManagment,
       model_node_destroy_is_calling_abstract_view_binding_properties_changed_only_with_existing_properties)
{
    auto node = createNodeWithParent(rootNode);
    auto property = createBindingProperty(rootNode, "foo");
    auto property2 = rootNode.bindingProperty("bar");
    ON_CALL(resourceManagementMock, removeNodes(ElementsAre(node), &model))
        .WillByDefault(Return(
            ModelResourceSet{{node}, {}, {{property, "yi"}, {property2, "er"}, {{}, "san"}}}));

    EXPECT_CALL(viewMock, bindingPropertiesChanged(UnorderedElementsAre(property), _));

    node.destroy();
}

TEST_F(Model_ResourceManagment,
       model_node_remove_property_is_calling_abstract_view_node_about_to_be_removed)
{
    auto property = createProperty(rootNode, "foo");
    auto node = createNodeWithParent(rootNode);
    auto node2 = createNodeWithParent(rootNode);
    ON_CALL(resourceManagementMock, removeProperties(ElementsAre(property), &model))
        .WillByDefault(Return(ModelResourceSet{{node, node2}, {property}, {}}));

    EXPECT_CALL(viewMock, nodeAboutToBeRemoved(Eq(node)));
    EXPECT_CALL(viewMock, nodeAboutToBeRemoved(Eq(node2)));

    rootNode.removeProperty("foo");
}

TEST_F(Model_ResourceManagment, model_node_remove_property_is_calling_abstract_view_node_removed)
{
    auto property = createProperty(rootNode, "foo");
    auto node = createNodeWithParent(rootNode);
    auto node2 = createNodeWithParent(rootNode);
    ON_CALL(resourceManagementMock, removeProperties(ElementsAre(property), &model))
        .WillByDefault(Return(ModelResourceSet{{node, node2}, {property}, {}}));

    EXPECT_CALL(viewMock, nodeRemoved(Eq(node), _, _));
    EXPECT_CALL(viewMock, nodeRemoved(Eq(node2), _, _));

    rootNode.removeProperty("foo");
}

TEST_F(Model_ResourceManagment,
       model_node_remove_property_is_calling_abstract_view_node_removed_with_valid_nodes)
{
    auto property = createProperty(rootNode, "foo");
    auto node = createNodeWithParent(rootNode);
    auto node2 = createNodeWithParent(rootNode);
    ON_CALL(resourceManagementMock, removeProperties(ElementsAre(property), &model))
        .WillByDefault(Return(ModelResourceSet{{node, node2, ModelNode{}}, {property}, {}}));

    EXPECT_CALL(viewMock, nodeRemoved(Eq(node), _, _));
    EXPECT_CALL(viewMock, nodeRemoved(Eq(node2), _, _));

    rootNode.removeProperty("foo");
}

TEST_F(Model_ResourceManagment,
       model_node_remove_property_is_calling_abstract_view_properties_about_to_be_removed)
{
    auto property = createProperty(rootNode, "yi");
    auto property2 = createProperty(rootNode, "er");
    ON_CALL(resourceManagementMock, removeProperties(ElementsAre(property), &model))
        .WillByDefault(Return(ModelResourceSet{{}, {property, property2}, {}}));

    EXPECT_CALL(viewMock, propertiesAboutToBeRemoved(UnorderedElementsAre(property, property2)));

    rootNode.removeProperty("yi");
}

TEST_F(Model_ResourceManagment, model_node_remove_property_is_calling_abstract_view_properties_removed)
{
    auto property = createProperty(rootNode, "yi");
    auto property2 = createProperty(rootNode, "er");
    ON_CALL(resourceManagementMock, removeProperties(ElementsAre(property), &model))
        .WillByDefault(Return(ModelResourceSet{{}, {property, property2}, {}}));

    EXPECT_CALL(viewMock, propertiesRemoved(UnorderedElementsAre(property, property2)));

    rootNode.removeProperty("yi");
}

TEST_F(Model_ResourceManagment,
       model_node_remove_property_is_calling_abstract_view_properties_removed_only_with_valid_properties)
{
    auto property = createProperty(rootNode, "yi");
    auto property2 = createProperty(rootNode, "er");
    ON_CALL(resourceManagementMock, removeProperties(ElementsAre(property), &model))
        .WillByDefault(Return(ModelResourceSet{{}, {property, property2, {}}, {}}));

    EXPECT_CALL(viewMock, propertiesRemoved(UnorderedElementsAre(property, property2)));

    rootNode.removeProperty("yi");
}

TEST_F(Model_ResourceManagment,
       model_node_remove_property_is_calling_abstract_view_binding_properties_about_to_be_changed)
{
    auto property = createProperty(rootNode, "yi");
    auto property1 = createBindingProperty(rootNode, "foo");
    auto property2 = createBindingProperty(rootNode, "bar");
    ON_CALL(resourceManagementMock, removeProperties(ElementsAre(property), &model))
        .WillByDefault(
            Return(ModelResourceSet{{}, {property}, {{property1, "yi"}, {property2, "er"}}}));

    EXPECT_CALL(viewMock, bindingPropertiesAboutToBeChanged(ElementsAre(property1, property2)));

    rootNode.removeProperty("yi");
}

TEST_F(Model_ResourceManagment,
       model_node_remove_property_is_calling_abstract_view_binding_properties_changed)
{
    auto property = createProperty(rootNode, "yi");
    auto property1 = createBindingProperty(rootNode, "foo");
    auto property2 = createBindingProperty(rootNode, "bar");
    ON_CALL(resourceManagementMock, removeProperties(ElementsAre(property), &model))
        .WillByDefault(
            Return(ModelResourceSet{{}, {property}, {{property1, "yi"}, {property2, "er"}}}));

    EXPECT_CALL(viewMock, bindingPropertiesChanged(ElementsAre(property1, property2), _));

    rootNode.removeProperty("yi");
}

TEST_F(Model_ResourceManagment,
       model_node_remove_property_is_calling_abstract_view_binding_properties_changed_only_with_valid_properties)
{
    auto property = createProperty(rootNode, "yi");
    auto property1 = createBindingProperty(rootNode, "foo");
    auto property2 = createBindingProperty(rootNode, "bar");
    ON_CALL(resourceManagementMock, removeProperties(ElementsAre(property), &model))
        .WillByDefault(
            Return(ModelResourceSet{{}, {property}, {{property1, "yi"}, {property2, "er"}, {}}}));

    EXPECT_CALL(viewMock, bindingPropertiesChanged(ElementsAre(property1, property2), _));

    rootNode.removeProperty("yi");
}

TEST_F(Model_ResourceManagment, by_default_remove_model_node_removes_node)
{
    QmlDesigner::Model newModel{{projectStorageMock, pathCacheMock, projectStorageTriggerUpdateMock},
                                "QtQuick.Item"};
    NiceMock<AbstractViewMock> viewMock;
    newModel.attachView(&viewMock);
    auto node = createNodeWithParent(viewMock.rootModelNode());

    EXPECT_CALL(viewMock, nodeAboutToBeRemoved(Eq(node)));

    node.destroy();
}

TEST_F(Model_ResourceManagment, by_default_remove_properties_removes_property)
{
    QmlDesigner::Model newModel{{projectStorageMock, pathCacheMock, projectStorageTriggerUpdateMock},
                                "QtQuick.Item"};
    NiceMock<AbstractViewMock> viewMock;
    newModel.attachView(&viewMock);
    rootNode = viewMock.rootModelNode();
    auto property = createProperty(rootNode, "yi");

    EXPECT_CALL(viewMock, propertiesAboutToBeRemoved(ElementsAre(Eq(property))));

    rootNode.removeProperty("yi");
}

TEST_F(Model_ResourceManagment, by_default_remove_model_node_in_factory_method_calls_removes_node)
{
    model.detachView(&viewMock);
    auto newModel = QmlDesigner::Model::create({projectStorageMock,
                                                pathCacheMock,
                                                projectStorageTriggerUpdateMock},
                                               "Item",
                                               imports,
                                               pathCacheMock.path.toQString());
    newModel->attachView(&viewMock);
    auto node = createNodeWithParent(viewMock.rootModelNode());

    EXPECT_CALL(viewMock, nodeAboutToBeRemoved(Eq(node)));

    node.destroy();
}

TEST_F(Model_ResourceManagment, by_default_remove_properties_in_factory_method_calls_remove_property)
{
    model.detachView(&viewMock);
    auto newModel = QmlDesigner::Model::create({projectStorageMock,
                                                pathCacheMock,
                                                projectStorageTriggerUpdateMock},
                                               "Item",
                                               imports,
                                               pathCacheMock.path.toQString());
    newModel->attachView(&viewMock);
    rootNode = viewMock.rootModelNode();
    auto property = createProperty(rootNode, "yi");

    EXPECT_CALL(viewMock, propertiesAboutToBeRemoved(ElementsAre(Eq(property))));

    rootNode.removeProperty("yi");
}

TEST_F(Model_ResourceManagment, remove_model_nodes)
{
    auto node = createNodeWithParent(rootNode, "yi");
    auto node2 = createNodeWithParent(rootNode, "er");

    EXPECT_CALL(resourceManagementMock,
                removeNodes(AllOf(UnorderedElementsAre(node, node2), IsSorted()), &model));

    model.removeModelNodes({node, node2});
}

TEST_F(Model_ResourceManagment, remove_model_nodes_filters_invalid_model_nodes)
{
    auto node = createNodeWithParent(rootNode, "yi");

    EXPECT_CALL(resourceManagementMock, removeNodes(UnorderedElementsAre(node), &model));

    model.removeModelNodes({{}, node});
}

TEST_F(Model_ResourceManagment, remove_model_nodes_for_only_invalid_model_nodes_does_nothing)
{
    EXPECT_CALL(resourceManagementMock, removeNodes(_, _)).Times(0);

    model.removeModelNodes({{}});
}

TEST_F(Model_ResourceManagment, remove_model_nodes_reverse)
{
    auto node = createNodeWithParent(rootNode, "yi");
    auto node2 = createNodeWithParent(rootNode, "er");

    EXPECT_CALL(resourceManagementMock,
                removeNodes(AllOf(UnorderedElementsAre(node, node2), IsSorted()), &model));

    model.removeModelNodes({node2, node});
}

TEST_F(Model_ResourceManagment, remove_model_nodes_calls_notifier)
{
    auto node = createNodeWithParent(rootNode, "yi");
    auto node2 = createNodeWithParent(rootNode, "er");
    auto property = createProperty(rootNode, "foo");
    auto property2 = createBindingProperty(rootNode, "bar");
    auto property3 = createProperty(rootNode, "oh");

    ON_CALL(resourceManagementMock,
            removeNodes(AllOf(UnorderedElementsAre(node, node2), IsSorted()), &model))
        .WillByDefault(
            Return(ModelResourceSet{{node, node2}, {property, property3}, {{property2, "bar"}}}));

    EXPECT_CALL(viewMock, nodeAboutToBeRemoved(node));
    EXPECT_CALL(viewMock, nodeAboutToBeRemoved(node2));
    EXPECT_CALL(viewMock, propertiesAboutToBeRemoved(UnorderedElementsAre(property, property3)));
    EXPECT_CALL(viewMock, bindingPropertiesChanged(ElementsAre(property2), _));

    model.removeModelNodes({node, node2});
}

TEST_F(Model_ResourceManagment, remove_model_nodes_bypasses_model_resource_management)
{
    auto node = createNodeWithParent(rootNode, "yi");
    auto node2 = createNodeWithParent(rootNode, "er");
    auto property = createProperty(rootNode, "foo");
    auto property2 = createBindingProperty(rootNode, "bar");
    auto property3 = createProperty(rootNode, "oh");
    ON_CALL(resourceManagementMock,
            removeNodes(AllOf(UnorderedElementsAre(node, node2), IsSorted()), &model))
        .WillByDefault(
            Return(ModelResourceSet{{node, node2}, {property, property3}, {{property2, "bar"}}}));

    EXPECT_CALL(viewMock, nodeAboutToBeRemoved(node));
    EXPECT_CALL(viewMock, nodeAboutToBeRemoved(node2));
    EXPECT_CALL(viewMock, propertiesAboutToBeRemoved(_)).Times(0);
    EXPECT_CALL(viewMock, bindingPropertiesChanged(_, _)).Times(0);

    model.removeModelNodes({node, node2}, QmlDesigner::BypassModelResourceManagement::Yes);
}

TEST_F(Model_ResourceManagment, by_default_remove_model_nodes_in_factory_method_calls_removes_node)
{
    QmlDesigner::Model newModel{{projectStorageMock, pathCacheMock, projectStorageTriggerUpdateMock},
                                "QtQuick.Item"};
    NiceMock<AbstractViewMock> viewMock;
    newModel.attachView(&viewMock);
    rootNode = viewMock.rootModelNode();
    auto node = createNodeWithParent(rootNode, "yi");
    auto node2 = createNodeWithParent(rootNode, "er");

    EXPECT_CALL(viewMock, nodeAboutToBeRemoved(node));
    EXPECT_CALL(viewMock, nodeAboutToBeRemoved(node2));

    newModel.removeModelNodes({node, node2});
}

TEST_F(Model_ResourceManagment, remove_properties)
{
    auto property = createProperty(rootNode, "yi");
    auto property2 = createProperty(rootNode, "er");

    EXPECT_CALL(resourceManagementMock,
                removeProperties(AllOf(UnorderedElementsAre(property, property2), IsSorted()), &model));

    model.removeProperties({property, property2});
}

TEST_F(Model_ResourceManagment, remove_properties_filters_invalid_properties)
{
    auto property = createProperty(rootNode, "yi");

    EXPECT_CALL(resourceManagementMock, removeProperties(UnorderedElementsAre(property), &model));

    model.removeProperties({{}, property});
}

TEST_F(Model_ResourceManagment, remove_properties_for_only_invalid_properties_does_nothing)
{
    EXPECT_CALL(resourceManagementMock, removeProperties(_, _)).Times(0);

    model.removeProperties({{}});
}

TEST_F(Model_ResourceManagment, remove_properties_reverse)
{
    auto property = createProperty(rootNode, "yi");
    auto property2 = createProperty(rootNode, "er");

    EXPECT_CALL(resourceManagementMock,
                removeProperties(AllOf(UnorderedElementsAre(property, property2), IsSorted()), &model));

    model.removeProperties({property2, property});
}

TEST_F(Model_ResourceManagment, remove_properties_calls_notifier)
{
    auto node = createNodeWithParent(rootNode, "yi");
    auto node2 = createNodeWithParent(rootNode, "er");
    auto property = createProperty(rootNode, "foo");
    auto property2 = createBindingProperty(rootNode, "bar");
    auto property3 = createProperty(rootNode, "oh");

    ON_CALL(resourceManagementMock,
            removeProperties(AllOf(UnorderedElementsAre(property, property3), IsSorted()), &model))
        .WillByDefault(
            Return(ModelResourceSet{{node, node2}, {property, property3}, {{property2, "bar"}}}));

    EXPECT_CALL(viewMock, nodeAboutToBeRemoved(node));
    EXPECT_CALL(viewMock, nodeAboutToBeRemoved(node2));
    EXPECT_CALL(viewMock, propertiesAboutToBeRemoved(UnorderedElementsAre(property, property3)));
    EXPECT_CALL(viewMock, bindingPropertiesChanged(ElementsAre(property2), _));

    model.removeProperties({property, property3});
}

TEST_F(Model_ResourceManagment, remove_properties_bypasses_model_resource_management)
{
    auto node = createNodeWithParent(rootNode, "yi");
    auto node2 = createNodeWithParent(rootNode, "er");
    auto property = createProperty(rootNode, "foo");
    auto property2 = createBindingProperty(rootNode, "bar");
    auto property3 = createProperty(rootNode, "oh");
    ON_CALL(resourceManagementMock,
            removeProperties(AllOf(UnorderedElementsAre(property, property3), IsSorted()), &model))
        .WillByDefault(
            Return(ModelResourceSet{{node, node2}, {property, property3}, {{property2, "bar"}}}));

    EXPECT_CALL(viewMock, nodeAboutToBeRemoved(_)).Times(0);
    EXPECT_CALL(viewMock, propertiesAboutToBeRemoved(UnorderedElementsAre(property, property3)));
    EXPECT_CALL(viewMock, bindingPropertiesChanged(_, _)).Times(0);

    model.removeProperties({property, property3}, QmlDesigner::BypassModelResourceManagement::Yes);
}

TEST_F(Model_ResourceManagment, by_default_remove_properties_in_factory_method_calls_removes_properties)
{
    model.detachView(&viewMock);
    QmlDesigner::Model newModel{{projectStorageMock, pathCacheMock, projectStorageTriggerUpdateMock},
                                "QtQuick.Item"};
    newModel.attachView(&viewMock);
    rootNode = viewMock.rootModelNode();
    auto property = createProperty(rootNode, "yi");
    auto property2 = createProperty(rootNode, "er");

    EXPECT_CALL(viewMock, propertiesAboutToBeRemoved(UnorderedElementsAre(property, property2)));

    newModel.removeProperties({property, property2});
}

class Model_Imports : public Model
{};

TEST_F(Model_Imports, change_imports_is_synchronizing_imports_with_project_storage)
{
    QmlDesigner::SourceId directoryPathId = QmlDesigner::SourceId::create(2);
    ON_CALL(pathCacheMock, sourceId(Eq("/path/foo/."))).WillByDefault(Return(directoryPathId));
    auto qtQuickModuleId = projectStorageMock.moduleId("QtQuick", ModuleKind::QmlLibrary);
    auto qtQmlModelsModuleId = projectStorageMock.moduleId("QtQml.Models", ModuleKind::QmlLibrary);
    auto localPathModuleId = projectStorageMock.moduleId("/path", ModuleKind::PathLibrary);
    auto qtQuickImport = QmlDesigner::Import::createLibraryImport("QtQuick", "2.1");
    auto qtQmlModelsImport = QmlDesigner::Import::createLibraryImport("QtQml.Models");
    auto directoryImport = QmlDesigner::Import::createFileImport("foo");

    EXPECT_CALL(projectStorageMock,
                synchronizeDocumentImports(
                    UnorderedElementsAre(IsImport(qtQuickModuleId, filePathId, 2, 1),
                                         IsImport(qtQmlModelsModuleId, filePathId, -1, -1),
                                         IsImport(localPathModuleId, filePathId, -1, -1)),
                    filePathId));

    model.changeImports({qtQuickImport, qtQmlModelsImport}, {});
}

TEST_F(Model_Imports, change_imports_with_windows_file_url)
{
    QmlDesigner::SourcePath windowsFilePath = "c:/path/foo.qml";
    QUrl windowsFilePathUrl = windowsFilePath.toQString();
    SourceId windowsSourceId = pathCacheMock.createSourceId(windowsFilePath);
    model.setFileUrl(windowsFilePathUrl);
    QmlDesigner::SourceId directoryPathId = QmlDesigner::SourceId::create(2);
    ON_CALL(pathCacheMock, sourceId(Eq("c:/path/foo/."))).WillByDefault(Return(directoryPathId));
    auto qtQuickModuleId = projectStorageMock.moduleId("QtQuick", ModuleKind::QmlLibrary);
    auto qtQmlModelsModuleId = projectStorageMock.moduleId("QtQml.Models", ModuleKind::QmlLibrary);
    auto localPathModuleId = projectStorageMock.createModule("c:/path",
                                                             QmlDesigner::Storage::ModuleKind::PathLibrary);
    auto qtQuickImport = QmlDesigner::Import::createLibraryImport("QtQuick", "2.1");
    auto qtQmlModelsImport = QmlDesigner::Import::createLibraryImport("QtQml.Models");
    auto directoryImport = QmlDesigner::Import::createFileImport("foo");

    EXPECT_CALL(projectStorageMock,
                synchronizeDocumentImports(
                    UnorderedElementsAre(IsImport(qtQuickModuleId, windowsSourceId, 2, 1),
                                         IsImport(qtQmlModelsModuleId, windowsSourceId, -1, -1),
                                         IsImport(localPathModuleId, windowsSourceId, -1, -1)),
                    windowsSourceId));

    model.changeImports({qtQuickImport, qtQmlModelsImport}, {});
}

TEST_F(Model_Imports,
       change_imports_is_not_synchronizing_imports_with_project_storage_if_no_new_imports_are_added)
{
    QmlDesigner::SourceId directoryPathId = QmlDesigner::SourceId::create(2);
    ON_CALL(pathCacheMock, sourceId(Eq("/path/foo/."))).WillByDefault(Return(directoryPathId));
    auto qtQuickImport = QmlDesigner::Import::createLibraryImport("QtQuick", "2.1");
    auto qtQmlModelsImport = QmlDesigner::Import::createLibraryImport("QtQml.Models");
    auto directoryImport = QmlDesigner::Import::createFileImport("foo");
    model.changeImports({qtQuickImport, qtQmlModelsImport}, {});

    EXPECT_CALL(projectStorageMock, synchronizeDocumentImports(_, _)).Times(0);

    model.changeImports({qtQuickImport, qtQmlModelsImport}, {});
}

TEST_F(Model_Imports, change_imports_is_adding_import_in_project_storage)
{
    QmlDesigner::SourceId directoryPathId = QmlDesigner::SourceId::create(2);
    ON_CALL(pathCacheMock, sourceId(Eq("/path/foo/."))).WillByDefault(Return(directoryPathId));
    auto qtQuickModuleId = projectStorageMock.moduleId("QtQuick", ModuleKind::QmlLibrary);
    auto qtQmlModelsModuleId = projectStorageMock.moduleId("QtQml.Models", ModuleKind::QmlLibrary);
    auto localPathModuleId = projectStorageMock.moduleId("/path", ModuleKind::PathLibrary);
    auto qtQuickImport = QmlDesigner::Import::createLibraryImport("QtQuick", "2.1");
    auto qtQmlModelsImport = QmlDesigner::Import::createLibraryImport("QtQml.Models");
    auto directoryImport = QmlDesigner::Import::createFileImport("foo");
    model.changeImports({qtQmlModelsImport}, {});

    EXPECT_CALL(projectStorageMock,
                synchronizeDocumentImports(
                    UnorderedElementsAre(IsImport(qtQuickModuleId, filePathId, 2, 1),
                                         IsImport(qtQmlModelsModuleId, filePathId, -1, -1),
                                         IsImport(localPathModuleId, filePathId, -1, -1)),
                    filePathId));

    model.changeImports({qtQuickImport}, {});
}

TEST_F(Model_Imports, change_imports_is_removing_import_in_project_storage)
{
    QmlDesigner::SourceId directoryPathId = QmlDesigner::SourceId::create(2);
    ON_CALL(pathCacheMock, sourceId(Eq("/path/foo/."))).WillByDefault(Return(directoryPathId));
    auto qtQmlModelsModuleId = projectStorageMock.moduleId("QtQml.Models", ModuleKind::QmlLibrary);
    auto localPathModuleId = projectStorageMock.moduleId("/path", ModuleKind::PathLibrary);
    auto qtQuickImport = QmlDesigner::Import::createLibraryImport("QtQuick", "2.1");
    auto qtQmlModelsImport = QmlDesigner::Import::createLibraryImport("QtQml.Models");
    auto directoryImport = QmlDesigner::Import::createFileImport("foo");
    model.changeImports({qtQuickImport, qtQmlModelsImport}, {});

    EXPECT_CALL(projectStorageMock,
                synchronizeDocumentImports(
                    UnorderedElementsAre(IsImport(qtQmlModelsModuleId, filePathId, -1, -1),
                                         IsImport(localPathModuleId, filePathId, -1, -1)),
                    filePathId));

    model.changeImports({}, {qtQuickImport});
}

TEST_F(Model_Imports,
       change_imports_is_not_removing_import_in_project_storage_if_import_is_not_in_model_imports)
{
    QmlDesigner::SourceId directoryPathId = QmlDesigner::SourceId::create(2);
    ON_CALL(pathCacheMock, sourceId(Eq("/path/foo/."))).WillByDefault(Return(directoryPathId));
    auto qtQuickImport = QmlDesigner::Import::createLibraryImport("QtQuick", "2.1");
    auto qtQmlModelsImport = QmlDesigner::Import::createLibraryImport("QtQml.Models");
    auto directoryImport = QmlDesigner::Import::createFileImport("foo");
    model.changeImports({qtQuickImport}, {});

    EXPECT_CALL(projectStorageMock, synchronizeDocumentImports(_, _)).Times(0);

    model.changeImports({}, {qtQmlModelsImport});
}

TEST_F(Model_Imports, change_imports_is_changing_import_version_with_project_storage)
{
    QmlDesigner::SourceId directoryPathId = QmlDesigner::SourceId::create(2);
    ON_CALL(pathCacheMock, sourceId(Eq("/path/foo/."))).WillByDefault(Return(directoryPathId));
    auto qtQuickModuleId = projectStorageMock.moduleId("QtQuick", ModuleKind::QmlLibrary);
    auto qtQmlModelsModuleId = projectStorageMock.moduleId("QtQml.Models", ModuleKind::QmlLibrary);
    auto localPathModuleId = projectStorageMock.moduleId("/path", ModuleKind::PathLibrary);
    auto qtQuickImport = QmlDesigner::Import::createLibraryImport("QtQuick", "2.1");
    auto qtQmlModelsImport = QmlDesigner::Import::createLibraryImport("QtQml.Models");
    auto directoryImport = QmlDesigner::Import::createFileImport("foo");
    model.changeImports({qtQuickImport, qtQmlModelsImport}, {});
    qtQuickImport = QmlDesigner::Import::createLibraryImport("QtQuick", "3.1");

    EXPECT_CALL(projectStorageMock,
                synchronizeDocumentImports(
                    UnorderedElementsAre(IsImport(qtQuickModuleId, filePathId, 3, 1),
                                         IsImport(qtQmlModelsModuleId, filePathId, -1, -1),
                                         IsImport(localPathModuleId, filePathId, -1, -1)),
                    filePathId));

    model.changeImports({qtQuickImport}, {});
}

class Model_Node : public Model
{};

TEST_F(Model_Node, create_model_node_has_meta_info)
{
    auto node = model.createModelNode("Item");

    ASSERT_THAT(node.metaInfo(), model.qtQuickItemMetaInfo());
}

TEST_F(Model_Node, create_qualified_model_node_has_meta_info)
{
    auto qtQmlModelsImport = QmlDesigner::Import::createLibraryImport("QtQml.Models", "", "Foo");
    auto qtQmlModelsModulesId = projectStorageMock.moduleId("QtQml.Models", ModuleKind::QmlLibrary);
    auto importId = projectStorageMock.createImportId(qtQmlModelsModulesId, filePathId);
    auto listModelTypeId = projectStorageMock.typeId(qtQmlModelsModulesId,
                                                     "ListModel",
                                                     QmlDesigner::Storage::Version{});
    projectStorageMock.createImportedTypeNameId(importId, "ListModel", listModelTypeId);
    model.changeImports({qtQmlModelsImport}, {});

    auto node = model.createModelNode("Foo.ListModel");

    ASSERT_THAT(node.metaInfo(), model.qtQmlModelsListModelMetaInfo());
}

TEST_F(Model_Node, change_node_type_changes_meta_info)
{
    projectStorageMock.createImportedTypeNameId(filePathId,
                                                "QtObject",
                                                model.qmlQtObjectMetaInfo().id());
    auto node = model.createModelNode("Item");

    node.changeType("QtObject");

    ASSERT_THAT(node.metaInfo(), model.qmlQtObjectMetaInfo());
}

TEST_F(Model_Node, change_root_node_type_changes_meta_info)
{
    projectStorageMock.createImportedTypeNameId(filePathId,
                                                "QtObject",
                                                model.qmlQtObjectMetaInfo().id());

    model.changeRootNodeType("QtObject");

    ASSERT_THAT(rootNode.metaInfo(), model.qmlQtObjectMetaInfo());
}

class Model_MetaInfo : public Model
{};

TEST_F(Model_MetaInfo, get_meta_info_for_type_name)
{
    auto meta_info = model.metaInfo("QtObject");

    ASSERT_THAT(meta_info, model.qmlQtObjectMetaInfo());
}

TEST_F(Model_MetaInfo, meta_info_of_not_existing_type_is_invalid)
{
    auto meta_info = model.metaInfo("Foo");

    ASSERT_THAT(meta_info, IsFalse());
}

TEST_F(Model_MetaInfo, module_is_valid)
{
    auto module = model.module("QML", ModuleKind::QmlLibrary);

    ASSERT_THAT(module, IsTrue());
}

TEST_F(Model_MetaInfo, module_returns_always_the_same)
{
    auto oldModule = model.module("QML", ModuleKind::QmlLibrary);

    auto module = model.module("QML", ModuleKind::QmlLibrary);

    ASSERT_THAT(module, oldModule);
}

TEST_F(Model_MetaInfo, get_meta_info_by_module)
{
    auto module = model.module("QML", ModuleKind::QmlLibrary);

    auto metaInfo = model.metaInfo(module, "QtObject");

    ASSERT_THAT(metaInfo, model.qmlQtObjectMetaInfo());
}

TEST_F(Model_MetaInfo, get_invalid_meta_info_by_module_and_name_for_wrong_name)
{
    auto module = model.module("QML", ModuleKind::QmlLibrary);

    auto metaInfo = model.metaInfo(module, "Object");

    ASSERT_THAT(metaInfo, IsFalse());
}

TEST_F(Model_MetaInfo, get_invalid_meta_info_by_module_for_wrong_module)
{
    auto module = model.module("Qml", ModuleKind::QmlLibrary);

    auto metaInfo = model.metaInfo(module, "Object");

    ASSERT_THAT(metaInfo, IsFalse());
}

TEST_F(Model_MetaInfo, get_module_ids_that_starts_with)
{
    ON_CALL(projectStorageMock, moduleIdsStartsWith(Eq("Q"), ModuleKind::QmlLibrary))
        .WillByDefault(Return(QmlDesigner::SmallModuleIds<128>{qtQuickModuleId}));

    auto moduleIds = model.moduleIdsStartsWith("Q", ModuleKind::QmlLibrary);

    ASSERT_THAT(moduleIds, Contains(qtQuickModuleId));
}

TEST_F(Model_MetaInfo, add_project_storage_observer_to_project_storage)
{
    EXPECT_CALL(projectStorageMock, addObserver(_));

    QmlDesigner::Model model{{projectStorageMock, pathCacheMock, projectStorageTriggerUpdateMock},
                             "Item",
                             -1,
                             -1,
                             nullptr,
                             {}};
}

TEST_F(Model_MetaInfo, remove_project_storage_observer_from_project_storage)
{
    EXPECT_CALL(projectStorageMock, removeObserver(_)).Times(2); // the fixture model is calling it too

    QmlDesigner::Model model{{projectStorageMock, pathCacheMock, projectStorageTriggerUpdateMock},
                             "Item",
                             -1,
                             -1,
                             nullptr,
                             {}};
}

TEST_F(Model_MetaInfo, refresh_meta_infos_callback_is_calling_abstract_view)
{
    const QmlDesigner::TypeIds typeIds = {QmlDesigner::TypeId::create(3),
                                          QmlDesigner::TypeId::create(1)};
    ProjectStorageObserverMock observerMock;
    QmlDesigner::ProjectStorageObserver *observer = nullptr;
    ON_CALL(projectStorageMock, addObserver(_)).WillByDefault([&](auto *o) { observer = o; });
<<<<<<< HEAD
    QmlDesigner::Model model{{projectStorageMock, pathCacheMock}, "Item", -1, -1, nullptr, {}};
=======
    QmlDesigner::Model model{{projectStorageMock, pathCacheMock, projectStorageTriggerUpdateMock},
                             "Item",
                             -1,
                             -1,
                             nullptr,
                             {}};
>>>>>>> 77b2c68f
    model.attachView(&viewMock);

    EXPECT_CALL(viewMock, refreshMetaInfos(typeIds));

    observer->removedTypeIds(typeIds);
}

TEST_F(Model_MetaInfo, added_exported_type_names_are_changed_callback_is_calling_abstract_view)
{
    using QmlDesigner::Storage::Info::ExportedTypeNames;
    ExportedTypeNames added = {{qtQuickModuleId, itemTypeId, "Foo", 1, 1}};
    ProjectStorageObserverMock observerMock;
    QmlDesigner::ProjectStorageObserver *observer = nullptr;
    ON_CALL(projectStorageMock, addObserver(_)).WillByDefault([&](auto *o) { observer = o; });
<<<<<<< HEAD
    QmlDesigner::Model model{{projectStorageMock, pathCacheMock}, "Item", -1, -1, nullptr, {}};
=======
    QmlDesigner::Model model{{projectStorageMock, pathCacheMock, projectStorageTriggerUpdateMock},
                             "Item",
                             -1,
                             -1,
                             nullptr,
                             {}};
>>>>>>> 77b2c68f
    model.attachView(&viewMock);

    EXPECT_CALL(viewMock, exportedTypeNamesChanged(added, IsEmpty()));

    observer->exportedTypeNamesChanged(added, {});
}

TEST_F(Model_MetaInfo, removed_exported_type_names_are_changed_callback_is_calling_abstract_view)
{
    using QmlDesigner::Storage::Info::ExportedTypeNames;
    ExportedTypeNames removed = {{qtQuickModuleId, itemTypeId, "Foo", 1, 1}};
    ProjectStorageObserverMock observerMock;
    QmlDesigner::ProjectStorageObserver *observer = nullptr;
    ON_CALL(projectStorageMock, addObserver(_)).WillByDefault([&](auto *o) { observer = o; });
<<<<<<< HEAD
    QmlDesigner::Model model{{projectStorageMock, pathCacheMock}, "Item", -1, -1, nullptr, {}};
=======
    QmlDesigner::Model model{{projectStorageMock, pathCacheMock, projectStorageTriggerUpdateMock},
                             "Item",
                             -1,
                             -1,
                             nullptr,
                             {}};
>>>>>>> 77b2c68f
    model.attachView(&viewMock);

    EXPECT_CALL(viewMock, exportedTypeNamesChanged(IsEmpty(), removed));

    observer->exportedTypeNamesChanged({}, removed);
}

TEST_F(Model_MetaInfo, meta_infos_for_mdoule)
{
    projectStorageMock.createModule("Foo", ModuleKind::QmlLibrary);
    auto module = model.module("Foo", ModuleKind::QmlLibrary);
    auto typeId = projectStorageMock.createObject(module.id(), "Bar");
    ON_CALL(projectStorageMock, typeIds(module.id()))
        .WillByDefault(Return(QmlDesigner::SmallTypeIds<256>{typeId}));

    auto types = model.metaInfosForModule(module);

    ASSERT_THAT(types, ElementsAre(Eq(QmlDesigner::NodeMetaInfo{typeId, &projectStorageMock})));
}

TEST_F(Model_MetaInfo, singleton_meta_infos)
{
    ON_CALL(projectStorageMock, singletonTypeIds(filePathId))
        .WillByDefault(Return(QmlDesigner::SmallTypeIds<256>{itemTypeId}));

    auto types = model.singletonMetaInfos();

    ASSERT_THAT(types, ElementsAre(Eq(QmlDesigner::NodeMetaInfo{itemTypeId, &projectStorageMock})));
}

TEST_F(Model_MetaInfo, create_node_resolved_meta_type)
{
    auto node = model.createModelNode("Item");

    ASSERT_THAT(node.metaInfo(), model.qtQuickItemMetaInfo());
}

TEST_F(Model_MetaInfo, create_node_has_unresolved_meta_type_for_invalid_type_name)
{
    auto node = model.createModelNode("Foo");

    ASSERT_THAT(node.metaInfo(), IsFalse());
}

TEST_F(Model_MetaInfo, refresh_type_id_if_project_storage_removed_type_id)
{
    auto node = model.createModelNode("Item");
    projectStorageMock.removeType(qtQuickModuleId, "Item");
    auto observer = projectStorageMock.observers.front();
    auto itemTypeId2 = projectStorageMock.createObject(qtQuickModuleId, "Item");
    projectStorageMock.refreshImportedTypeNameId(itemTypeNameId, itemTypeId2);

    observer->removedTypeIds({itemTypeId});

    ASSERT_THAT(node.metaInfo().id(), itemTypeId2);
}

TEST_F(Model_MetaInfo, set_null_type_id_if_project_storage_removed_type_id_cannot_be_refreshed)
{
    auto node = model.createModelNode("Item");
    projectStorageMock.removeType(qtQuickModuleId, "Item");
    projectStorageMock.refreshImportedTypeNameId(itemTypeNameId, QmlDesigner::TypeId{});

    auto observer = projectStorageMock.observers.front();

    observer->removedTypeIds({itemTypeId});

    ASSERT_THAT(node.metaInfo().id(), IsFalse());
}

TEST_F(Model_MetaInfo, null_type_id_are_refreshed_if_exported_types_are_updated)
{
    auto node = model.createModelNode("Item");
    projectStorageMock.removeType(qtQuickModuleId, "Item");
    projectStorageMock.refreshImportedTypeNameId(itemTypeNameId, QmlDesigner::TypeId{});
    auto observer = projectStorageMock.observers.front();
    observer->removedTypeIds({itemTypeId});
    auto itemTypeId2 = projectStorageMock.createObject(qtQuickModuleId, "Item");
    projectStorageMock.refreshImportedTypeNameId(itemTypeNameId, itemTypeId2);

    observer->exportedTypesChanged();

    ASSERT_THAT(node.metaInfo().id(), itemTypeId2);
}

class Model_TypeAnnotation : public Model
{};

TEST_F(Model_TypeAnnotation, item_library_entries)
{
    using namespace Qt::StringLiterals;
    QmlDesigner::Storage::Info::ItemLibraryEntries storageEntries{{itemTypeId,
                                                                   "Item",
                                                                   "Item",
                                                                   "/path/to/icon",
                                                                   "basic category",
                                                                   "QtQuick",
                                                                   "It's a item",
                                                                   "/path/to/template"}};
    storageEntries.front().properties.emplace_back("x", "double", Sqlite::ValueView::create(1));
    storageEntries.front().extraFilePaths.emplace_back("/extra/file/path");
    projectStorageMock.setItemLibraryEntries(pathCacheMock.sourceId, storageEntries);

    auto entries = model.itemLibraryEntries();

    ASSERT_THAT(entries,
                ElementsAre(
                    IsItemLibraryEntry(itemTypeId,
                                       "Item",
                                       u"Item",
                                       u"/path/to/icon",
                                       u"basic category",
                                       u"QtQuick",
                                       u"It's a item",
                                       u"/path/to/template",
                                       ElementsAre(IsItemLibraryProperty("x", "double"_L1, QVariant{1})),
                                       ElementsAre(u"/extra/file/path"))));
}

TEST_F(Model_TypeAnnotation, directory_imports_item_library_entries)
{
    using namespace Qt::StringLiterals;
    QmlDesigner::Storage::Info::ItemLibraryEntries storageEntries{{itemTypeId,
                                                                   "Item",
                                                                   "Item",
                                                                   "/path/to/icon",
                                                                   "basic category",
                                                                   "QtQuick",
                                                                   "It's a item",
                                                                   "/path/to/template"}};
    storageEntries.front().properties.emplace_back("x", "double", Sqlite::ValueView::create(1));
    storageEntries.front().extraFilePaths.emplace_back("/extra/file/path");
    projectStorageMock.setDirectoryImportsItemLibraryEntries(pathCacheMock.sourceId, storageEntries);

    auto entries = model.directoryImportsItemLibraryEntries();

    ASSERT_THAT(entries,
                ElementsAre(
                    IsItemLibraryEntry(itemTypeId,
                                       "Item",
                                       u"Item",
                                       u"/path/to/icon",
                                       u"basic category",
                                       u"QtQuick",
                                       u"It's a item",
                                       u"/path/to/template",
                                       ElementsAre(IsItemLibraryProperty("x", "double"_L1, QVariant{1})),
                                       ElementsAre(u"/extra/file/path"))));
}
TEST_F(Model_TypeAnnotation, all_item_library_entries)
{
    using namespace Qt::StringLiterals;
    QmlDesigner::Storage::Info::ItemLibraryEntries storageEntries{{itemTypeId,
                                                                   "Item",
                                                                   "Item",
                                                                   "/path/to/icon",
                                                                   "basic category",
                                                                   "QtQuick",
                                                                   "It's a item",
                                                                   "/path/to/template"}};
    storageEntries.front().properties.emplace_back("x", "double", Sqlite::ValueView::create(1));
    storageEntries.front().extraFilePaths.emplace_back("/extra/file/path");
    ON_CALL(projectStorageMock, allItemLibraryEntries()).WillByDefault(Return(storageEntries));

    auto entries = model.allItemLibraryEntries();

    ASSERT_THAT(entries,
                ElementsAre(
                    IsItemLibraryEntry(itemTypeId,
                                       "Item",
                                       u"Item",
                                       u"/path/to/icon",
                                       u"basic category",
                                       u"QtQuick",
                                       u"It's a item",
                                       u"/path/to/template",
                                       ElementsAre(IsItemLibraryProperty("x", "double"_L1, QVariant{1})),
                                       ElementsAre(u"/extra/file/path"))));
}

class Model_ViewManagement : public Model
{
protected:
    NiceMock<AbstractViewMock> viewMock;
};

TEST_F(Model_ViewManagement, set_rewriter)
{
    NiceMock<ExternalDependenciesMock> externalDependenciesMock;
    QmlDesigner::RewriterView rewriter{externalDependenciesMock};

    model.setRewriterView(&rewriter);

    ASSERT_THAT(model.rewriterView(), Eq(&rewriter));
}

TEST_F(Model_ViewManagement, attach_rewriter)
{
    NiceMock<ExternalDependenciesMock> externalDependenciesMock;
    QmlDesigner::RewriterView rewriter{externalDependenciesMock};

    model.attachView(&rewriter);

    ASSERT_THAT(model.rewriterView(), Eq(&rewriter));
}

TEST_F(Model_ViewManagement, set_node_instance_view)
{
    viewMock.setKind(AbstractView::Kind::NodeInstance);

    model.setNodeInstanceView(&viewMock);

    ASSERT_THAT(model.nodeInstanceView(), Eq(&viewMock));
}

TEST_F(Model_ViewManagement, call_modelAttached_if_node_instance_view_is_set)
{
    viewMock.setKind(AbstractView::Kind::NodeInstance);

    EXPECT_CALL(viewMock, modelAttached(&model));

    model.setNodeInstanceView(&viewMock);
}

TEST_F(Model_ViewManagement, dont_call_modelAttached_if_node_instance_view_is_already_set)
{
    viewMock.setKind(AbstractView::Kind::NodeInstance);
    model.setNodeInstanceView(&viewMock);

    EXPECT_CALL(viewMock, modelAttached(&model)).Times(0);

    model.setNodeInstanceView(&viewMock);
}

TEST_F(Model_ViewManagement, detach_node_instance_view_from_other_model_before_attach_to_new_model)
{
    InSequence s;
    QmlDesigner::Model otherModel{{projectStorageMock, pathCacheMock, projectStorageTriggerUpdateMock},
                                  "Item",
                                  imports,
                                  fileUrl,
                                  std::make_unique<ModelResourceManagementMockWrapper>(
                                      resourceManagementMock)};
    viewMock.setKind(AbstractView::Kind::NodeInstance);
    otherModel.setNodeInstanceView(&viewMock);

    EXPECT_CALL(viewMock, modelAboutToBeDetached(&otherModel));
    EXPECT_CALL(viewMock, modelAttached(&model));

    model.setNodeInstanceView(&viewMock);
}

TEST_F(Model_ViewManagement, call_modelAboutToBeDetached_for_already_set_node_instance_view)
{
    NiceMock<AbstractViewMock> otherViewMock;
    otherViewMock.setKind(AbstractView::Kind::NodeInstance);
    viewMock.setKind(AbstractView::Kind::NodeInstance);
    model.setNodeInstanceView(&otherViewMock);

    EXPECT_CALL(otherViewMock, modelAboutToBeDetached(&model));

    model.setNodeInstanceView(&viewMock);
}

TEST_F(Model_ViewManagement, attach_view_is_calling_modelAttached)
{
    EXPECT_CALL(viewMock, modelAttached(&model));

    model.attachView(&viewMock);
}

TEST_F(Model_ViewManagement, attach_view_is_not_calling_modelAttached_if_it_is_already_attached)
{
    model.attachView(&viewMock);

    EXPECT_CALL(viewMock, modelAttached(&model)).Times(0);

    model.attachView(&viewMock);
}

TEST_F(Model_ViewManagement, view_is_detached_before_it_is_attached_ot_new_model)
{
    InSequence s;
    QmlDesigner::Model otherModel{{projectStorageMock, pathCacheMock, projectStorageTriggerUpdateMock},
                                  "Item",
                                  imports,
                                  fileUrl,
                                  std::make_unique<ModelResourceManagementMockWrapper>(
                                      resourceManagementMock)};
    otherModel.attachView(&viewMock);

    EXPECT_CALL(viewMock, modelAboutToBeDetached(&otherModel));
    EXPECT_CALL(viewMock, modelAttached(&model));

    model.attachView(&viewMock);
}

class Model_FileUrl : public Model
{
protected:
    QmlDesigner::SourcePath barFilePath = "/path/bar.qml";
    QUrl barFilePathUrl = barFilePath.toQString();
    SourceId barSourceId = pathCacheMock.createSourceId(barFilePath);
    QmlDesigner::SourcePath windowsFilePath = "c:/path/bar.qml";
    QUrl windowsFilePathUrl = windowsFilePath.toQString();
    SourceId windowsSourceId = pathCacheMock.createSourceId(windowsFilePath);
};

TEST_F(Model_FileUrl, set_file_url)
{
    model.setFileUrl(barFilePathUrl);

    ASSERT_THAT(model.fileUrl(), barFilePathUrl);
}

TEST_F(Model_FileUrl, set_windows_file_url)
{
    model.setFileUrl(windowsFilePathUrl);

    ASSERT_THAT(model.fileUrl(), windowsFilePathUrl);
}

TEST_F(Model_FileUrl, set_file_url_sets_source_id_too)
{
    model.setFileUrl(barFilePathUrl);

    ASSERT_THAT(model.fileUrlSourceId(), barSourceId);
}

TEST_F(Model_FileUrl, set_windows_file_url_sets_source_id_too)
{
    model.setFileUrl(windowsFilePathUrl);

    ASSERT_THAT(model.fileUrlSourceId(), windowsSourceId);
}

TEST_F(Model_FileUrl, notifies_change)
{
    EXPECT_CALL(viewMock, fileUrlChanged(Eq(fileUrl), Eq(barFilePathUrl)));

    model.setFileUrl(barFilePathUrl);
}

TEST_F(Model_FileUrl, do_not_notify_if_there_is_no_change)
{
    EXPECT_CALL(viewMock, fileUrlChanged(_, _)).Times(0);

    model.setFileUrl(fileUrl);
}

TEST_F(Model_FileUrl, updated_local_path_module)
{
    auto localPathModuleId = projectStorageMock.moduleId("/path", ModuleKind::PathLibrary);

    EXPECT_CALL(projectStorageMock,
                synchronizeDocumentImports(Contains(IsImport(localPathModuleId, barSourceId, -1, -1)),
                                           barSourceId));

    model.setFileUrl(barFilePathUrl);
}

} // namespace<|MERGE_RESOLUTION|>--- conflicted
+++ resolved
@@ -1190,16 +1190,12 @@
     ProjectStorageObserverMock observerMock;
     QmlDesigner::ProjectStorageObserver *observer = nullptr;
     ON_CALL(projectStorageMock, addObserver(_)).WillByDefault([&](auto *o) { observer = o; });
-<<<<<<< HEAD
-    QmlDesigner::Model model{{projectStorageMock, pathCacheMock}, "Item", -1, -1, nullptr, {}};
-=======
     QmlDesigner::Model model{{projectStorageMock, pathCacheMock, projectStorageTriggerUpdateMock},
                              "Item",
                              -1,
                              -1,
                              nullptr,
                              {}};
->>>>>>> 77b2c68f
     model.attachView(&viewMock);
 
     EXPECT_CALL(viewMock, refreshMetaInfos(typeIds));
@@ -1214,16 +1210,12 @@
     ProjectStorageObserverMock observerMock;
     QmlDesigner::ProjectStorageObserver *observer = nullptr;
     ON_CALL(projectStorageMock, addObserver(_)).WillByDefault([&](auto *o) { observer = o; });
-<<<<<<< HEAD
-    QmlDesigner::Model model{{projectStorageMock, pathCacheMock}, "Item", -1, -1, nullptr, {}};
-=======
     QmlDesigner::Model model{{projectStorageMock, pathCacheMock, projectStorageTriggerUpdateMock},
                              "Item",
                              -1,
                              -1,
                              nullptr,
                              {}};
->>>>>>> 77b2c68f
     model.attachView(&viewMock);
 
     EXPECT_CALL(viewMock, exportedTypeNamesChanged(added, IsEmpty()));
@@ -1238,16 +1230,12 @@
     ProjectStorageObserverMock observerMock;
     QmlDesigner::ProjectStorageObserver *observer = nullptr;
     ON_CALL(projectStorageMock, addObserver(_)).WillByDefault([&](auto *o) { observer = o; });
-<<<<<<< HEAD
-    QmlDesigner::Model model{{projectStorageMock, pathCacheMock}, "Item", -1, -1, nullptr, {}};
-=======
     QmlDesigner::Model model{{projectStorageMock, pathCacheMock, projectStorageTriggerUpdateMock},
                              "Item",
                              -1,
                              -1,
                              nullptr,
                              {}};
->>>>>>> 77b2c68f
     model.attachView(&viewMock);
 
     EXPECT_CALL(viewMock, exportedTypeNamesChanged(IsEmpty(), removed));
