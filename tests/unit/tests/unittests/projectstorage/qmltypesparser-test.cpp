--- conflicted
+++ resolved
@@ -308,11 +308,7 @@
                                     extensionIsJavaScript: true
                                     }})"};
 
-<<<<<<< HEAD
-    parser.parse(source, imports, types, directoryInfo);
-=======
-    parser.parse(source, imports, types, directoryInfo, Storage::IsInsideProject::No);
->>>>>>> 204d5590
+    parser.parse(source, imports, types, directoryInfo, Storage::IsInsideProject::No);
 
     ASSERT_THAT(types,
                 Contains(IsType("QQmlComponent",
