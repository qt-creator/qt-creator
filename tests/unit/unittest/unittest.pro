INCLUDEPATH += ../mockup

QT += core network testlib widgets
CONFIG += console c++14 testcase object_parallel_to_source
CONFIG -= app_bundle shared

include(gmock_dependency.pri)
include(clang_dependency.pri)
include(creator_dependency.pri)
include(benchmark_dependency.pri)

OBJECTS_DIR = $$OUT_PWD/obj # workaround for qmake bug in object_parallel_to_source

!msvc:force_debug_info:QMAKE_CXXFLAGS += -fno-omit-frame-pointer

DEFINES += \
    QT_NO_CAST_TO_ASCII \
    QT_RESTRICTED_CAST_FROM_ASCII \
    QT_USE_FAST_OPERATOR_PLUS \
    QT_USE_FAST_CONCATENATION \
    UNIT_TESTS \
    DONT_CHECK_MESSAGE_COUNTER \
    QTC_RESOURCE_DIR=\"R\\\"xxx($$PWD/../../../share/qtcreator)xxx\\\"\" \
    TESTDATA_DIR=\"R\\\"xxx($$PWD/data)xxx\\\"\"
msvc: QMAKE_CXXFLAGS_WARN_ON -= -w34100 # 'unreferenced formal parameter' in MATCHER_* functions
win32:DEFINES += ECHOSERVER=\"R\\\"xxx($$OUT_PWD/../echo)xxx\\\"\"
unix: DEFINES += ECHOSERVER=\"R\\\"xxx($$OUT_PWD/../echoserver/echo)xxx\\\"\"

RELATIVE_DATA_PATH = ../../../share/qtcreator
DEFINES += $$shell_quote(RELATIVE_DATA_PATH=\"$$RELATIVE_DATA_PATH\")

linux {
QMAKE_LFLAGS_RELEASE = #disable optimization
QMAKE_LFLAGS += -fno-merge-debug-strings -fuse-ld=gold
CONFIG(release, debug|release):QMAKE_LFLAGS += -Wl,--strip-debug
}

gcc:!clang: QMAKE_CXXFLAGS += -Wno-noexcept-type
msvc: QMAKE_CXXFLAGS += /bigobj /wd4267 /wd4141 /wd4146

# create fake CppTools.json for the mime type definitions
dependencyList = "\"Dependencies\" : []"
cpptoolsjson.input = $$PWD/../../../src/plugins/cpptools/CppTools.json.in
cpptoolsjson.output = $$OUT_PWD/CppTools.json
QMAKE_SUBSTITUTES += cpptoolsjson
DEFINES += CPPTOOLS_JSON=\"R\\\"xxx($${cpptoolsjson.output})xxx\\\"\"

SOURCES += \
<<<<<<< HEAD
    changedfilepathcompressor-test.cpp \
    clangindexingsettingsmanager-test.cpp \
=======
    directorypathcompressor-test.cpp \
>>>>>>> a111f251
    clangpathwatcher-test.cpp \
    clangqueryexamplehighlightmarker-test.cpp \
    clangqueryhighlightmarker-test.cpp \
    clientserverinprocess-test.cpp \
    clientserveroutsideprocess-test.cpp \
    cppprojectfilecategorizer-test.cpp \
    cppprojectinfogenerator-test.cpp \
    cppprojectpartchooser-test.cpp \
    fakeprocess.cpp \
    filepath-test.cpp \
    filepathview-test.cpp \
    gtest-creator-printing.cpp \
    gtest-qt-printing.cpp \
    lineprefixer-test.cpp \
    locatorfilter-test.cpp \
    matchingtext-test.cpp \
    mimedatabase-utilities.cpp \
    pchmanagerclientserverinprocess-test.cpp \
    pchmanagerclient-test.cpp \
    pchmanagerserver-test.cpp \
    preprocessormacrocollector-test.cpp \
    processevents-utilities.cpp \
    projectpartsmanager-test.cpp \
    projectpartsstorage-test.cpp \
    projectupdater-test.cpp \
    readandwritemessageblock-test.cpp \
    sizedarray-test.cpp \
    smallstring-test.cpp \
    sourcerangefilter-test.cpp \
    spydummy.cpp \
    symbolindexer-test.cpp \
    symbolsfindfilter-test.cpp \
    stringcache-test.cpp \
    eventspy.cpp \
    unittests-main.cpp \
    utf8-test.cpp \
    symbolstorage-test.cpp \
    mocksqlitereadstatement.cpp \
    symbolquery-test.cpp \
    sqliteindex-test.cpp \
    sqlitetransaction-test.cpp \
    refactoringdatabaseinitializer-test.cpp \
    filepathcache-test.cpp \
    filepathstorage-test.cpp \
    filepathstoragesqlitestatementfactory-test.cpp \
    processcreator-test.cpp \
    nativefilepath-test.cpp \
    nativefilepathview-test.cpp \
    mocktimer.cpp \
    tokenprocessor-test.cpp \
    projectpartartefact-test.cpp \
    filestatuscache-test.cpp \
    highlightingresultreporter-test.cpp \
    precompiledheaderstorage-test.cpp \
    generatedfiles-test.cpp \
    sourcesmanager-test.cpp \
    symbolindexertaskqueue-test.cpp \
    refactoringprojectupdater-test.cpp \
    processormanager-test.cpp \
    taskscheduler-test.cpp \
    compileroptionsbuilder-test.cpp \
    progresscounter-test.cpp \
    pchtaskgenerator-test.cpp \
    compilationdatabaseutils-test.cpp \
    builddependenciesprovider-test.cpp \
    builddependenciesstorage-test.cpp \
    usedmacrofilter-test.cpp \
    pchtasksmerger-test.cpp \
    pchtaskqueue-test.cpp \
    commandlinebuilder-test.cpp \
    headerpathfilter-test.cpp \
    toolchainargumentscache-test.cpp \
    modifiedtimechecker-test.cpp

!isEmpty(LIBCLANG_LIBS) {
SOURCES += \
    activationsequencecontextprocessor-test.cpp \
    activationsequenceprocessor-test.cpp \
    chunksreportedmonitor.cpp \
    clangasyncjob-base.cpp \
    clangcodecompleteresults-test.cpp \
    clangcodemodelserver-test.cpp \
    clangcompletecodejob-test.cpp \
    clangcompletioncontextanalyzer-test.cpp \
    clangdiagnosticfilter-test.cpp \
    clangdocumentprocessors-test.cpp \
    clangdocumentprocessor-test.cpp \
    clangdocuments-test.cpp \
    clangdocumentsuspenderresumer-test.cpp \
    clangdocument-test.cpp \
    clangfixitoperation-test.cpp \
    clangfollowsymbol-test.cpp \
    clangisdiagnosticrelatedtolocation-test.cpp \
    clangjobqueue-test.cpp \
    clangjobs-test.cpp \
    clangparsesupportivetranslationunitjob-test.cpp \
    clangreferencescollector-test.cpp \
    clangrequestannotationsjob-test.cpp \
    clangrequestreferencesjob-test.cpp \
    clangresumedocumentjob-test.cpp \
    clangstring-test.cpp \
    clangsupportivetranslationunitinitializer-test.cpp \
    clangsuspenddocumentjob-test.cpp \
    clangtooltipinfo-test.cpp \
    clangtranslationunits-test.cpp \
    clangtranslationunit-test.cpp \
    clangupdateannotationsjob-test.cpp \
    codecompleter-test.cpp \
    codecompletionsextractor-test.cpp \
    completionchunkstotextconverter-test.cpp \
    createtablesqlstatementbuilder-test.cpp \
    cursor-test.cpp \
    diagnosticset-test.cpp \
    diagnostic-test.cpp \
    fixit-test.cpp \
    senddocumenttracker-test.cpp \
    skippedsourceranges-test.cpp \
    sourcelocation-test.cpp \
    sourcerange-test.cpp \
    sqlitecolumn-test.cpp \
    sqlitedatabasebackend-test.cpp \
    sqlitedatabase-test.cpp \
    sqlitestatement-test.cpp \
    sqlitetable-test.cpp \
    sqlstatementbuilder-test.cpp \
    token-test.cpp \
    translationunitupdater-test.cpp \
    unsavedfiles-test.cpp \
    unsavedfile-test.cpp \
    utf8positionfromlinecolumn-test.cpp
}

!isEmpty(LIBTOOLING_LIBS) {
SOURCES += \
    gtest-llvm-printing.cpp \
    clangquerygatherer-test.cpp \
    clangqueryprojectfindfilter-test.cpp \
    clangquery-test.cpp \
    gtest-clang-printing.cpp \
    pchcreator-test.cpp \
    refactoringclientserverinprocess-test.cpp \
    refactoringclient-test.cpp \
    refactoringcompilationdatabase-test.cpp \
    refactoringengine-test.cpp \
    refactoringserver-test.cpp \
    sourcerangeextractor-test.cpp \
    symbolindexing-test.cpp \
    symbolscollector-test.cpp \
    symbolfinder-test.cpp \
    testclangtool.cpp \
    usedmacrocollector-test.cpp \
    builddependencycollector-test.cpp
}

!isEmpty(CLANGFORMAT_LIBS) {
    SOURCES += clangformat-test.cpp
}

exists($$GOOGLEBENCHMARK_DIR) {
SOURCES += \
    smallstring-benchmark.cpp
}

HEADERS += \
    compare-operators.h \
    conditionally-disabled-tests.h \
    dummyclangipcclient.h \
    dynamicastmatcherdiagnosticcontainer-matcher.h \
    eventspy.h \
    fakeprocess.h \
    filesystem-utilities.h \
    googletest.h \
    gtest-creator-printing.h \
    gtest-llvm-printing.h \
    gtest-qt-printing.h \
    mimedatabase-utilities.h \
    mockclangcodemodelclient.h \
    mockclangcodemodelserver.h \
    mockclangpathwatcher.h \
    mockclangpathwatchernotifier.h \
    mockfilesystem.h \
    mockpchcreator.h \
    mockpchmanagerclient.h \
    mockpchmanagernotifier.h \
    mockpchmanagerserver.h \
    mockprojectpartsmanager.h \
    mockprojectpartsstorage.h \
    mockqfilesystemwatcher.h \
    mocksearch.h \
    mocksearchhandle.h \
    mocksearchresult.h \
    mocksyntaxhighligher.h \
    processevents-utilities.h \
    sourcerangecontainer-matcher.h \
    spydummy.h \
    testenvironment.h \
    mocksymbolscollector.h \
    mocksymbolstorage.h \
    mocksqlitewritestatement.h \
    mocksqlitedatabase.h \
    mocksqlitereadstatement.h \
    google-using-declarations.h \
    mocksymbolindexing.h \
    sqliteteststatement.h \
    mockmutex.h \
    mockfilepathstorage.h \
    mockfilepathcaching.h \
    mocksqlitestatement.h \
    unittest-utility-functions.h \
    mocksymbolquery.h \
    rundocumentparse-utility.h \
    mocktimer.h \
    mocksqlitetransactionbackend.h \
    mockprojectpartprovider.h \
    mockprecompiledheaderstorage.h \
    mockeditormanager.h \
    mocksymbolindexertaskqueue.h \
    mockcppmodelmanager.h \
    mockgeneratedfiles.h \
    mockqueue.h \
    mockprojectpartqueue.h \
    mockprocessor.h \
    mockprocessormanager.h \
    mocktaskscheduler.h \
    mockprogressmanager.h \
    mockfutureinterface.h \
    mockbuilddependenciesprovider.h \
    mockmodifiedtimechecker.h \
    mockbuilddependenciesstorage.h \
    mockbuilddependencygenerator.h \
    mockpchtasksmerger.h \
    mockpchtaskqueue.h \
    mockpchtaskgenerator.h

!isEmpty(LIBCLANG_LIBS) {
HEADERS += \
    chunksreportedmonitor.h \
    clangasyncjob-base.h \
    clangcompareoperators.h \
    diagnosticcontainer-matcher.h \
}

!isEmpty(LIBTOOLING_LIBS) {
HEADERS += \
    gtest-clang-printing.h \
    mockrefactoringclient.h \
    mockrefactoringserver.h \
    testclangtool.h \
}

OTHER_FILES += $$files(data/*) $$files(data/include/*)<|MERGE_RESOLUTION|>--- conflicted
+++ resolved
@@ -46,12 +46,7 @@
 DEFINES += CPPTOOLS_JSON=\"R\\\"xxx($${cpptoolsjson.output})xxx\\\"\"
 
 SOURCES += \
-<<<<<<< HEAD
-    changedfilepathcompressor-test.cpp \
     clangindexingsettingsmanager-test.cpp \
-=======
-    directorypathcompressor-test.cpp \
->>>>>>> a111f251
     clangpathwatcher-test.cpp \
     clangqueryexamplehighlightmarker-test.cpp \
     clangqueryhighlightmarker-test.cpp \
@@ -60,6 +55,7 @@
     cppprojectfilecategorizer-test.cpp \
     cppprojectinfogenerator-test.cpp \
     cppprojectpartchooser-test.cpp \
+    directorypathcompressor-test.cpp \
     fakeprocess.cpp \
     filepath-test.cpp \
     filepathview-test.cpp \
