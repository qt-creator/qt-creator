--- conflicted
+++ resolved
@@ -3,17 +3,10 @@
 import qbs.FileInfo
 
 Module {
-<<<<<<< HEAD
     property string qtcreator_display_version: '7.0.0-beta1'
     property string ide_version_major: '6'
     property string ide_version_minor: '82'
     property string ide_version_release: '0'
-=======
-    property string qtcreator_display_version: '6.0.3'
-    property string ide_version_major: '6'
-    property string ide_version_minor: '0'
-    property string ide_version_release: '3'
->>>>>>> f708e0e7
     property string qtcreator_version: ide_version_major + '.' + ide_version_minor + '.'
                                        + ide_version_release
 
