--- conflicted
+++ resolved
@@ -1,15 +1,9 @@
 #BINARY_ARTIFACTS_BRANCH = master
 #PROJECT_USER_FILE_EXTENSION = .user
 
-<<<<<<< HEAD
 set(IDE_VERSION "4.12.82")                            # The IDE version.
 set(IDE_VERSION_COMPAT "4.12.82")                     # The IDE Compatibility version.
-set(IDE_VERSION_DISPLAY "4.13.0-beta1")                 # The IDE display version.
-=======
-set(IDE_VERSION "4.12.0")                            # The IDE version.
-set(IDE_VERSION_COMPAT "4.12.0")                     # The IDE Compatibility version.
-set(IDE_VERSION_DISPLAY "4.12.0")                 # The IDE display version.
->>>>>>> af061c81
+set(IDE_VERSION_DISPLAY "4.13.0-beta1")               # The IDE display version.
 set(IDE_COPYRIGHT_YEAR "2020")                        # The IDE current copyright year.
 
 set(IDE_SETTINGSVARIANT "QtProject")                  # The IDE settings variation.
