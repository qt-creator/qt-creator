// Copyright (C) 2019 The Qt Company Ltd.
// SPDX-License-Identifier: LicenseRef-Qt-Commercial OR GPL-3.0-only WITH Qt-GPL-exception-1.0

#include "studiowelcomeplugin.h"
#include "examplecheckout.h"

#include "qdsnewdialog.h"

#include <coreplugin/coreconstants.h>
#include <coreplugin/dialogs/restartdialog.h>
#include <coreplugin/documentmanager.h>
#include <coreplugin/editormanager/editormanager.h>
#include <coreplugin/helpmanager.h>
#include <coreplugin/icore.h>
#include <coreplugin/imode.h>
#include <coreplugin/modemanager.h>

#include "projectexplorer/target.h"
#include <projectexplorer/devicesupport/idevice.h>
#include <projectexplorer/jsonwizard/jsonwizardfactory.h>
#include <projectexplorer/kitaspects.h>
#include <projectexplorer/kitmanager.h>
#include <projectexplorer/projectexplorer.h>
#include <projectexplorer/projectexplorerconstants.h>
#include <projectexplorer/projectmanager.h>

#include <qmlprojectmanager/projectfilecontenttools.h>
#include <qmlprojectmanager/qmlproject.h>

#include <qtsupport/baseqtversion.h>
#include <qtsupport/qtkitaspect.h>

#include <qmldesigner/components/componentcore/theme.h>
#include <qmldesigner/dynamiclicensecheck.h>
#include <qmldesigner/qmldesignerconstants.h>
#include <qmldesigner/qmldesignerplugin.h>

#include <qmljs/qmljsmodelmanagerinterface.h>

#include <utils/appinfo.h>
#include <utils/checkablemessagebox.h>
#include <utils/hostosinfo.h>
#include <utils/icon.h>
#include <utils/infobar.h>
#include <utils/stringutils.h>
#include <utils/theme/theme.h>

#include <nanotrace/nanotrace.h>

#include <QAbstractListModel>
#include <QApplication>
#include <QDesktopServices>
#include <QFileInfo>
#include <QFontDatabase>
#include <QMainWindow>
#include <QPointer>
#include <QQmlContext>
#include <QQmlEngine>
#include <QQuickItem>
#include <QQuickView>
#include <QQuickWidget>
#include <QSettings>
#include <QShortcut>
#include <QTimer>
#include <QVBoxLayout>

#include <algorithm>
#include <memory>

using namespace ProjectExplorer;
using namespace Utils;

namespace StudioWelcome {
namespace Internal {

static bool useNewWelcomePage()
{
    QtcSettings *settings = Core::ICore::settings();
    const Key newWelcomePageEntry = "QML/Designer/NewWelcomePage"; //entry from qml settings

    return settings->value(newWelcomePageEntry, false).toBool();
}

static void openOpenProjectDialog()
{
    const FilePath path = Core::DocumentManager::useProjectsDirectory()
                              ? Core::DocumentManager::projectsDirectory()
                              : FilePath();
    const FilePaths files = Core::DocumentManager::getOpenFileNames("*.qmlproject", path);
    if (!files.isEmpty())
        Core::ICore::openFiles(files, Core::ICore::None);
}

const char DO_NOT_SHOW_SPLASHSCREEN_AGAIN_KEY[] = "StudioSplashScreen";

const char DETAILED_USAGE_STATISTICS[] = "DetailedUsageStatistics";
const char STATISTICS_COLLECTION_MODE[] = "StatisticsCollectionMode";
const char NO_TELEMETRY[] = "NoTelemetry";
const char CRASH_REPORTER_SETTING[] = "CrashReportingEnabled";

QPointer<QQuickView> s_viewWindow = nullptr;
QPointer<QQuickWidget> s_viewWidget = nullptr;
static StudioWelcomePlugin *s_pluginInstance = nullptr;

static Utils::FilePath getMainUiFileWithFallback()
{
    const auto project = ProjectExplorer::ProjectManager::startupProject();
    if (!project)
        return {};

    if (!project->activeTarget())
        return {};

    const auto qmlBuildSystem = qobject_cast<QmlProjectManager::QmlBuildSystem *>(
        project->activeTarget()->buildSystem());

    if (!qmlBuildSystem)
        return {};

    return qmlBuildSystem->getStartupQmlFileWithFallback();
}

std::unique_ptr<QSettings> makeUserFeedbackSettings()
{
    QStringList domain = QCoreApplication::organizationDomain().split(QLatin1Char('.'));
    std::reverse(domain.begin(), domain.end());
    QString productId = domain.join('.');
    if (!productId.isEmpty())
        productId += ".";
    productId += QCoreApplication::applicationName();

    QString organization;
    if (Utils::HostOsInfo::isMacHost()) {
        organization = QCoreApplication::organizationDomain().isEmpty()
                           ? QCoreApplication::organizationName()
                           : QCoreApplication::organizationDomain();
    } else {
        organization = QCoreApplication::organizationName().isEmpty()
                           ? QCoreApplication::organizationDomain()
                           : QCoreApplication::organizationName();
    }

    std::unique_ptr<QSettings> settings(new QSettings(organization, "UserFeedback." + productId));
    settings->beginGroup("UserFeedback");
    return settings;
}

class UsageStatisticPluginModel : public QObject
{
    Q_OBJECT

    Q_PROPERTY(bool usageStatisticEnabled MEMBER m_usageStatisticEnabled NOTIFY usageStatisticChanged)
    Q_PROPERTY(bool crashReporterEnabled MEMBER m_crashReporterEnabled NOTIFY crashReporterEnabledChanged)
    Q_PROPERTY(QString version MEMBER m_versionString CONSTANT)

public:
    explicit UsageStatisticPluginModel(QObject *parent = nullptr)
        : QObject(parent)
    {
        m_versionString = Utils::appInfo().displayVersion;
        setupModel();
    }

    void setupModel()
    {
        auto settings = makeUserFeedbackSettings();
        QVariant value = settings->value(STATISTICS_COLLECTION_MODE);
        m_usageStatisticEnabled = value.isValid() && value.toString() == DETAILED_USAGE_STATISTICS;

        m_crashReporterEnabled = Core::ICore::settings()->value(CRASH_REPORTER_SETTING, false).toBool();

        emit usageStatisticChanged();
        emit crashReporterEnabledChanged();
    }

    Q_INVOKABLE void setCrashReporterEnabled(bool b)
    {
        if (m_crashReporterEnabled == b)
            return;

        Core::ICore::settings()->setValue(CRASH_REPORTER_SETTING, b);

        const QString restartText = tr("The change will take effect after restart.");
        Core::RestartDialog restartDialog(Core::ICore::dialogParent(), restartText);
        restartDialog.exec();

        setupModel();
    }

    Q_INVOKABLE void setTelemetryEnabled(bool b)
    {
        if (m_usageStatisticEnabled == b)
            return;

        auto settings = makeUserFeedbackSettings();

        settings->setValue(STATISTICS_COLLECTION_MODE, b ? DETAILED_USAGE_STATISTICS : NO_TELEMETRY);

        const QString restartText = tr("The change will take effect after restart.");
        Core::RestartDialog restartDialog(Core::ICore::dialogParent(), restartText);
        restartDialog.exec();

        setupModel();
    }

signals:
    void usageStatisticChanged();
    void crashReporterEnabledChanged();

private:
    bool m_usageStatisticEnabled = false;
    bool m_crashReporterEnabled = false;
    QString m_versionString;
};

class ProjectModel : public QAbstractListModel
{
    Q_OBJECT
public:
    enum { FilePathRole = Qt::UserRole + 1, PrettyFilePathRole, PreviewUrl, TagData, Description };

    Q_PROPERTY(bool communityVersion MEMBER m_communityVersion NOTIFY communityVersionChanged)
    Q_PROPERTY(bool enterpriseVersion MEMBER m_enterpriseVersion NOTIFY enterpriseVersionChanged)
    Q_PROPERTY(int count READ count NOTIFY countChanged)

    explicit ProjectModel(QObject *parent = nullptr);

    int rowCount(const QModelIndex &parent) const override;
    QVariant data(const QModelIndex &index, int role) const override;
    QHash<int, QByteArray> roleNames() const override;

    int count() { return ProjectExplorer::ProjectExplorerPlugin::recentProjects().count(); }

    Q_INVOKABLE void createProject()
    {
        QTimer::singleShot(0, this, []() {
            ProjectExplorer::ProjectExplorerPlugin::openNewProjectDialog();
        });
    }

    Q_INVOKABLE void openProject()
    {
        QTimer::singleShot(0, this, []() { openOpenProjectDialog(); });
    }

    Q_INVOKABLE void openProjectAt(int row)
    {
        if (m_blockOpenRecent)
            return;

        m_blockOpenRecent = true;
        const FilePath projectFile = FilePath::fromVariant(
            data(index(row, 0), ProjectModel::FilePathRole));
        if (projectFile.exists()) {
            const ProjectExplorerPlugin::OpenProjectResult result
                = ProjectExplorer::ProjectExplorerPlugin::openProject(projectFile);
            if (!result && !result.alreadyOpen().isEmpty()) {
                const auto fileToOpen = getMainUiFileWithFallback();
                if (!fileToOpen.isEmpty() && fileToOpen.exists() && !fileToOpen.isDir()) {
                    Core::EditorManager::openEditor(fileToOpen, Utils::Id());
                }
            };
        }

        delayedResetProjects();
    }

    Q_INVOKABLE void removeFromRecentProjects(int row)
    {
        if (m_blockOpenRecent)
            return;

        m_blockOpenRecent = true;
        const FilePath projectFile = FilePath::fromVariant(
            data(index(row, 0), ProjectModel::FilePathRole));

        if (projectFile.exists())
            ProjectExplorer::ProjectExplorerPlugin::removeFromRecentProjects(projectFile);

        resetProjects();
    }

    Q_INVOKABLE void clearRecentProjects()
    {
        if (m_blockOpenRecent)
            return;

        m_blockOpenRecent = true;

        ProjectExplorer::ProjectExplorerPlugin::clearRecentProjects();

        resetProjects();
    }

    Q_INVOKABLE int get(int) { return -1; }

    Q_INVOKABLE void showHelp()
    {
        QDesktopServices::openUrl(
            QUrl("qthelp://org.qt-project.qtdesignstudio/doc/studio-getting-started.html"));
    }

    Q_INVOKABLE void openExample(const QString &examplePath,
                                 const QString &exampleName,
                                 const QString &formFile,
                                 const QString &explicitQmlproject)
    {
        QTC_ASSERT(!exampleName.isEmpty(), return );
        QmlDesigner::QmlDesignerPlugin::emitUsageStatistics("exampleOpened:"
                                                            + exampleName);

        const QString exampleFolder = examplePath + "/" + exampleName + "/";

        QString projectFile = exampleFolder + exampleName + ".qmlproject";

        if (!explicitQmlproject.isEmpty())
            projectFile = exampleFolder + explicitQmlproject;

        ProjectExplorer::ProjectExplorerPlugin::openProjectWelcomePage(FilePath::fromString(projectFile));

        const QString qmlFile = QFileInfo(projectFile).dir().absolutePath() + "/" + formFile;

        // This timer should be replaced with a signal send from project loading
        QTimer::singleShot(1000, this, [qmlFile]() {
            Core::EditorManager::openEditor(Utils::FilePath::fromString(qmlFile));
        });
    }

    Q_INVOKABLE void openExample(const QString &example,
                                 const QString &formFile,
                                 const QString &url,
                                 const QString &explicitQmlproject,
                                 const QString &tempFile,
                                 const QString &completeBaseName)
    {
        Q_UNUSED(url)
        Q_UNUSED(explicitQmlproject)
        Q_UNUSED(tempFile)
        Q_UNUSED(completeBaseName)
        const FilePath projectFile = Core::ICore::resourcePath("examples")
                / example / (example + ".qmlproject");
        ProjectExplorer::ProjectExplorerPlugin::openProjectWelcomePage(projectFile);
        const FilePath qmlFile = Core::ICore::resourcePath("examples")
                / example / formFile;

        Core::EditorManager::openEditor(qmlFile);
    }

public slots:
    void resetProjects();
    void delayedResetProjects();

signals:
    void communityVersionChanged();
    void enterpriseVersionChanged();
    void countChanged();

private:
    void setupVersion();

    bool m_communityVersion = true;
    bool m_enterpriseVersion = false;
    bool m_blockOpenRecent = false;
};

void ProjectModel::setupVersion()
{
    QmlDesigner::FoundLicense license = QmlDesigner::checkLicense();
    m_communityVersion = license == QmlDesigner::FoundLicense::community;
    m_enterpriseVersion = license == QmlDesigner::FoundLicense::enterprise;
}

ProjectModel::ProjectModel(QObject *parent)
    : QAbstractListModel(parent)
{
    connect(ProjectExplorer::ProjectExplorerPlugin::instance(),
            &ProjectExplorer::ProjectExplorerPlugin::recentProjectsChanged,
            this,
            &ProjectModel::delayedResetProjects);

    connect(this, &QAbstractListModel::modelReset, this, &ProjectModel::countChanged);

    setupVersion();
}

int ProjectModel::rowCount(const QModelIndex &) const
{
    return ProjectExplorer::ProjectExplorerPlugin::recentProjects().count();
}

static QString getQDSVersion(const FilePath &projectFilePath)
{
    const QString qdsVersion = QmlProjectManager::ProjectFileContentTools::qdsVersion(
                                        projectFilePath);

    return ProjectModel::tr("Created with Qt Design Studio version: %1").arg(qdsVersion);
}

static QString fromCamelCase(const QString &s) {

   const QRegularExpression regExp1 {"(.)([A-Z][a-z]+)"};
   const QRegularExpression regExp2 {"([a-z0-9])([A-Z])"};
   QString result = s;
   result.replace(regExp1, "\\1 \\2");
   result.replace(regExp2, "\\1 \\2");
   result = result.left(1).toUpper() + result.mid(1);
   return result;
}

static QString resolutionFromConstants(const FilePath &projectFilePath)
{
    QmlProjectManager::ProjectFileContentTools::Resolution res =
            QmlProjectManager::ProjectFileContentTools::resolutionFromConstants(
                projectFilePath);

    if (res.width > 0 && res.height > 0)
        return ProjectModel::tr("Resolution: %1x%2").arg(res.width).arg(res.height);

    return {};
}

static QString description(const FilePath &projectFilePath)
{

    const QString created = ProjectModel::tr("Created: %1").arg(
            projectFilePath.toFileInfo().fileTime(QFileDevice::FileBirthTime).toString());
    const QString lastEdited =  ProjectModel::tr("Last Edited: %1").arg(
            projectFilePath.toFileInfo().fileTime(QFileDevice::FileModificationTime).toString());

    return fromCamelCase(projectFilePath.baseName()) + "\n\n" + created + "\n" + lastEdited
            + "\n" + resolutionFromConstants(projectFilePath)
            + "\n" + getQDSVersion(projectFilePath);
}

static QString tags(const FilePath &projectFilePath)
{
    QStringList ret;
    const QString defaultReturn = "content/App.qml";
    Utils::FileReader reader;
    if (!reader.fetch(projectFilePath))
            return defaultReturn;

    const QByteArray data = reader.data();

    const bool isQt6 = data.contains("qt6Project: true");
    const bool isMcu = data.contains("qtForMCUs: true");

    if (isMcu)
        ret.append("Qt For MCU");
    else if (isQt6)
        ret.append("Qt 6");
    else
        ret.append("Qt 5");


    return ret.join(",");
}

QVariant ProjectModel::data(const QModelIndex &index, int role) const
{
    if (!index.isValid() ||
        index.row() >= ProjectExplorer::ProjectExplorerPlugin::recentProjects().count()) {

        return {};
    }

    const ProjectExplorer::RecentProjectsEntry data =
            ProjectExplorer::ProjectExplorerPlugin::recentProjects().at(index.row());
    switch (role) {
    case Qt::DisplayRole:
        return data.second;
        break;
    case FilePathRole:
        return data.first.toVariant();
    case PrettyFilePathRole:
        return data.first.absolutePath().withTildeHomePath();
    case PreviewUrl:
        return QVariant(QStringLiteral("image://project_preview/") +
                        QmlProjectManager::ProjectFileContentTools::appQmlFile(
                            data.first));
    case TagData:
        return tags(data.first);
    case Description:
        return description(data.first);
    default:
        return QVariant();
    }

    return QVariant();
}

QHash<int, QByteArray> ProjectModel::roleNames() const
{
    QHash<int, QByteArray> roleNames;
    roleNames[Qt::DisplayRole] = "displayName";
    roleNames[FilePathRole] = "filePath";
    roleNames[PrettyFilePathRole] = "prettyFilePath";
    roleNames[PreviewUrl] = "previewUrl";
    roleNames[TagData] = "tagData";
    roleNames[Description] = "description";
    return roleNames;
}

void ProjectModel::resetProjects()
{
    beginResetModel();
    endResetModel();
    m_blockOpenRecent = false;
}

void ProjectModel::delayedResetProjects()
{
<<<<<<< HEAD
    QTimer::singleShot(2000, this, [this] {
=======
    QTimer::singleShot(2000, this, [this]() {
>>>>>>> dc42b62d
        beginResetModel();
        endResetModel();
        m_blockOpenRecent = false;
    });
}

class WelcomeMode : public Core::IMode
{
    Q_OBJECT
public:
    WelcomeMode();
    ~WelcomeMode() override;

private:
    void setupQuickWidget(const QString &welcomePagePath);
    void createQuickWidget();

    QQuickWidget *m_quickWidget = nullptr;
    QWidget *m_modeWidget = nullptr;
    DataModelDownloader *m_dataModelDownloader = nullptr;
};

void StudioWelcomePlugin::closeSplashScreen()
{
    Utils::CheckableDecider(DO_NOT_SHOW_SPLASHSCREEN_AGAIN_KEY).doNotAskAgain();
    if (!s_viewWindow.isNull())
        s_viewWindow->deleteLater();

    if (!s_viewWidget.isNull())
        s_viewWidget->deleteLater();
}

StudioWelcomePlugin::StudioWelcomePlugin()
{
    s_pluginInstance = this;
}

StudioWelcomePlugin::~StudioWelcomePlugin()
{
    delete m_welcomeMode;
}

void StudioWelcomePlugin::initialize()
{
    qmlRegisterType<ProjectModel>("projectmodel", 1, 0, "ProjectModel");
    qmlRegisterType<UsageStatisticPluginModel>("usagestatistics", 1, 0, "UsageStatisticModel");

    m_welcomeMode = new WelcomeMode;
}

static bool forceDownLoad()
{
    const Key lastQDSVersionEntry = "QML/Designer/ForceWelcomePageDownload";
    return Core::ICore::settings()->value(lastQDSVersionEntry, false).toBool();
}

static bool showSplashScreen()
{
    const Key lastQDSVersionEntry = "QML/Designer/lastQDSVersion";

    QtcSettings *settings = Core::ICore::settings();

    const QString lastQDSVersion = settings->value(lastQDSVersionEntry).toString();

    const QString currentVersion = Utils::appInfo().displayVersion;

    if (currentVersion != lastQDSVersion) {
        settings->setValue(lastQDSVersionEntry, currentVersion);
        return true;
    }

    return Utils::CheckableDecider(DO_NOT_SHOW_SPLASHSCREEN_AGAIN_KEY).shouldAskAgain();
}

void StudioWelcomePlugin::extensionsInitialized()
{
    Core::ModeManager::activateMode(m_welcomeMode->id());

    // Enable QDS new project dialog and QDS wizards
    if (Core::ICore::isQtDesignStudio()) {
        ProjectExplorer::JsonWizardFactory::clearWizardPaths();
        ProjectExplorer::JsonWizardFactory::addWizardPath(
            Core::ICore::resourcePath("qmldesigner/studio_templates"));

        Core::ICore::setNewDialogFactory([](QWidget *parent) { return new QdsNewDialog(parent); });

        const QString filters = QString("Project (*.qmlproject);;UI file (*.ui.qml);;QML file "
                                        "(*.qml);;JavaScript file (*.js);;%1")
                                    .arg(Core::DocumentManager::allFilesFilterString());

        Core::DocumentManager::setFileDialogFilter(filters);
    }

    if (showSplashScreen()) {
        connect(Core::ICore::instance(), &Core::ICore::coreOpened, this, [this] {
            NANOTRACE_SCOPE("StudioWelcome",
                            "StudioWelcomePlugin::extensionsInitialized::coreOpened");
            Core::ModeManager::setModeStyle(Core::ModeManager::Style::Hidden);
            if (Utils::HostOsInfo::isMacHost()) {
                s_viewWindow = new QQuickView(Core::ICore::mainWindow()->windowHandle());

                s_viewWindow->setFlag(Qt::FramelessWindowHint);

                s_viewWindow->engine()->addImportPath("qrc:/studiofonts");
#ifdef QT_DEBUG
                s_viewWindow->engine()->addImportPath(QLatin1String(STUDIO_QML_PATH)
                                                      + "splashscreen/imports");
                s_viewWindow->setSource(
                    QUrl::fromLocalFile(QLatin1String(STUDIO_QML_PATH) + "splashscreen/main.qml"));
#else
                s_viewWindow->engine()->addImportPath("qrc:/qml/splashscreen/imports");
                s_viewWindow->setSource(QUrl("qrc:/qml/splashscreen/main.qml"));
#endif

                QTC_ASSERT(s_viewWindow->rootObject(),
                           qWarning() << "The StudioWelcomePlugin has a runtime depdendency on "
                                         "qt/qtquicktimeline.";
                           return );

                connect(s_viewWindow->rootObject(),
                        SIGNAL(closeClicked()),
                        this,
                        SLOT(closeSplashScreen()));

                auto mainWindow = Core::ICore::mainWindow()->windowHandle();
                s_viewWindow->setPosition((mainWindow->width() - s_viewWindow->width()) / 2,
                                          (mainWindow->height() - s_viewWindow->height()) / 2);

                Core::ICore::mainWindow()->setEnabled(false);
                connect(s_viewWindow, &QObject::destroyed, []() {
                    if (Core::ICore::mainWindow())
                        Core::ICore::mainWindow()->setEnabled(true);
                });

                s_viewWindow->show();
                s_viewWindow->requestActivate();
                s_viewWindow->setObjectName(QmlDesigner::Constants::OBJECT_NAME_SPLASH_SCREEN);
            } else {
                s_viewWidget = new QQuickWidget(Core::ICore::dialogParent());

                s_viewWidget->setWindowFlag(Qt::SplashScreen, true);

                s_viewWidget->setObjectName(QmlDesigner::Constants::OBJECT_NAME_SPLASH_SCREEN);
                s_viewWidget->setWindowModality(Qt::ApplicationModal);
                s_viewWidget->setResizeMode(QQuickWidget::SizeRootObjectToView);
                s_viewWidget->engine()->addImportPath("qrc:/studiofonts");
#ifdef QT_DEBUG
                s_viewWidget->engine()->addImportPath(QLatin1String(STUDIO_QML_PATH)
                                                      + "splashscreen/imports");
                s_viewWidget->setSource(
                    QUrl::fromLocalFile(QLatin1String(STUDIO_QML_PATH) + "splashscreen/main.qml"));
#else
                s_viewWidget->engine()->addImportPath("qrc:/qml/splashscreen/imports");
                s_viewWidget->setSource(QUrl("qrc:/qml/splashscreen/main.qml"));
#endif

                QTC_ASSERT(s_viewWidget->rootObject(),
                           qWarning() << "The StudioWelcomePlugin has a runtime depdendency on "
                                         "qt/qtquicktimeline.";
                           return );

                connect(s_viewWidget->rootObject(),
                        SIGNAL(closeClicked()),
                        this,
                        SLOT(closeSplashScreen()));

                s_viewWidget->show();
                s_viewWidget->raise();
                s_viewWidget->setFocus();
            }
        });
    }
}

bool StudioWelcomePlugin::delayedInitialize()
{
    QTimer::singleShot(2000, this, []() {
        auto modelManager = QmlJS::ModelManagerInterface::instance();
        if (!modelManager)
            return;

        QmlJS::PathsAndLanguages importPaths;

        const QList<Kit *> kits = Utils::filtered(KitManager::kits(), [](const Kit *k) {
            const QtSupport::QtVersion *version = QtSupport::QtKitAspect::qtVersion(k);
            const bool valid = version && version->isValid();
            const bool isQt6 = valid && version->qtVersion().majorVersion() == 6;
            const bool autoDetected = valid && version->isAutodetected();

            return isQt6 && autoDetected
                   && ProjectExplorer::DeviceTypeKitAspect::deviceTypeId(k)
                          == ProjectExplorer::Constants::DESKTOP_DEVICE_TYPE;
        });

        for (const Kit *kit : kits) {
            const QtSupport::QtVersion *version = QtSupport::QtKitAspect::qtVersion(kit);

            const Utils::FilePath qmlPath = version->qmlPath();
            importPaths.maybeInsert(qmlPath, QmlJS::Dialect::QmlQtQuick2);

            QmlJS::ModelManagerInterface::importScan(QmlJS::ModelManagerInterface::workingCopy(),
                                                     importPaths,
                                                     modelManager,
                                                     false);
        }
    });

    return true;
}

WelcomeMode::WelcomeMode()
{
    setDisplayName(tr("Welcome"));

    const QString welcomePagePath = Core::ICore::resourcePath("qmldesigner/welcomepage").toString();

    m_dataModelDownloader = new DataModelDownloader(this);
    if (!m_dataModelDownloader->exists()) { //Fallback if data cannot be downloaded
        // TODO: Check result?
        Utils::FilePath::fromUserInput(welcomePagePath + "/dataImports")
            .copyRecursively(m_dataModelDownloader->targetFolder());

        m_dataModelDownloader->setForceDownload(true);
    }
    Utils::FilePath readme = Utils::FilePath::fromUserInput(m_dataModelDownloader->targetFolder().toString()
                                                            + "/readme.txt");


    const Utils::Icon FLAT({{":/studiowelcome/images/mode_welcome_mask.png",
                      Utils::Theme::IconsBaseColor}});
    const Utils::Icon FLAT_ACTIVE({{":/studiowelcome/images/mode_welcome_mask.png",
                             Utils::Theme::IconsModeWelcomeActiveColor}});
    setIcon(Utils::Icon::modeIcon(FLAT, FLAT, FLAT_ACTIVE));

    setPriority(Core::Constants::P_MODE_WELCOME);
    setId(Core::Constants::MODE_WELCOME);
    setContextHelp("Qt Design Studio Manual");
    setContext(Core::Context(Core::Constants::C_WELCOME_MODE));

    QFontDatabase::addApplicationFont(":/studiofonts/TitilliumWeb-Regular.ttf");
    ExampleCheckout::registerTypes();

    createQuickWidget();

    if (forceDownLoad() || !readme.exists()) // Only downloads contain the readme
        m_dataModelDownloader->setForceDownload(true);

    connect(m_dataModelDownloader, &DataModelDownloader::progressChanged, this, [this](){
        m_quickWidget->rootObject()->setProperty("loadingProgress", m_dataModelDownloader->progress());
    });

    connect(m_dataModelDownloader, &DataModelDownloader::finished, this, [this, welcomePagePath]() {
        delete m_quickWidget;
        createQuickWidget();
        setupQuickWidget(welcomePagePath);
        m_modeWidget->layout()->addWidget(m_quickWidget);
    });

    connect(m_dataModelDownloader, &DataModelDownloader::downloadFailed, this, [this] {
        m_quickWidget->setEnabled(true);
    });


    if (m_dataModelDownloader->start())
        m_quickWidget->setEnabled(false);

/*
    connect(Core::ModeManager::instance(), &Core::ModeManager::currentModeChanged, this, [this](Utils::Id mode){
       bool active = (mode == Core::Constants::MODE_WELCOME);
       m_modeWidget->rootObject()->setProperty("active", active);
    });
*/
    setupQuickWidget(welcomePagePath);

    QVBoxLayout *boxLayout = new QVBoxLayout();
    boxLayout->setContentsMargins(0, 0, 0, 0);

    m_modeWidget = new QWidget;
    m_modeWidget->setLayout(boxLayout);
    boxLayout->addWidget(m_quickWidget);
    setWidget(m_modeWidget);

    QStringList designStudioQchPathes
        = {Core::HelpManager::documentationPath() + "/qtdesignstudio.qch",
           Core::HelpManager::documentationPath() + "/qtquick.qch",
           Core::HelpManager::documentationPath() + "/qtquickcontrols.qch",
           Core::HelpManager::documentationPath() + "/qtquicktimeline.qch",
           Core::HelpManager::documentationPath() + "/qtquick3d.qch",
           Core::HelpManager::documentationPath() + "/qtqml.qch"};

    Core::HelpManager::registerDocumentation(
                Utils::filtered(designStudioQchPathes,
                                [](const QString &path) { return QFileInfo::exists(path); }));
}

WelcomeMode::~WelcomeMode()
{
    delete m_modeWidget;
}

void WelcomeMode::setupQuickWidget(const QString &welcomePagePath)
{
    if (!useNewWelcomePage()) {

#ifdef QT_DEBUG
        m_quickWidget->engine()->addImportPath(QLatin1String(STUDIO_QML_PATH)
                                               + "welcomepage/imports");
        m_quickWidget->setSource(
            QUrl::fromLocalFile(QLatin1String(STUDIO_QML_PATH) + "welcomepage/main.qml"));
#else
        m_quickWidget->rootContext()->setContextProperty("$dataModel", m_dataModelDownloader);
        m_quickWidget->engine()->addImportPath("qrc:/qml/welcomepage/imports");
        m_quickWidget->setSource(QUrl("qrc:/qml/welcomepage/main.qml"));
#endif
    } else {
        m_quickWidget->rootContext()->setContextProperty("$dataModel", m_dataModelDownloader);

        m_quickWidget->engine()->addImportPath(Core::ICore::resourcePath("qmldesigner/propertyEditorQmlSources/imports").toString());

        m_quickWidget->engine()->addImportPath(welcomePagePath + "/imports");
        m_quickWidget->engine()->addImportPath(m_dataModelDownloader->targetFolder().toString());
        m_quickWidget->setSource(QUrl::fromLocalFile(welcomePagePath + "/main.qml"));

        QShortcut *updateShortcut = nullptr;
        if (Utils::HostOsInfo::isMacHost())
            updateShortcut = new QShortcut(QKeySequence(Qt::ALT | Qt::Key_F5), m_quickWidget);
        else
            updateShortcut = new QShortcut(QKeySequence(Qt::CTRL | Qt::Key_F5), m_quickWidget);
        connect(updateShortcut, &QShortcut::activated, this, [this, welcomePagePath](){
            m_quickWidget->setSource(QUrl::fromLocalFile(welcomePagePath + "/main.qml"));
        });
    }
}

void WelcomeMode::createQuickWidget()
{
    m_quickWidget = new QQuickWidget;
    m_quickWidget->setMinimumSize(640, 480);
    m_quickWidget->setResizeMode(QQuickWidget::SizeRootObjectToView);
    m_quickWidget->setObjectName(QmlDesigner::Constants::OBJECT_NAME_WELCOME_PAGE);
    QmlDesigner::Theme::setupTheme(m_quickWidget->engine());
    m_quickWidget->engine()->addImportPath("qrc:/studiofonts");

    QmlDesigner::QmlDesignerPlugin::registerPreviewImageProvider(m_quickWidget->engine());

    m_quickWidget->engine()->setOutputWarningsToStandardError(false);
}

} // namespace Internal
} // namespace StudioWelcome

#include "studiowelcomeplugin.moc"<|MERGE_RESOLUTION|>--- conflicted
+++ resolved
@@ -510,11 +510,7 @@
 
 void ProjectModel::delayedResetProjects()
 {
-<<<<<<< HEAD
     QTimer::singleShot(2000, this, [this] {
-=======
-    QTimer::singleShot(2000, this, [this]() {
->>>>>>> dc42b62d
         beginResetModel();
         endResetModel();
         m_blockOpenRecent = false;
