--- conflicted
+++ resolved
@@ -62,11 +62,7 @@
     static const QLatin1String graphLogKey;
     static const QLatin1String lastResetIndexKey;
 
-<<<<<<< HEAD
-    Utils::FileName gitBinaryPath(bool *ok = 0, QString *errorMessage = 0) const;
-=======
-    QString gitExecutable(bool *ok = 0, QString *errorMessage = 0) const;
->>>>>>> 7dfb7df4
+    Utils::FileName gitExecutable(bool *ok = 0, QString *errorMessage = 0) const;
 
     GitSettings &operator = (const GitSettings &s);
 };
