--- conflicted
+++ resolved
@@ -26,11 +26,6 @@
 
 Group qmlProfilerRecipe(RunControl *runControl)
 {
-<<<<<<< HEAD
-    runControl->requestQmlChannel();
-=======
-    setId("QmlProfilerRunner");
->>>>>>> 72a3ff75
     runControl->setIcon(ProjectExplorer::Icons::ANALYZER_START_SMALL_TOOLBAR);
 
     const auto onSetup = [runControl](Barrier &barrier) {
@@ -80,12 +75,8 @@
 
     worker->setId("LocalQmlProfilerSupport");
 
-<<<<<<< HEAD
     auto profiler = new RecipeRunner(runControl, qmlProfilerRecipe(runControl));
-=======
-    auto profiler = new QmlProfilerRunner(runControl);
     runControl->requestQmlChannel();
->>>>>>> 72a3ff75
 
     worker->addStopDependency(profiler);
     // We need to open the local server before the application tries to connect.
