--- conflicted
+++ resolved
@@ -71,11 +71,7 @@
 
 RunWorker *createLocalQmlProfilerWorker(RunControl *runControl)
 {
-<<<<<<< HEAD
-    auto profiler = new RecipeRunner(runControl, qmlProfilerRecipe(runControl));
-=======
     auto profiler = new RunWorker(runControl, qmlProfilerRecipe(runControl));
->>>>>>> 46226e93
     runControl->requestQmlChannel();
 
     const auto modifier = [runControl](Process &process) {
