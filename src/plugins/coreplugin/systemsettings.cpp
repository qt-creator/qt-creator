// Copyright (C) 2016 The Qt Company Ltd.
// SPDX-License-Identifier: LicenseRef-Qt-Commercial OR GPL-3.0-only WITH Qt-GPL-exception-1.0

#include "systemsettings.h"

#include "coreconstants.h"
#include "coreplugintr.h"
#include "editormanager/editormanager_p.h"
#include "dialogs/ioptionspage.h"
#include "fileutils.h"
#include "icore.h"
#include "iversioncontrol.h" // sic!
#include "vcsmanager.h"

#ifdef ENABLE_CRASHREPORTING
#include "coreplugin.h"
#endif

#include <utils/algorithm.h>
#include <utils/appinfo.h>
#include <utils/checkablemessagebox.h>
#include <utils/elidinglabel.h>
#include <utils/environment.h>
#include <utils/environmentdialog.h>
#include <utils/hostosinfo.h>
#include <utils/layoutbuilder.h>
#include <utils/pathchooser.h>
#include <utils/terminalcommand.h>
#include <utils/unixutils.h>

#include <QComboBox>
#include <QDesktopServices>
#include <QGuiApplication>
#include <QLineEdit>
#include <QMenu>
#include <QMessageBox>
#include <QPushButton>
#include <QToolButton>

using namespace Utils;
using namespace Layouting;

namespace Core::Internal {

#ifdef CRASHREPORTING_USES_CRASHPAD
// TODO: move to somewhere in Utils
static QString formatSize(qint64 size)
{
    QStringList units{Tr::tr("Bytes"), Tr::tr("KiB"), Tr::tr("MiB"), Tr::tr("GiB"), Tr::tr("TiB")};
    double outputSize = size;
    int i;
    for (i = 0; i < units.size() - 1; ++i) {
        if (outputSize < 1024)
            break;
        outputSize /= 1024;
    }
    return i == 0 ? QString("%0 %1").arg(outputSize).arg(units[i]) // Bytes
                  : QString("%0 %1").arg(outputSize, 0, 'f', 2).arg(units[i]); // KB, MB, GB, TB
}
#endif // CRASHREPORTING_USES_CRASHPAD

SystemSettings &systemSettings()
{
    static SystemSettings theSettings;
    return theSettings;
}

SystemSettings::SystemSettings()
    : m_startupSystemEnvironment(Environment::systemEnvironment())
{
    const EnvironmentItems changes = EnvironmentItem::fromStringList(
        ICore::settings()->value(kEnvironmentChanges).toStringList());
    setEnvironmentChanges(changes);

    setAutoApply(false);

    patchCommand.setSettingsKey("General/PatchCommand");
    patchCommand.setDefaultValue("patch");
    patchCommand.setExpectedKind(PathChooser::ExistingCommand);
    patchCommand.setHistoryCompleter("General.PatchCommand.History");
    patchCommand.setLabelText(Tr::tr("Patch command:"));
    patchCommand.setToolTip(Tr::tr("Command used for reverting diff chunks."));

    autoSaveModifiedFiles.setSettingsKey("EditorManager/AutoSaveEnabled");
    autoSaveModifiedFiles.setDefaultValue(true);
    autoSaveModifiedFiles.setLabelText(Tr::tr("Auto-save modified files"));
    autoSaveModifiedFiles.setLabelPlacement(BoolAspect::LabelPlacement::Compact);
    autoSaveModifiedFiles.setToolTip(
        Tr::tr("Automatically creates temporary copies of modified files. "
               "If %1 is restarted after a crash or power failure, it asks whether to "
               "recover the auto-saved content.")
            .arg(QGuiApplication::applicationDisplayName()));

    autoSaveInterval.setSettingsKey("EditorManager/AutoSaveInterval");
    autoSaveInterval.setSuffix(Tr::tr("min"));
    autoSaveInterval.setRange(1, 1000000);
    autoSaveInterval.setDefaultValue(5);
    autoSaveInterval.setLabelText(Tr::tr("Interval:"));

    autoSaveAfterRefactoring.setSettingsKey("EditorManager/AutoSaveAfterRefactoring");
    autoSaveAfterRefactoring.setDefaultValue(true);
    autoSaveAfterRefactoring.setLabelPlacement(BoolAspect::LabelPlacement::Compact);
    autoSaveAfterRefactoring.setLabelText(Tr::tr("Auto-save files after refactoring"));
    autoSaveAfterRefactoring.setToolTip(
        Tr::tr("Automatically saves all open files affected by a refactoring operation,\n"
               "provided they were unmodified before the refactoring."));

    autoSuspendEnabled.setSettingsKey("EditorManager/AutoSuspendEnabled");
    autoSuspendEnabled.setDefaultValue(true);
    autoSuspendEnabled.setLabelText(Tr::tr("Auto-suspend unmodified files"));
    autoSuspendEnabled.setLabelPlacement(BoolAspect::LabelPlacement::Compact);
    autoSuspendEnabled.setToolTip(
        Tr::tr("Automatically free resources of old documents that are not visible and not "
               "modified. They stay visible in the list of open documents."));

    autoSuspendMinDocumentCount.setSettingsKey("EditorManager/AutoSuspendMinDocuments");
    autoSuspendMinDocumentCount.setRange(1, 500);
    autoSuspendMinDocumentCount.setDefaultValue(10);
    autoSuspendMinDocumentCount.setLabelText(Tr::tr("Files to keep open:"));
    autoSuspendMinDocumentCount.setToolTip(
        Tr::tr("Minimum number of open documents that should be kept in memory. Increasing this "
           "number will lead to greater resource usage when not manually closing documents."));

    warnBeforeOpeningBigFiles.setSettingsKey("EditorManager/WarnBeforeOpeningBigTextFiles");
    warnBeforeOpeningBigFiles.setDefaultValue(true);
    warnBeforeOpeningBigFiles.setLabelPlacement(BoolAspect::LabelPlacement::Compact);
    warnBeforeOpeningBigFiles.setLabelText(Tr::tr("Warn before opening text files greater than"));

    bigFileSizeLimitInMB.setSettingsKey("EditorManager/BigTextFileSizeLimitInMB");
    bigFileSizeLimitInMB.setSuffix(Tr::tr("MB"));
    bigFileSizeLimitInMB.setRange(1, 500);
    bigFileSizeLimitInMB.setDefaultValue(5);

    maxRecentFiles.setSettingsKey("EditorManager/MaxRecentFiles");
    maxRecentFiles.setRange(1, 99);
    maxRecentFiles.setDefaultValue(8);

    reloadSetting.setSettingsKey("EditorManager/ReloadBehavior");
    reloadSetting.setDisplayStyle(SelectionAspect::DisplayStyle::ComboBox);
    reloadSetting.addOption(Tr::tr("Always Ask"));
    reloadSetting.addOption(Tr::tr("Reload All Unchanged Editors"));
    reloadSetting.addOption(Tr::tr("Ignore Modifications"));
    reloadSetting.setDefaultValue(IDocument::ReloadUnmodified);
    reloadSetting.setLabelText(Tr::tr("When files are externally modified:"));

    askBeforeExit.setSettingsKey("AskBeforeExit");
    askBeforeExit.setLabelText(Tr::tr("Ask for confirmation before exiting"));
    askBeforeExit.setLabelPlacement(BoolAspect::LabelPlacement::Compact);

#ifdef ENABLE_CRASHREPORTING
    enableCrashReporting.setSettingsKey("CrashReportingEnabled");
    enableCrashReporting.setLabelPlacement(BoolAspect::LabelPlacement::Compact);
    enableCrashReporting.setLabelText(Tr::tr("Enable crash reporting"));
    enableCrashReporting.setToolTip(
        "<p>"
        + Tr::tr("Allow crashes to be automatically reported. Collected reports are "
                 "used for the sole purpose of fixing bugs.")
        + "</p><p>"
        + Tr::tr("Crash reports are saved in \"%1\".").arg(appInfo().crashReports.toUserOutput()));
#endif // ENABLE_CRASHREPORTING
    readSettings();

    autoSaveInterval.setEnabler(&autoSaveModifiedFiles);
    autoSuspendMinDocumentCount.setEnabler(&autoSuspendEnabled);
    bigFileSizeLimitInMB.setEnabler(&warnBeforeOpeningBigFiles);

    autoSaveModifiedFiles.addOnChanged(this, &EditorManagerPrivate::updateAutoSave);
    autoSaveInterval.addOnChanged(this, &EditorManagerPrivate::updateAutoSave);
}

class SystemSettingsWidget : public IOptionsPageWidget
{
public:
    SystemSettingsWidget()
        : m_fileSystemCaseSensitivityChooser(HostOsInfo::isMacHost() ? new QComboBox : nullptr)
        , m_externalFileBrowserEdit(new QLineEdit)
        , m_terminalComboBox(new QComboBox)
        , m_terminalOpenArgs(new QLineEdit)
        , m_terminalExecuteArgs(new QLineEdit)
        , m_environmentChangesLabel(new Utils::ElidingLabel)
#ifdef CRASHREPORTING_USES_CRASHPAD
        , m_crashReportsMenuButton(new QPushButton(Tr::tr("Manage"), this))
        , m_crashReportsSizeText(new QLabel(this))
#endif

    {
        SystemSettings &s = systemSettings();

        m_terminalExecuteArgs->setToolTip(
            Tr::tr("Command line arguments used for \"Run in terminal\"."));
        QSizePolicy sizePolicy(QSizePolicy::Expanding, QSizePolicy::Preferred);
        sizePolicy.setHorizontalStretch(5);
        m_environmentChangesLabel->setSizePolicy(sizePolicy);
        QSizePolicy termSizePolicy(QSizePolicy::Ignored, QSizePolicy::Fixed);
        termSizePolicy.setHorizontalStretch(3);
        m_terminalComboBox->setSizePolicy(termSizePolicy);
        m_terminalComboBox->setMinimumSize(QSize(100, 0));
        m_terminalComboBox->setEditable(true);
        m_terminalOpenArgs->setToolTip(
            Tr::tr("Command line arguments used for \"%1\".").arg(FileUtils::msgTerminalHereAction()));

        auto resetFileBrowserButton = new QPushButton(Tr::tr("Reset"));
        resetFileBrowserButton->setToolTip(Tr::tr("Reset to default."));
        auto helpExternalFileBrowserButton = new QToolButton;
        helpExternalFileBrowserButton->setText(Tr::tr("?"));
#ifdef ENABLE_CRASHREPORTING
        auto helpCrashReportingButton = new QToolButton(this);
        helpCrashReportingButton->setText(Tr::tr("?"));
        connect(helpCrashReportingButton, &QAbstractButton::clicked, this, [this] {
            showHelpDialog(Tr::tr("Crash Reporting"), CorePlugin::msgCrashpadInformation());
        });
#endif
        auto resetTerminalButton = new QPushButton(Tr::tr("Reset"));
        resetTerminalButton->setToolTip(Tr::tr("Reset to default.", "Terminal"));
        auto environmentButton = new QPushButton(Tr::tr("Change..."));
        environmentButton->setSizePolicy(QSizePolicy::Fixed,
                                         environmentButton->sizePolicy().verticalPolicy());

        Grid grid;
        grid.addRow({Tr::tr("Environment:"),
                     Span(3, m_environmentChangesLabel), environmentButton});
        if (HostOsInfo::isAnyUnixHost()) {
            grid.addRow({Tr::tr("Terminal:"),
                         m_terminalComboBox,
                         m_terminalOpenArgs,
                         m_terminalExecuteArgs,
                         resetTerminalButton});
        }
        if (HostOsInfo::isAnyUnixHost() && !HostOsInfo::isMacHost()) {
            grid.addRow({Tr::tr("External file browser:"),
                         Span(3, m_externalFileBrowserEdit),
                         resetFileBrowserButton,
                         helpExternalFileBrowserButton});
        }
        grid.addRow({Span(4, s.patchCommand)});
        if (HostOsInfo::isMacHost()) {
            auto fileSystemCaseSensitivityLabel = new QLabel(Tr::tr("File system case sensitivity:"));
            fileSystemCaseSensitivityLabel->setToolTip(
                Tr::tr("Influences how file names are matched to decide if they are the same."));
            grid.addRow({fileSystemCaseSensitivityLabel,
                         m_fileSystemCaseSensitivityChooser});
        }
        grid.addRow({s.reloadSetting});
        grid.addRow({s.autoSaveModifiedFiles, Row{s.autoSaveInterval, st}});
        grid.addRow({s.autoSuspendEnabled, Row{s.autoSuspendMinDocumentCount, st}});
        grid.addRow({s.autoSaveAfterRefactoring});
        grid.addRow({s.warnBeforeOpeningBigFiles, Row{s.bigFileSizeLimitInMB, st}});
        grid.addRow({Tr::tr("Maximum number of entries in \"Recent Files\":"),
                    Row{s.maxRecentFiles, st}});
        grid.addRow({s.askBeforeExit});
#ifdef ENABLE_CRASHREPORTING
        Row crashDetails;
#ifdef CRASHREPORTING_USES_CRASHPAD
        m_crashReportsMenuButton->setToolTip(s.enableCrashReporting.toolTip());
        m_crashReportsSizeText->setToolTip(s.enableCrashReporting.toolTip());
        auto crashReportsMenu = new QMenu(m_crashReportsMenuButton);
        m_crashReportsMenuButton->setMenu(crashReportsMenu);
        crashDetails.addItems({m_crashReportsMenuButton, m_crashReportsSizeText});
#endif // CRASHREPORTING_USES_CRASHPAD
        crashDetails.addItem(helpCrashReportingButton);
        if (qtcEnvironmentVariableIsSet("QTC_SHOW_CRASHBUTTON")) {
            auto crashButton = new QPushButton("CRASH!!!");
            connect(crashButton, &QPushButton::clicked, [] {
                // do a real crash
                volatile int *a = reinterpret_cast<volatile int *>(NULL);
                *a = 1;
            });
            crashDetails.addItem(crashButton);
        }
        crashDetails.addItem(st);
        grid.addRow({s.enableCrashReporting, crashDetails});

#endif

        Column {
            Group {
                title(Tr::tr("System")),
                Column { grid, st }
            }
        }.attachTo(this);

        if (HostOsInfo::isAnyUnixHost()) {
            const QVector<TerminalCommand> availableTerminals
                = TerminalCommand::availableTerminalEmulators();
            for (const TerminalCommand &term : availableTerminals)
                m_terminalComboBox->addItem(term.command.toUserOutput(), QVariant::fromValue(term));
            updateTerminalUi(TerminalCommand::terminalEmulator());
            connect(m_terminalComboBox, &QComboBox::currentIndexChanged, this, [this](int index) {
                updateTerminalUi(m_terminalComboBox->itemData(index).value<TerminalCommand>());
            });
        }

        if (HostOsInfo::isAnyUnixHost() && !HostOsInfo::isMacHost()) {
            m_externalFileBrowserEdit->setText(UnixUtils::fileBrowser(ICore::settings()));
        }

#if defined(ENABLE_CRASHREPORTING) && defined(CRASHREPORTING_USES_CRASHPAD)
        const FilePaths reportsPaths
            = {ICore::crashReportsPath() / "completed",
               ICore::crashReportsPath() / "reports",
               ICore::crashReportsPath() / "attachments",
               ICore::crashReportsPath() / "pending",
               ICore::crashReportsPath() / "new"};

<<<<<<< HEAD
        auto openLocationAction = new QAction(Tr::tr("Go to crash reports"));
=======
        auto openLocationAction = new QAction(Tr::tr("Go to Crash Reports"));
>>>>>>> d114082f
        connect(openLocationAction, &QAction::triggered, this, [reportsPaths] {
            const FilePath path = reportsPaths.first().parentDir();
            if (!QDesktopServices::openUrl(path.toUrl())) {
                qWarning() << "Failed to open path:" << path;
            }
        });
        crashReportsMenu->addAction(openLocationAction);

<<<<<<< HEAD
        auto clearAction = new QAction(Tr::tr("Clear crash reports"));
=======
        auto clearAction = new QAction(Tr::tr("Clear Crash Reports"));
>>>>>>> d114082f
        crashReportsMenu->addAction(clearAction);

        const auto updateClearCrashWidgets = [this, reportsPaths] {
            qint64 size = 0;
            FilePath::iterateDirectories(
                reportsPaths,
                [&size](const FilePath &item) {
                    size += item.fileSize();
                    return IterationPolicy::Continue;
                },
                FileFilter({}, QDir::Files, QDirIterator::Subdirectories));
            m_crashReportsMenuButton->setEnabled(size > 0);
            m_crashReportsSizeText->setText(formatSize(size));
        };
        updateClearCrashWidgets();
        connect(
            clearAction,
            &QAction::triggered,
            this,
            [updateClearCrashWidgets, reportsPaths] {
                FilePath::iterateDirectories(
                    reportsPaths,
                    [](const FilePath &item) {
                        item.removeRecursively();
                        return IterationPolicy::Continue;
                    },
                    FileFilter({}, QDir::Files | QDir::Dirs | QDir::NoDotAndDotDot));
                updateClearCrashWidgets();
            });
#endif // ENABLE_CRASHREPORTING && CRASHREPORTING_USES_CRASHPAD

        if (HostOsInfo::isAnyUnixHost()) {
            connect(resetTerminalButton,
                    &QAbstractButton::clicked,
                    this,
                    &SystemSettingsWidget::resetTerminal);
            if (!HostOsInfo::isMacHost()) {
                connect(resetFileBrowserButton,
                        &QAbstractButton::clicked,
                        this,
                        &SystemSettingsWidget::resetFileBrowser);
                connect(helpExternalFileBrowserButton,
                        &QAbstractButton::clicked,
                        this,
                        &SystemSettingsWidget::showHelpForFileBrowser);
            }
        }

        if (HostOsInfo::isMacHost()) {
            Qt::CaseSensitivity defaultSensitivity
                    = OsSpecificAspects::fileNameCaseSensitivity(HostOsInfo::hostOs());
            if (defaultSensitivity == Qt::CaseSensitive) {
                m_fileSystemCaseSensitivityChooser->addItem(Tr::tr("Case Sensitive (Default)"),
                                                            Qt::CaseSensitive);
            } else {
                m_fileSystemCaseSensitivityChooser->addItem(Tr::tr("Case Sensitive"), Qt::CaseSensitive);
            }
            if (defaultSensitivity == Qt::CaseInsensitive) {
                m_fileSystemCaseSensitivityChooser->addItem(Tr::tr("Case Insensitive (Default)"),
                                                            Qt::CaseInsensitive);
            } else {
                m_fileSystemCaseSensitivityChooser->addItem(Tr::tr("Case Insensitive"),
                                                            Qt::CaseInsensitive);
            }
            const Qt::CaseSensitivity sensitivity = EditorManagerPrivate::readFileSystemSensitivity(
                ICore::settings());
            if (sensitivity == Qt::CaseSensitive)
                m_fileSystemCaseSensitivityChooser->setCurrentIndex(0);
            else
                m_fileSystemCaseSensitivityChooser->setCurrentIndex(1);
        }

        updatePath();

        m_environmentChangesLabel->setElideMode(Qt::ElideRight);
        m_environmentChanges = systemSettings().environmentChanges();
        updateEnvironmentChangesLabel();
        connect(environmentButton, &QPushButton::clicked, this, [this, environmentButton] {
            std::optional<EnvironmentItems> changes
                = runEnvironmentItemsDialog(environmentButton, m_environmentChanges);
            if (!changes)
                return;
            m_environmentChanges = *changes;
            updateEnvironmentChangesLabel();
            updatePath();
        });

        connect(VcsManager::instance(), &VcsManager::configurationChanged,
                this, &SystemSettingsWidget::updatePath);

        setOnCancel([] { systemSettings().cancel(); });
    }

private:
    void apply() final;

    void showHelpForFileBrowser();
    void resetFileBrowser();
    void resetTerminal();
    void updateTerminalUi(const Utils::TerminalCommand &term);
    void updatePath();
    void updateEnvironmentChangesLabel();
    void showHelpDialog(const QString &title, const QString &helpText);

    QComboBox *m_fileSystemCaseSensitivityChooser;
    QLineEdit *m_externalFileBrowserEdit;
    QComboBox *m_terminalComboBox;
    QLineEdit *m_terminalOpenArgs;
    QLineEdit *m_terminalExecuteArgs;
    Utils::ElidingLabel *m_environmentChangesLabel;
#ifdef CRASHREPORTING_USES_CRASHPAD
    QPushButton *m_crashReportsMenuButton;
    QLabel *m_crashReportsSizeText;
#endif
    QPointer<QMessageBox> m_dialog;
    EnvironmentItems m_environmentChanges;
};

void SystemSettingsWidget::apply()
{
    systemSettings().apply();
    systemSettings().writeSettings();

    QtcSettings *settings = ICore::settings();
    if (HostOsInfo::isAnyUnixHost()) {
        TerminalCommand::setTerminalEmulator({
            FilePath::fromUserInput(m_terminalComboBox->lineEdit()->text()),
            m_terminalOpenArgs->text(),
            m_terminalExecuteArgs->text()
        });
        if (!HostOsInfo::isMacHost()) {
            UnixUtils::setFileBrowser(settings, m_externalFileBrowserEdit->text());
        }
    }

    if (HostOsInfo::isMacHost()) {
        const Qt::CaseSensitivity sensitivity = EditorManagerPrivate::readFileSystemSensitivity(
            settings);
        const Qt::CaseSensitivity selectedSensitivity = Qt::CaseSensitivity(
            m_fileSystemCaseSensitivityChooser->currentData().toInt());
        if (selectedSensitivity != sensitivity) {
            EditorManagerPrivate::writeFileSystemSensitivity(settings, selectedSensitivity);
            ICore::askForRestart(
                Tr::tr("The file system case sensitivity change will take effect after restart."));
        }
    }

    systemSettings().setEnvironmentChanges(m_environmentChanges);
}

void SystemSettingsWidget::resetTerminal()
{
    if (HostOsInfo::isAnyUnixHost())
        m_terminalComboBox->setCurrentIndex(0);
}

void SystemSettingsWidget::updateTerminalUi(const TerminalCommand &term)
{
    m_terminalComboBox->lineEdit()->setText(term.command.toUserOutput());
    m_terminalOpenArgs->setText(term.openArgs);
    m_terminalExecuteArgs->setText(term.executeArgs);
}

void SystemSettingsWidget::resetFileBrowser()
{
    if (HostOsInfo::isAnyUnixHost() && !HostOsInfo::isMacHost())
        m_externalFileBrowserEdit->setText(UnixUtils::defaultFileBrowser());
}

void SystemSettingsWidget::updatePath()
{
    Environment env;
    env.appendToPath(VcsManager::additionalToolsPath());
    systemSettings().patchCommand.setEnvironment(env);
}

void SystemSettingsWidget::updateEnvironmentChangesLabel()
{
    const QString shortSummary = Utils::EnvironmentItem::toStringList(m_environmentChanges)
                                     .join("; ");
    m_environmentChangesLabel->setText(shortSummary.isEmpty() ? Tr::tr("No changes to apply.")
                                                              : shortSummary);
}

void SystemSettingsWidget::showHelpDialog(const QString &title, const QString &helpText)
{
    if (m_dialog) {
        if (m_dialog->windowTitle() != title)
            m_dialog->setText(helpText);

        if (m_dialog->text() != helpText)
            m_dialog->setText(helpText);

        m_dialog->show();
        ICore::raiseWindow(m_dialog);
        return;
    }
    auto mb = new QMessageBox(QMessageBox::Information, title, helpText, QMessageBox::Close, this);
    mb->setWindowModality(Qt::NonModal);
    m_dialog = mb;
    mb->show();
}

void SystemSettingsWidget::showHelpForFileBrowser()
{
    if (HostOsInfo::isAnyUnixHost() && !HostOsInfo::isMacHost())
        showHelpDialog(Tr::tr("Variables"), UnixUtils::fileBrowserHelpText());
}

EnvironmentItems SystemSettings::environmentChanges() const
{
    return m_environmentChanges;
}

void SystemSettings::setEnvironmentChanges(const EnvironmentItems &changes)
{
    if (m_environmentChanges == changes)
        return;
    m_environmentChanges = changes;
    Environment systemEnv = m_startupSystemEnvironment;
    systemEnv.modify(changes);
    Environment::setSystemEnvironment(systemEnv);
    ICore::settings()->setValueWithDefault(kEnvironmentChanges,
                                           EnvironmentItem::toStringList(changes));
    if (ICore::instance())
        emit ICore::instance()->systemEnvironmentChanged();
}

// SystemSettingsPage

class SystemSettingsPage final : public IOptionsPage
{
public:
    SystemSettingsPage()
    {
        setId(Constants::SETTINGS_ID_SYSTEM);
        setDisplayName(Tr::tr("System"));
        setCategory(Constants::SETTINGS_CATEGORY_CORE);
        setWidgetCreator([] { return new SystemSettingsWidget; });
    }
};

const SystemSettingsPage settingsPage;

} // Core::Internal<|MERGE_RESOLUTION|>--- conflicted
+++ resolved
@@ -302,11 +302,7 @@
                ICore::crashReportsPath() / "pending",
                ICore::crashReportsPath() / "new"};
 
-<<<<<<< HEAD
-        auto openLocationAction = new QAction(Tr::tr("Go to crash reports"));
-=======
         auto openLocationAction = new QAction(Tr::tr("Go to Crash Reports"));
->>>>>>> d114082f
         connect(openLocationAction, &QAction::triggered, this, [reportsPaths] {
             const FilePath path = reportsPaths.first().parentDir();
             if (!QDesktopServices::openUrl(path.toUrl())) {
@@ -315,11 +311,7 @@
         });
         crashReportsMenu->addAction(openLocationAction);
 
-<<<<<<< HEAD
-        auto clearAction = new QAction(Tr::tr("Clear crash reports"));
-=======
         auto clearAction = new QAction(Tr::tr("Clear Crash Reports"));
->>>>>>> d114082f
         crashReportsMenu->addAction(clearAction);
 
         const auto updateClearCrashWidgets = [this, reportsPaths] {
