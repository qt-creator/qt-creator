--- conflicted
+++ resolved
@@ -151,11 +151,8 @@
 
     l->addWidget(m_d->m_webview);
     m_d->m_webview->setAcceptDrops(false);
-<<<<<<< HEAD
-=======
     m_d->m_webview->settings()->setAttribute(QWebSettings::PluginsEnabled, false);
     m_d->m_webview->settings()->setAttribute(QWebSettings::JavaEnabled, false);
->>>>>>> bcc2a195
 
 #else
     m_d->m_label->setWordWrap(true);
