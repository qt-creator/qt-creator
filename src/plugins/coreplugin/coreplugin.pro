--- conflicted
+++ resolved
@@ -237,11 +237,8 @@
 OTHER_FILES += editormanager/BinFiles.mimetypes.xml
 
 equals(TEST, 1) {
-<<<<<<< HEAD
-    SOURCES += testdatadir.cpp
-    HEADERS += testdatadir.h
-=======
-    SOURCES += plugintestutils.cpp
-    HEADERS += plugintestutils.h
->>>>>>> d9602ca5
+    SOURCES += testdatadir.cpp \
+        plugintestutils.cpp
+    HEADERS += testdatadir.h \
+        plugintestutils.h
 }