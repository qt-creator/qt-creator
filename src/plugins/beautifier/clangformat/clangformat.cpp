/****************************************************************************
**
** Copyright (C) 2016 Lorenz Haas
** Contact: https://www.qt.io/licensing/
**
** This file is part of Qt Creator.
**
** Commercial License Usage
** Licensees holding valid commercial Qt licenses may use this file in
** accordance with the commercial license agreement provided with the
** Software or, alternatively, in accordance with the terms contained in
** a written agreement between you and The Qt Company. For licensing terms
** and conditions see https://www.qt.io/terms-conditions. For further
** information use the contact form at https://www.qt.io/contact-us.
**
** GNU General Public License Usage
** Alternatively, this file may be used under the terms of the GNU
** General Public License version 3 as published by the Free Software
** Foundation with exceptions as appearing in the file LICENSE.GPL3-EXCEPT
** included in the packaging of this file. Please review the following
** information to ensure the GNU General Public License requirements will
** be met: https://www.gnu.org/licenses/gpl-3.0.html.
**
****************************************************************************/

// Tested with version 3.3, 3.4 and 3.4.1

#include "clangformat.h"

#include "clangformatconstants.h"
#include "clangformatoptionspage.h"
#include "clangformatsettings.h"

#include "../beautifierconstants.h"
#include "../beautifierplugin.h"

#include <coreplugin/actionmanager/actioncontainer.h>
#include <coreplugin/actionmanager/actionmanager.h>
#include <coreplugin/actionmanager/command.h>
#include <coreplugin/coreconstants.h>
#include <coreplugin/editormanager/ieditor.h>
#include <coreplugin/idocument.h>
#include <cppeditor/cppeditorconstants.h>
#include <texteditor/texteditor.h>
#include <utils/algorithm.h>

#include <QAction>
#include <QMenu>

namespace Beautifier {
namespace Internal {
namespace ClangFormat {

ClangFormat::ClangFormat(BeautifierPlugin *parent) :
    BeautifierAbstractTool(parent),
    m_beautifierPlugin(parent),
    m_settings(new ClangFormatSettings)
{
}

ClangFormat::~ClangFormat()
{
    delete m_settings;
}

bool ClangFormat::initialize()
{
    Core::ActionContainer *menu = Core::ActionManager::createMenu(Constants::ClangFormat::MENU_ID);
    menu->menu()->setTitle(Constants::ClangFormat::DISPLAY_NAME);

    m_formatFile = new QAction(BeautifierPlugin::msgFormatCurrentFile(), this);
    Core::Command *cmd
            = Core::ActionManager::registerAction(m_formatFile,
                                                  Constants::ClangFormat::ACTION_FORMATFILE);
    menu->addAction(cmd);
    connect(m_formatFile, &QAction::triggered, this, &ClangFormat::formatFile);

    m_formatRange = new QAction(BeautifierPlugin::msgFormatSelectedText(), this);
    cmd = Core::ActionManager::registerAction(m_formatRange,
                                              Constants::ClangFormat::ACTION_FORMATSELECTED);
    menu->addAction(cmd);
    connect(m_formatRange, &QAction::triggered, this, &ClangFormat::formatSelectedText);

    Core::ActionManager::actionContainer(Constants::MENU_ID)->addMenu(menu);

    return true;
}

void ClangFormat::updateActions(Core::IEditor *editor)
{
    const bool enabled = (editor && editor->document()->id() == CppEditor::Constants::CPPEDITOR_ID);
    m_formatFile->setEnabled(enabled);
    m_formatRange->setEnabled(enabled);
}

QList<QObject *> ClangFormat::autoReleaseObjects()
{
    return {new ClangFormatOptionsPage(m_settings, this)};
}

void ClangFormat::formatFile()
{
    m_beautifierPlugin->formatCurrentFile(command());
}

void ClangFormat::formatSelectedText()
{
    const TextEditor::TextEditorWidget *widget
            = TextEditor::TextEditorWidget::currentTextEditorWidget();
    if (!widget)
        return;

    const QTextCursor tc = widget->textCursor();
    if (tc.hasSelection()) {
        const int offset = tc.selectionStart();
        const int length = tc.selectionEnd() - offset;
        m_beautifierPlugin->formatCurrentFile(command(offset, length));
    } else if (m_settings->formatEntireFileFallback()) {
        formatFile();
    }
}

Command ClangFormat::command(int offset, int length) const
{
    Command command;
    command.setExecutable(m_settings->command());
    command.setProcessing(Command::PipeProcessing);

    if (m_settings->usePredefinedStyle()) {
<<<<<<< HEAD
        command.addOption("-style=" + m_settings->predefinedStyle());
        command.addOption("-assume-filename=%filename");
=======
        command.addOption(QLatin1String("-style=") + m_settings->predefinedStyle());
        command.addOption(QLatin1String("-assume-filename=%file"));
>>>>>>> d8e38131
    } else {
        command.addOption("-style=file");
        const QString path =
                QFileInfo(m_settings->styleFileName(m_settings->customStyle())).absolutePath();
        command.addOption("-assume-filename=" + path + QDir::separator() + "%filename");
    }

    if (offset != -1) {
        command.addOption("-offset=" + QString::number(offset));
        command.addOption("-length=" + QString::number(length));
    }

    return command;
}

} // namespace ClangFormat
} // namespace Internal
} // namespace Beautifier<|MERGE_RESOLUTION|>--- conflicted
+++ resolved
@@ -127,13 +127,8 @@
     command.setProcessing(Command::PipeProcessing);
 
     if (m_settings->usePredefinedStyle()) {
-<<<<<<< HEAD
         command.addOption("-style=" + m_settings->predefinedStyle());
-        command.addOption("-assume-filename=%filename");
-=======
-        command.addOption(QLatin1String("-style=") + m_settings->predefinedStyle());
-        command.addOption(QLatin1String("-assume-filename=%file"));
->>>>>>> d8e38131
+        command.addOption("-assume-filename=%file");
     } else {
         command.addOption("-style=file");
         const QString path =
