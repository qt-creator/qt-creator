/****************************************************************************
**
** Copyright (C) 2016 The Qt Company Ltd.
** Contact: https://www.qt.io/licensing/
**
** This file is part of Qt Creator.
**
** Commercial License Usage
** Licensees holding valid commercial Qt licenses may use this file in
** accordance with the commercial license agreement provided with the
** Software or, alternatively, in accordance with the terms contained in
** a written agreement between you and The Qt Company. For licensing terms
** and conditions see https://www.qt.io/terms-conditions. For further
** information use the contact form at https://www.qt.io/contact-us.
**
** GNU General Public License Usage
** Alternatively, this file may be used under the terms of the GNU
** General Public License version 3 as published by the Free Software
** Foundation with exceptions as appearing in the file LICENSE.GPL3-EXCEPT
** included in the packaging of this file. Please review the following
** information to ensure the GNU General Public License requirements will
** be met: https://www.gnu.org/licenses/gpl-3.0.html.
**
****************************************************************************/

#include "autotesticons.h"
#include "autotestplugin.h"
#include "testresultdelegate.h"
#include "testresultmodel.h"
#include "testsettings.h"

#include <projectexplorer/projectexplorericons.h>
#include <utils/qtcassert.h>

#include <QFontMetrics>
#include <QIcon>

namespace Autotest {
namespace Internal {

/********************************* TestResultItem ******************************************/

TestResultItem::TestResultItem(const TestResultPtr &testResult)
    : m_testResult(testResult)
{
}

static QIcon testResultIcon(ResultType result) {
    const static QIcon icons[] = {
        Icons::RESULT_PASS.icon(),
        Icons::RESULT_FAIL.icon(),
        Icons::RESULT_XFAIL.icon(),
        Icons::RESULT_XPASS.icon(),
        Icons::RESULT_SKIP.icon(),
        Icons::RESULT_BLACKLISTEDPASS.icon(),
        Icons::RESULT_BLACKLISTEDFAIL.icon(),
        Icons::RESULT_BLACKLISTEDXPASS.icon(),
        Icons::RESULT_BLACKLISTEDXFAIL.icon(),
        Icons::RESULT_BENCHMARK.icon(),
        Icons::RESULT_MESSAGEDEBUG.icon(),
        Icons::RESULT_MESSAGEDEBUG.icon(), // Info gets the same handling as Debug for now
        Icons::RESULT_MESSAGEWARN.icon(),
        Icons::RESULT_MESSAGEFATAL.icon(),
        Icons::RESULT_MESSAGEFATAL.icon(), // System gets same handling as Fatal for now
        ProjectExplorer::Icons::DESKTOP_DEVICE.icon(),  // for now
    }; // provide an icon for unknown??

    if (result < ResultType::FIRST_TYPE || result >= ResultType::MessageInternal) {
        switch (result) {
        case ResultType::Application:
            return icons[15];
        default:
            return QIcon();
        }
    }
    return icons[int(result)];
}

static QIcon testSummaryIcon(const Utils::optional<TestResultItem::SummaryEvaluation> &summary)
{
    if (!summary)
        return QIcon();
    if (summary->failed)
        return summary->warnings ? Icons::RESULT_MESSAGEFAILWARN.icon() : Icons::RESULT_FAIL.icon();
    return summary->warnings ? Icons::RESULT_MESSAGEPASSWARN.icon() : Icons::RESULT_PASS.icon();
}

QVariant TestResultItem::data(int column, int role) const
{
    switch (role) {
    case Qt::DecorationRole: {
        if (!m_testResult)
            return QVariant();
        const ResultType result = m_testResult->result();
        if (result == ResultType::MessageLocation && parent())
            return parent()->data(column, role);
        if (result == ResultType::TestStart)
            return testSummaryIcon(m_summaryResult);
        return testResultIcon(result);
    }
    case Qt::DisplayRole:
        return m_testResult ? m_testResult->outputString(true) : QVariant();
    default:
        return Utils::TreeItem::data(column, role);
    }
}

void TestResultItem::updateDescription(const QString &description)
{
    QTC_ASSERT(m_testResult, return);

    m_testResult->setDescription(description);
}

static bool isSignificant(ResultType type)
{
    switch (type) {
    case ResultType::Skip:
    case ResultType::Benchmark:
    case ResultType::MessageInfo:
    case ResultType::MessageInternal:
    case ResultType::TestEnd:
        return false;
    case ResultType::MessageLocation:
    case ResultType::MessageCurrentTest:
    case ResultType::Application:
    case ResultType::Invalid:
        QTC_ASSERT_STRING("Got unexpedted type in isSignificant check");
        return false;
    default:
        return true;
    }
}

void TestResultItem::updateResult(bool &changed, ResultType addedChildType,
                                  const Utils::optional<SummaryEvaluation> &summary)
{
    changed = false;
    if (m_testResult->result() != ResultType::TestStart)
        return;

    if (!isSignificant(addedChildType) || (addedChildType == ResultType::TestStart && !summary))
        return;

    if (m_summaryResult.has_value() && m_summaryResult->failed && m_summaryResult->warnings)
        return; // can't become worse

    SummaryEvaluation newResult = m_summaryResult.value_or(SummaryEvaluation());
    switch (addedChildType) {
    case ResultType::Fail:
    case ResultType::MessageFatal:
    case ResultType::UnexpectedPass:
        if (newResult.failed)
            return;
        newResult.failed = true;
        break;
    case ResultType::ExpectedFail:
    case ResultType::MessageWarn:
    case ResultType::MessageSystem:
    case ResultType::Skip:
    case ResultType::BlacklistedFail:
    case ResultType::BlacklistedPass:
    case ResultType::BlacklistedXFail:
    case ResultType::BlacklistedXPass:
        if (newResult.warnings)
            return;
        newResult.warnings = true;
        break;
    case ResultType::TestStart:
        if (summary) {
            newResult.failed |= summary->failed;
            newResult.warnings |= summary->warnings;
        }
        break;
    default:
        break;
    }
    changed = !m_summaryResult.has_value() || m_summaryResult.value() != newResult;

    if (changed)
        m_summaryResult.emplace(newResult);
}

TestResultItem *TestResultItem::intermediateFor(const TestResultItem *item) const
{
    QTC_ASSERT(item, return nullptr);
    const TestResult *otherResult = item->testResult();
    for (int row = childCount() - 1; row >= 0; --row) {
        TestResultItem *child = childAt(row);
        const TestResult *testResult = child->testResult();
        if (testResult->result() != ResultType::TestStart)
            continue;
        if (testResult->isIntermediateFor(otherResult))
            return child;
    }
    return nullptr;
}

TestResultItem *TestResultItem::createAndAddIntermediateFor(const TestResultItem *child)
{
    TestResultPtr result(m_testResult->createIntermediateResultFor(child->testResult()));
    QTC_ASSERT(!result.isNull(), return nullptr);
    result->setResult(ResultType::TestStart);
    TestResultItem *intermediate = new TestResultItem(result);
    appendChild(intermediate);
    return intermediate;
}

QString TestResultItem::resultString() const
{
    if (testResult()->result() != ResultType::TestStart)
        return TestResult::resultToString(testResult()->result());
    if (!m_summaryResult)
        return QString();
    return m_summaryResult->failed ? QString("FAIL") : QString("PASS");
}

/********************************* TestResultModel *****************************************/

TestResultModel::TestResultModel(QObject *parent)
    : Utils::TreeModel<TestResultItem>(new TestResultItem(TestResultPtr()), parent)
{
}

void TestResultModel::updateParent(const TestResultItem *item)
{
    QTC_ASSERT(item, return);
    QTC_ASSERT(item->testResult(), return);
    TestResultItem *parentItem = item->parent();
    if (parentItem == rootItem()) // do not update invisible root item
        return;
    bool changed = false;
    parentItem->updateResult(changed, item->testResult()->result(), item->summaryResult());
    if (!changed)
        return;
    emit dataChanged(parentItem->index(), parentItem->index());
    updateParent(parentItem);
}

void TestResultModel::addTestResult(const TestResultPtr &testResult, bool autoExpand)
{
    const int lastRow = rootItem()->childCount() - 1;
    if (testResult->result() == ResultType::MessageCurrentTest) {
        // MessageCurrentTest should always be the last top level item
        if (lastRow >= 0) {
            TestResultItem *current = rootItem()->childAt(lastRow);
            const TestResult *result = current->testResult();
            if (result && result->result() == ResultType::MessageCurrentTest) {
                current->updateDescription(testResult->description());
                emit dataChanged(current->index(), current->index());
                return;
            }
        }

        rootItem()->appendChild(new TestResultItem(testResult));
        return;
    }

    m_testResultCount[testResult->result()]++;

    TestResultItem *newItem = new TestResultItem(testResult);
    TestResultItem *root = nullptr;
    if (AutotestPlugin::settings()->displayApplication) {
        const QString application = testResult->id();
        if (!application.isEmpty()) {
            root = rootItem()->findFirstLevelChild([&application](TestResultItem *child) {
                QTC_ASSERT(child, return false);
                return child->testResult()->id() == application;
            });

            if (!root) {
                TestResult *tmpAppResult = new TestResult(application, application);
                tmpAppResult->setResult(ResultType::Application);
                root = new TestResultItem(TestResultPtr(tmpAppResult));
                if (lastRow >= 0)
                    rootItem()->insertChild(lastRow, root);
                else
                    rootItem()->appendChild(root);
            }
        }
    }

    TestResultItem *parentItem = findParentItemFor(newItem, root);
    addFileName(testResult->fileName()); // ensure we calculate the results pane correctly
    if (parentItem) {
        parentItem->appendChild(newItem);
        if (autoExpand)
            parentItem->expand();
        updateParent(newItem);
    } else {
        if (lastRow >= 0) {
            TestResultItem *current = rootItem()->childAt(lastRow);
            const TestResult *result = current->testResult();
            if (result && result->result() == ResultType::MessageCurrentTest) {
                rootItem()->insertChild(current->index().row(), newItem);
                return;
            }
        }
        // there is no MessageCurrentTest at the last row, but we have a toplevel item - just add it
        rootItem()->appendChild(newItem);
    }
}

void TestResultModel::removeCurrentTestMessage()
{
    TestResultItem *currentMessageItem = rootItem()->findFirstLevelChild([](TestResultItem *it) {
            return (it->testResult()->result() == ResultType::MessageCurrentTest);
    });
    if (currentMessageItem)
        destroyItem(currentMessageItem);
}

void TestResultModel::clearTestResults()
{
    clear();
    m_testResultCount.clear();
    m_disabled = 0;
    m_fileNames.clear();
    m_maxWidthOfFileName = 0;
    m_widthOfLineNumber = 0;
}

const TestResult *TestResultModel::testResult(const QModelIndex &idx)
{
    if (idx.isValid())
        return itemForIndex(idx)->testResult();

    return nullptr;
}

void TestResultModel::recalculateMaxWidthOfFileName(const QFont &font)
{
    const QFontMetrics fm(font);
    m_maxWidthOfFileName = 0;
    for (const QString &fileName : m_fileNames) {
        int pos = fileName.lastIndexOf('/');
        m_maxWidthOfFileName = qMax(m_maxWidthOfFileName, fm.horizontalAdvance(fileName.mid(pos + 1)));
    }
}

void TestResultModel::addFileName(const QString &fileName)
{
    const QFontMetrics fm(m_measurementFont);
    int pos = fileName.lastIndexOf('/');
    m_maxWidthOfFileName = qMax(m_maxWidthOfFileName, fm.horizontalAdvance(fileName.mid(pos + 1)));
    m_fileNames.insert(fileName);
}

int TestResultModel::maxWidthOfFileName(const QFont &font)
{
    if (font != m_measurementFont)
        recalculateMaxWidthOfFileName(font);
    return m_maxWidthOfFileName;
}

int TestResultModel::maxWidthOfLineNumber(const QFont &font)
{
    if (m_widthOfLineNumber == 0 || font != m_measurementFont) {
        QFontMetrics fm(font);
        m_measurementFont = font;
        m_widthOfLineNumber = fm.horizontalAdvance("88888");
    }
    return m_widthOfLineNumber;
}

TestResultItem *TestResultModel::findParentItemFor(const TestResultItem *item,
                                                   const TestResultItem *startItem) const
{
    QTC_ASSERT(item, return nullptr);
    TestResultItem *root = startItem ? const_cast<TestResultItem *>(startItem) : nullptr;
    const TestResult *result = item->testResult();
    const QString &name = result->name();
    const QString &id = result->id();

    if (root == nullptr && !name.isEmpty()) {
        for (int row = rootItem()->childCount() - 1; row >= 0; --row) {
            TestResultItem *tmp = rootItem()->childAt(row);
            auto tmpTestResult = tmp->testResult();
            if (tmpTestResult->id() == id && tmpTestResult->name() == name) {
                root = tmp;
                break;
            }
        }
    }
    if (root == nullptr)
        return root;

    bool needsIntermediate = false;
    auto predicate = [result, &needsIntermediate](Utils::TreeItem *it) {
        TestResultItem *currentItem = static_cast<TestResultItem *>(it);
        return currentItem->testResult()->isDirectParentOf(result, &needsIntermediate);
    };
    TestResultItem *parent = root->reverseFindAnyChild(predicate);
    if (parent) {
        if (needsIntermediate) {
            // check if the intermediate is present already
            if (TestResultItem *intermediate = parent->intermediateFor(item))
                return intermediate;
            return parent->createAndAddIntermediateFor(item);
        }
        return parent;
    }
    return root;
}

/********************************** Filter Model **********************************/

TestResultFilterModel::TestResultFilterModel(TestResultModel *sourceModel, QObject *parent)
    : QSortFilterProxyModel(parent),
      m_sourceModel(sourceModel)
{
    setSourceModel(sourceModel);
    enableAllResultTypes(true);
}

void TestResultFilterModel::enableAllResultTypes(bool enabled)
{
<<<<<<< HEAD
    m_enabled << ResultType::Pass << ResultType::Fail << ResultType::ExpectedFail
              << ResultType::UnexpectedPass << ResultType::Skip << ResultType::MessageDebug
              << ResultType::MessageWarn << ResultType::MessageInternal << ResultType::MessageLocation
              << ResultType::MessageFatal << ResultType::Invalid << ResultType::BlacklistedPass
              << ResultType::BlacklistedFail << ResultType::BlacklistedXFail << ResultType::BlacklistedXPass
              << ResultType::Benchmark
              << ResultType::MessageCurrentTest << ResultType::TestStart << ResultType::TestEnd
              << ResultType::MessageInfo << ResultType::MessageSystem << ResultType::Application;
=======
    if (enabled) {
        m_enabled << Result::Pass << Result::Fail << Result::ExpectedFail
                  << Result::UnexpectedPass << Result::Skip << Result::MessageDebug
                  << Result::MessageWarn << Result::MessageInternal << Result::MessageLocation
                  << Result::MessageFatal << Result::Invalid << Result::BlacklistedPass
                  << Result::BlacklistedFail << Result::BlacklistedXFail << Result::BlacklistedXPass
                  << Result::Benchmark << Result::MessageIntermediate
                  << Result::MessageCurrentTest << Result::MessageTestCaseStart
                  << Result::MessageTestCaseSuccess << Result::MessageTestCaseSuccessWarn
                  << Result::MessageTestCaseFail << Result::MessageTestCaseFailWarn
                  << Result::MessageTestCaseEnd
                  << Result::MessageInfo << Result::MessageSystem << Result::Application;
    } else {
        m_enabled.clear();
        m_enabled << Result::MessageFatal << Result::MessageSystem;
    }
>>>>>>> 75e40858
    invalidateFilter();
}

void TestResultFilterModel::toggleTestResultType(ResultType type)
{
    if (m_enabled.contains(type)) {
        m_enabled.remove(type);
        if (type == ResultType::MessageInternal)
            m_enabled.remove(ResultType::TestEnd);
        if (type == ResultType::MessageDebug)
            m_enabled.remove(ResultType::MessageInfo);
        if (type == ResultType::MessageWarn)
            m_enabled.remove(ResultType::MessageSystem);
    } else {
        m_enabled.insert(type);
        if (type == ResultType::MessageInternal)
            m_enabled.insert(ResultType::TestEnd);
        if (type == ResultType::MessageDebug)
            m_enabled.insert(ResultType::MessageInfo);
        if (type == ResultType::MessageWarn)
            m_enabled.insert(ResultType::MessageSystem);
    }
    invalidateFilter();
}

void TestResultFilterModel::clearTestResults()
{
    m_sourceModel->clearTestResults();
}

bool TestResultFilterModel::hasResults()
{
    return rowCount(QModelIndex());
}

const TestResult *TestResultFilterModel::testResult(const QModelIndex &index) const
{
    return m_sourceModel->testResult(mapToSource(index));
}

TestResultItem *TestResultFilterModel::itemForIndex(const QModelIndex &index) const
{
    return index.isValid() ? m_sourceModel->itemForIndex(mapToSource(index)) : nullptr;
}

bool TestResultFilterModel::filterAcceptsRow(int sourceRow, const QModelIndex &sourceParent) const
{
    QModelIndex index = m_sourceModel->index(sourceRow, 0, sourceParent);
    if (!index.isValid())
        return false;
    ResultType resultType = m_sourceModel->testResult(index)->result();
    if (resultType == ResultType::TestStart) {
        TestResultItem *item = m_sourceModel->itemForIndex(index);
        QTC_ASSERT(item, return false);
        if (!item->summaryResult())
            return true;
        return acceptTestCaseResult(index);
    }
    return m_enabled.contains(resultType);
}

bool TestResultFilterModel::acceptTestCaseResult(const QModelIndex &srcIndex) const
{
    for (int row = 0, count = m_sourceModel->rowCount(srcIndex); row < count; ++row) {
        const QModelIndex &child = m_sourceModel->index(row, 0, srcIndex);
        TestResultItem *item = m_sourceModel->itemForIndex(child);
        ResultType type = item->testResult()->result();

        if (type == ResultType::TestStart) {
            if (!item->summaryResult())
                return true;
            if (acceptTestCaseResult(child))
                return true;
        } else if (m_enabled.contains(type))
            return true;
    }
    return false;
}

} // namespace Internal
} // namespace Autotest<|MERGE_RESOLUTION|>--- conflicted
+++ resolved
@@ -415,33 +415,19 @@
 
 void TestResultFilterModel::enableAllResultTypes(bool enabled)
 {
-<<<<<<< HEAD
-    m_enabled << ResultType::Pass << ResultType::Fail << ResultType::ExpectedFail
-              << ResultType::UnexpectedPass << ResultType::Skip << ResultType::MessageDebug
-              << ResultType::MessageWarn << ResultType::MessageInternal << ResultType::MessageLocation
-              << ResultType::MessageFatal << ResultType::Invalid << ResultType::BlacklistedPass
-              << ResultType::BlacklistedFail << ResultType::BlacklistedXFail << ResultType::BlacklistedXPass
-              << ResultType::Benchmark
-              << ResultType::MessageCurrentTest << ResultType::TestStart << ResultType::TestEnd
-              << ResultType::MessageInfo << ResultType::MessageSystem << ResultType::Application;
-=======
     if (enabled) {
-        m_enabled << Result::Pass << Result::Fail << Result::ExpectedFail
-                  << Result::UnexpectedPass << Result::Skip << Result::MessageDebug
-                  << Result::MessageWarn << Result::MessageInternal << Result::MessageLocation
-                  << Result::MessageFatal << Result::Invalid << Result::BlacklistedPass
-                  << Result::BlacklistedFail << Result::BlacklistedXFail << Result::BlacklistedXPass
-                  << Result::Benchmark << Result::MessageIntermediate
-                  << Result::MessageCurrentTest << Result::MessageTestCaseStart
-                  << Result::MessageTestCaseSuccess << Result::MessageTestCaseSuccessWarn
-                  << Result::MessageTestCaseFail << Result::MessageTestCaseFailWarn
-                  << Result::MessageTestCaseEnd
-                  << Result::MessageInfo << Result::MessageSystem << Result::Application;
+        m_enabled << ResultType::Pass << ResultType::Fail << ResultType::ExpectedFail
+                  << ResultType::UnexpectedPass << ResultType::Skip << ResultType::MessageDebug
+                  << ResultType::MessageWarn << ResultType::MessageInternal << ResultType::MessageLocation
+                  << ResultType::MessageFatal << ResultType::Invalid << ResultType::BlacklistedPass
+                  << ResultType::BlacklistedFail << ResultType::BlacklistedXFail << ResultType::BlacklistedXPass
+                  << ResultType::Benchmark
+                  << ResultType::MessageCurrentTest << ResultType::TestStart << ResultType::TestEnd
+                  << ResultType::MessageInfo << ResultType::MessageSystem << ResultType::Application;
     } else {
         m_enabled.clear();
-        m_enabled << Result::MessageFatal << Result::MessageSystem;
-    }
->>>>>>> 75e40858
+        m_enabled << ResultType::MessageFatal << ResultType::MessageSystem;
+    }
     invalidateFilter();
 }
 
