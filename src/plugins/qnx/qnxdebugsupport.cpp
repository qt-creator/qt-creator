// Copyright (C) 2016 BlackBerry Limited. All rights reserved.
// SPDX-License-Identifier: LicenseRef-Qt-Commercial OR GPL-3.0-only WITH Qt-GPL-exception-1.0

#include "qnxdebugsupport.h"

#include "qnxconstants.h"
#include "qnxqtversion.h"
#include "qnxtr.h"
#include "slog2inforunner.h"

#include <coreplugin/icore.h>

#include <debugger/debuggerkitaspect.h>
#include <debugger/debuggerruncontrol.h>
#include <debugger/debuggertr.h>

#include <projectexplorer/devicesupport/devicekitaspects.h>
#include <projectexplorer/devicesupport/deviceprocessesdialog.h>
#include <projectexplorer/devicesupport/idevice.h>
#include <projectexplorer/kit.h>
#include <projectexplorer/kitchooser.h>
#include <projectexplorer/projectmanager.h>
#include <projectexplorer/qmldebugcommandlinearguments.h>
#include <projectexplorer/runconfigurationaspects.h>
#include <projectexplorer/target.h>
#include <projectexplorer/toolchain.h>

#include <qtsupport/qtkitaspect.h>

#include <utils/fileutils.h>
#include <utils/pathchooser.h>
#include <utils/portlist.h>
#include <utils/qtcprocess.h>
#include <utils/processinfo.h>
#include <utils/qtcassert.h>

#include <QDir>
#include <QFormLayout>
#include <QLabel>
#include <QVBoxLayout>

using namespace Debugger;
using namespace ProjectExplorer;
using namespace Utils;

namespace Qnx::Internal {

const char QNX_DEBUG_EXECUTABLE[] = "pdebug";

static QStringList searchPaths(Kit *kit)
{
    auto qtVersion = dynamic_cast<QnxQtVersion *>(QtSupport::QtKitAspect::qtVersion(kit));
    if (!qtVersion)
        return {};

    const QDir pluginDir(qtVersion->pluginPath().toUrlishString());
    const QStringList pluginSubDirs = pluginDir.entryList(QDir::Dirs | QDir::NoDotAndDotDot);

    QStringList searchPaths;

    for (const QString &dir : pluginSubDirs)
        searchPaths << qtVersion->pluginPath().toUrlishString() + '/' + dir;

    searchPaths << qtVersion->libraryPath().toUrlishString();
    searchPaths << qtVersion->qnxTarget().pathAppended(qtVersion->cpuDir() + "/lib").toUrlishString();
    searchPaths << qtVersion->qnxTarget().pathAppended(qtVersion->cpuDir() + "/usr/lib").toUrlishString();

    return searchPaths;
}

// QnxAttachDebugDialog

class QnxAttachDebugDialog : public DeviceProcessesDialog
{
public:
    QnxAttachDebugDialog(KitChooser *kitChooser)
        : DeviceProcessesDialog(kitChooser, Core::ICore::dialogParent())
    {
        auto sourceLabel = new QLabel(Tr::tr("Project source directory:"), this);
        m_projectSource = new PathChooser(this);
        m_projectSource->setExpectedKind(PathChooser::ExistingDirectory);

        auto binaryLabel = new QLabel(Tr::tr("Local executable:"), this);
        m_localExecutable = new PathChooser(this);
        m_localExecutable->setExpectedKind(PathChooser::File);

        auto formLayout = new QFormLayout;
        formLayout->addRow(sourceLabel, m_projectSource);
        formLayout->addRow(binaryLabel, m_localExecutable);

        auto mainLayout = dynamic_cast<QVBoxLayout*>(layout());
        QTC_ASSERT(mainLayout, return);
        mainLayout->insertLayout(mainLayout->count() - 2, formLayout);
    }

    QString projectSource() const { return m_projectSource->filePath().toUrlishString(); }
    FilePath localExecutable() const { return m_localExecutable->filePath(); }

private:
    PathChooser *m_projectSource;
    PathChooser *m_localExecutable;
};

void showAttachToProcessDialog()
{
    auto kitChooser = new KitChooser;
    kitChooser->setKitPredicate([](const Kit *k) {
        return k->isValid() && RunDeviceTypeKitAspect::deviceTypeId(k) == Constants::QNX_QNX_OS_TYPE;
    });

    QnxAttachDebugDialog dlg(kitChooser);
    dlg.addAcceptButton(::Debugger::Tr::tr("&Attach to Process"));
    dlg.showAllDevices();
    if (dlg.exec() == QDialog::Rejected)
        return;

    Kit *kit = kitChooser->currentKit();
    if (!kit)
        return;

    // FIXME: That should be somehow related to the selected kit.
    auto runConfig = activeRunConfigForActiveProject();

    const int pid = dlg.currentProcess().processId;
//    QString projectSourceDirectory = dlg.projectSource();
    FilePath localExecutable = dlg.localExecutable();
    if (localExecutable.isEmpty()) {
        if (auto aspect = runConfig->aspect<SymbolFileAspect>())
            localExecutable = aspect->expandedValue();
        QTC_ASSERT(!localExecutable.isEmpty(), return);
    }

    auto runControl = new RunControl(ProjectExplorer::Constants::DEBUG_RUN_MODE);
    runControl->copyDataFromRunConfiguration(runConfig);
    runControl->setAttachPid(ProcessHandle(pid));
    DebuggerRunParameters rp = DebuggerRunParameters::fromRunControl(runControl);
    rp.setupPortsGatherer(runControl);
    rp.setUseCtrlCStub(true);

    rp.setStartMode(AttachToRemoteServer);
    rp.setCloseMode(DetachAtClose);
    rp.setSymbolFile(localExecutable);
//    setRunControlName(Tr::tr("Remote: \"%1\" - Process %2").arg(remoteChannel).arg(m_process.pid));
    rp.setDisplayName(Tr::tr("Remote QNX process %1").arg(pid));
    rp.setSolibSearchPath(FileUtils::toFilePathList(searchPaths(kit)));
    if (auto qtVersion = dynamic_cast<QnxQtVersion *>(QtSupport::QtKitAspect::qtVersion(kit)))
        rp.setSysRoot(qtVersion->qnxTarget());
    rp.setUseContinueInsteadOfRun(true);

    auto debugger = createDebuggerWorker(runControl, rp);

    if (rp.isCppDebugging()) {
        const auto modifier = [runControl](Process &process) {
            const int pdebugPort = runControl->debugChannel().port();
            process.setCommand({QNX_DEBUG_EXECUTABLE, {QString::number(pdebugPort)}});
        };
        auto worker = createProcessWorker(runControl, modifier);
        debugger->addStartDependency(worker);
    }

    runControl->start();
}

// QnxDebugWorkerFactory

class QnxDebugWorkerFactory final : public RunWorkerFactory
{
public:
    QnxDebugWorkerFactory()
    {
        setProducer([](RunControl *runControl) {
            runControl->postMessage(Tr::tr("Preparing remote side..."), LogMessageFormat);

            const auto modifier = [runControl](Process &process) {
                CommandLine cmd = runControl->commandLine();
                QStringList arguments;
                if (runControl->usesDebugChannel()) {
                    const int pdebugPort = runControl->debugChannel().port();
                    cmd.setExecutable(runControl->device()->filePath(QNX_DEBUG_EXECUTABLE));
                    arguments.append(QString::number(pdebugPort));
                }
                if (runControl->usesQmlChannel()) {
                    arguments.append(qmlDebugTcpArguments(QmlDebuggerServices, runControl->qmlChannel()));
                }
                cmd.setArguments(ProcessArgs::joinArgs(arguments));
                process.setCommand(cmd);
            };
            auto worker = createProcessWorker(runControl, modifier);

<<<<<<< HEAD
            auto slog2InfoRunner = new RecipeRunner(runControl, slog2InfoRecipe(runControl));
=======
            auto slog2InfoRunner = new RunWorker(runControl, slog2InfoRecipe(runControl));
>>>>>>> 46226e93
            worker->addStartDependency(slog2InfoRunner);

            Kit *k = runControl->kit();
            DebuggerRunParameters rp = DebuggerRunParameters::fromRunControl(runControl);
            rp.setupPortsGatherer(runControl);
            rp.setStartMode(AttachToRemoteServer);
            rp.setCloseMode(KillAtClose);
            rp.setUseCtrlCStub(true);
            rp.setSolibSearchPath(FileUtils::toFilePathList(searchPaths(k)));
            rp.setSkipDebugServer(true);
            if (auto qtVersion = dynamic_cast<QnxQtVersion *>(QtSupport::QtKitAspect::qtVersion(k))) {
                rp.setSysRoot(qtVersion->qnxTarget());
                rp.modifyDebuggerEnvironment(qtVersion->environment());
            }

            auto debugger = createDebuggerWorker(runControl, rp);
            debugger->addStartDependency(worker);
            return debugger;
        });
        addSupportedRunMode(ProjectExplorer::Constants::DEBUG_RUN_MODE);
        addSupportedRunConfig(Constants::QNX_RUNCONFIG_ID);
    }
};

void setupQnxDebugging()
{
    static QnxDebugWorkerFactory theQnxDebugWorkerFactory;
}

} // Qnx::Internal<|MERGE_RESOLUTION|>--- conflicted
+++ resolved
@@ -187,11 +187,7 @@
             };
             auto worker = createProcessWorker(runControl, modifier);
 
-<<<<<<< HEAD
-            auto slog2InfoRunner = new RecipeRunner(runControl, slog2InfoRecipe(runControl));
-=======
             auto slog2InfoRunner = new RunWorker(runControl, slog2InfoRecipe(runControl));
->>>>>>> 46226e93
             worker->addStartDependency(slog2InfoRunner);
 
             Kit *k = runControl->kit();
