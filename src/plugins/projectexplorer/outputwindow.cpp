--- conflicted
+++ resolved
@@ -244,19 +244,12 @@
 
 void OutputPane::reRunRunControl()
 {
-<<<<<<< HEAD
-    RunControl *rc = runControlForTab(m_tabWidget->currentIndex());
-    rc->start();
-=======
     int index = m_tabWidget->currentIndex();
     RunControl *rc = runControlForTab(index);
-    if (rc->runConfiguration() && rc->runConfiguration()->project() != 0) {
-        OutputWindow *ow = static_cast<OutputWindow *>(m_tabWidget->widget(index));
-        ow->grayOutOldContent();
-        ow->verticalScrollBar()->setValue(ow->verticalScrollBar()->maximum());
-        rc->start();
-    }
->>>>>>> 8f586ced
+    OutputWindow *ow = static_cast<OutputWindow *>(m_tabWidget->widget(index));
+    ow->grayOutOldContent();
+    ow->verticalScrollBar()->setValue(ow->verticalScrollBar()->maximum());
+    rc->start();
 }
 
 void OutputPane::stopRunControl()
