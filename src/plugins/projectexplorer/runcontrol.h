// Copyright (C) 2019 The Qt Company Ltd.
// SPDX-License-Identifier: LicenseRef-Qt-Commercial OR GPL-3.0-only WITH Qt-GPL-exception-1.0

#pragma once

#include "devicesupport/idevicefwd.h"
#include "runconfiguration.h"

#include <solutions/tasking/tasktreerunner.h>

#include <utils/commandline.h>
#include <utils/environment.h>
#include <utils/outputformatter.h>
#include <utils/processhandle.h>
#include <utils/processenums.h>
#include <utils/qtcassert.h>

#include <QHash>
#include <QVariant>

#include <functional>
#include <memory>

namespace Utils {
class Icon;
class MacroExpander;
class OutputLineParser;
class ProcessRunData;
class Process;
} // Utils

namespace ProjectExplorer {
class RunConfiguration;
class RunControl;
class Target;

namespace Internal {
class RunControlPrivate;
class RunWorkerPrivate;
} // Internal

class PROJECTEXPLORER_EXPORT RunWorker final : public QObject
{
    Q_OBJECT

public:
    explicit RunWorker(RunControl *runControl, const Tasking::Group &recipe);
    ~RunWorker() override;

    void addStartDependency(RunWorker *dependency);
    void addStopDependency(RunWorker *dependency);

<<<<<<< HEAD
    void setId(const QString &id);

    // Part of read-only interface of RunControl for convenience.
    void appendMessage(const QString &msg, Utils::OutputFormat format, bool appendNewLine = true);

    // States
    void initiateStart();
    void reportStarted();

    void initiateStop();
    void reportStopped();

    void reportDone();

    void reportFailure(const QString &msg = QString());

=======
>>>>>>> 46226e93
signals:
    void started();
    void stopping();
    void stopped();
    void canceled();

private:
    void initiateStart();
    void initiateStop();

    friend class Internal::RunControlPrivate;
    friend class Internal::RunWorkerPrivate;
    const std::unique_ptr<Internal::RunWorkerPrivate> d;
};

class PROJECTEXPLORER_EXPORT RunWorkerFactory
{
public:
    using WorkerCreator = std::function<RunWorker *(RunControl *)>;
    using RecipeCreator = std::function<Tasking::Group(RunControl *)>;

    RunWorkerFactory();
    ~RunWorkerFactory();

    static void dumpAll(); // For debugging only.

protected:
    void setId(Utils::Id id) { m_id = id; }
    void setProducer(const WorkerCreator &producer);
    void setRecipeProducer(const RecipeCreator &producer);
    void setSupportedRunConfigs(const QList<Utils::Id> &runConfigs);
    void addSupportedRunMode(Utils::Id runMode);
    void addSupportedRunConfig(Utils::Id runConfig);
    void addSupportedDeviceType(Utils::Id deviceType);
    void addSupportForLocalRunConfigs();
    void cloneProduct(Utils::Id exitstingStepId);

private:
    friend class RunControl;
    bool canCreate(Utils::Id runMode, Utils::Id deviceType, const QString &runConfigId) const;
    RunWorker *create(RunControl *runControl) const;
    Tasking::Group createRecipe(RunControl *runControl) const;

    WorkerCreator m_producer;
    RecipeCreator m_recipeCreator;
    QList<Utils::Id> m_supportedRunModes;
    QList<Utils::Id> m_supportedRunConfigurations;
    QList<Utils::Id> m_supportedDeviceTypes;
    Utils::Id m_id;
};

/**
 * A RunControl controls the running of an application or tool
 * on a target device. It controls start and stop, and handles
 * application output.
 *
 * RunControls are created by RunControlFactories.
 */

class PROJECTEXPLORER_EXPORT RunControl final : public QObject
{
    Q_OBJECT

public:
    explicit RunControl(Utils::Id mode);
    ~RunControl() final;

    Tasking::Group noRecipeTask();

    void start();

    void setBuildConfiguration(BuildConfiguration *bc);
    void setKit(Kit *kit);

    void copyDataFromRunConfiguration(RunConfiguration *runConfig);
    void copyDataFromRunControl(RunControl *runControl);
<<<<<<< HEAD
    void resetDataForAttachToCore();
=======
>>>>>>> 46226e93

    void setRunRecipe(const Tasking::Group &group);

    void initiateStart();
    void initiateReStart();
    void initiateStop();
    void forceStop();

    bool promptToStop(bool *optionalPrompt = nullptr) const;
    void setPromptToStop(const std::function<bool(bool *)> &promptToStop);

    // Note: Works only in the task tree mode
    void setSupportsReRunning(bool reRunningSupported);
    bool supportsReRunning() const;

    QString displayName() const;
    void setDisplayName(const QString &displayName);

    bool isRunning() const;
    bool isStopped() const;

    void setIcon(const Utils::Icon &icon);
    Utils::Icon icon() const;

    Utils::ProcessHandle applicationProcessHandle() const;
    void setApplicationProcessHandle(const Utils::ProcessHandle &handle);
    IDeviceConstPtr device() const;

    // FIXME: Try to cut down to amount of functions.
    BuildConfiguration *buildConfiguration() const;
    Target *target() const; // FIXME: Eliminate callers and remove again.
    Project *project() const;
    Kit *kit() const;
    const Utils::MacroExpander *macroExpander() const;

    const Utils::BaseAspect::Data *aspectData(Utils::Id instanceId) const;
    const Utils::BaseAspect::Data *aspectData(Utils::BaseAspect::Data::ClassId classId) const;
    template <typename T> const typename T::Data *aspectData() const {
        return dynamic_cast<const typename T::Data *>(aspectData(&T::staticMetaObject));
    }

    QString buildKey() const;
    Utils::FilePath buildDirectory() const;
    Utils::Environment buildEnvironment() const;

    Utils::Store settingsData(Utils::Id id) const;

    Utils::FilePath targetFilePath() const;
    Utils::FilePath projectFilePath() const;

    void setupFormatter(Utils::OutputFormatter *formatter) const;
    Utils::Id runMode() const;
    bool isPrintEnvironmentEnabled() const;

    const Utils::ProcessRunData &runnable() const;

    const Utils::CommandLine &commandLine() const;
    void setCommandLine(const Utils::CommandLine &command);

    const Utils::FilePath &workingDirectory() const;
    void setWorkingDirectory(const Utils::FilePath &workingDirectory);

    const Utils::Environment &environment() const;
    void setEnvironment(const Utils::Environment &environment);

    const QVariantHash &extraData() const;
    void setExtraData(const QVariantHash &extraData);

    static bool showPromptToStopDialog(const QString &title, const QString &text,
                                       const QString &stopButtonText = QString(),
                                       const QString &cancelButtonText = QString(),
                                       bool *prompt = nullptr);

    static void provideAskPassEntry(Utils::Environment &env);

    RunWorker *createWorker(Utils::Id runMode);
    Tasking::Group createRecipe(Utils::Id runMode);

    bool createMainWorker();
    static bool canRun(Utils::Id runMode, Utils::Id deviceType, Utils::Id runConfigId);
    void postMessage(const QString &msg, Utils::OutputFormat format, bool appendNewLine = true);

    void requestDebugChannel();
    bool usesDebugChannel() const;
    QUrl debugChannel() const;
    // FIXME: Don't use. Convert existing users to portsgatherer.
    void setDebugChannel(const QUrl &channel);

    void requestQmlChannel();
    bool usesQmlChannel() const;
    QUrl qmlChannel() const;
    // FIXME: Don't use. Convert existing users to portsgatherer.
    void setQmlChannel(const QUrl &channel);

    void requestPerfChannel();
    bool usesPerfChannel() const;
    QUrl perfChannel() const;

    void requestWorkerChannel();
    QUrl workerChannel() const;

    void setAttachPid(Utils::ProcessHandle pid);
    Utils::ProcessHandle attachPid() const;

    void showOutputPane();

signals:
    void appendMessage(const QString &msg, Utils::OutputFormat format);
    void aboutToStart();
    void started();
    void stopped();
    void applicationProcessHandleChanged(QPrivateSignal);
    void stdOutData(const QByteArray &data);

private:
    void setDevice(const IDeviceConstPtr &device);

    friend class RunWorker;
    friend class Internal::RunWorkerPrivate;

    const std::unique_ptr<Internal::RunControlPrivate> d;
};

PROJECTEXPLORER_EXPORT Tasking::Group processRecipe(RunControl *runControl,
    const std::function<Tasking::SetupResult(Utils::Process &)> &startModifier = {},
    bool suppressDefaultStdOutHandling = false);
<<<<<<< HEAD

class PROJECTEXPLORER_EXPORT ProcessRunnerFactory : public RunWorkerFactory
{
public:
    explicit ProcessRunnerFactory(const QList<Utils::Id> &runConfig);
};

PROJECTEXPLORER_EXPORT
void addOutputParserFactory(const std::function<Utils::OutputLineParser *(Target *)> &);

PROJECTEXPLORER_EXPORT QList<Utils::OutputLineParser *> createOutputParsers(Target *target);

class PROJECTEXPLORER_EXPORT RunInterface : public QObject
{
    Q_OBJECT

signals:
    void started();  // Recipe -> RunWorker
    void canceled(); // RunWorker -> Recipe
};

PROJECTEXPLORER_EXPORT Tasking::Storage<RunInterface> runStorage();
using Canceler = std::function<std::pair<RunInterface *, void (RunInterface::*)()>()>;
PROJECTEXPLORER_EXPORT Canceler canceler();

class PROJECTEXPLORER_EXPORT RecipeRunner final : public RunWorker
{
    Q_OBJECT

public:
    RecipeRunner(RunControl *runControl, const Tasking::Group &recipe)
        : RunWorker(runControl), m_recipe(recipe)
    {}

signals:
    void canceled();

private:
    void start() final;
    void stop() final;

    Tasking::TaskTreeRunner m_taskTreeRunner;
    const Tasking::Group m_recipe;
};
=======
>>>>>>> 46226e93

// Just a helper
template <typename Result, typename Function, typename ...Args,
         typename DecayedFunction = std::decay_t<Function>>
static constexpr bool isModifierInvocable()
{
<<<<<<< HEAD
    // Note, that std::is_invocable_r_v doesn't check Result type properly.
    if constexpr (std::is_invocable_r_v<Result, DecayedFunction, Args...>)
        return std::is_same_v<Result, std::invoke_result_t<DecayedFunction, Args...>>;
    return false;
}

template <typename Modifier>
RunWorker *createProcessWorker(RunControl *runControl,
                               const Modifier &startModifier = {},
                               bool suppressDefaultStdOutHandling = false)
{
    // R, V stands for: Setup[R]esult, [V]oid
    static constexpr bool isR = isModifierInvocable<Tasking::SetupResult, Modifier, Utils::Process &>();
    static constexpr bool isV = isModifierInvocable<void, Modifier, Utils::Process &>();
    static_assert(isR || isV,
                  "Process modifier needs to take (Process &) as an argument and has to return void or "
                  "SetupResult. The passed handler doesn't fulfill these requirements.");
    if constexpr (isR) {
        return new RecipeRunner(runControl, processRecipe(runControl, startModifier, suppressDefaultStdOutHandling));
    } else {
        const auto modifier = [startModifier](Utils::Process &process) {
            startModifier(process);
            return Tasking::SetupResult::Continue;
        };
        return new RecipeRunner(runControl, processRecipe(runControl, modifier, suppressDefaultStdOutHandling));
    }
}
=======
public:
    explicit ProcessRunnerFactory(const QList<Utils::Id> &runConfig);
};

PROJECTEXPLORER_EXPORT
void addOutputParserFactory(const std::function<Utils::OutputLineParser *(Target *)> &);

PROJECTEXPLORER_EXPORT QList<Utils::OutputLineParser *> createOutputParsers(Target *target);
>>>>>>> 46226e93

class PROJECTEXPLORER_EXPORT RunInterface : public QObject
{
    Q_OBJECT

signals:
    void started();  // Recipe -> RunWorker
    void canceled(); // RunWorker -> Recipe
};

PROJECTEXPLORER_EXPORT Tasking::Storage<RunInterface> runStorage();
using Canceler = std::function<std::pair<RunInterface *, void (RunInterface::*)()>()>;
PROJECTEXPLORER_EXPORT Canceler canceler();

// Just a helper
template <typename Result, typename Function, typename ...Args,
         typename DecayedFunction = std::decay_t<Function>>
static constexpr bool isModifierInvocable()
{
    // Note, that std::is_invocable_r_v doesn't check Result type properly.
    if constexpr (std::is_invocable_r_v<Result, DecayedFunction, Args...>)
        return std::is_same_v<Result, std::invoke_result_t<DecayedFunction, Args...>>;
    return false;
}

template <typename Modifier>
RunWorker *createProcessWorker(RunControl *runControl,
                               const Modifier &startModifier = {},
                               bool suppressDefaultStdOutHandling = false)
{
    // R, V stands for: Setup[R]esult, [V]oid
    static constexpr bool isR = isModifierInvocable<Tasking::SetupResult, Modifier, Utils::Process &>();
    static constexpr bool isV = isModifierInvocable<void, Modifier, Utils::Process &>();
    static_assert(isR || isV,
                  "Process modifier needs to take (Process &) as an argument and has to return void or "
                  "SetupResult. The passed handler doesn't fulfill these requirements.");
    if constexpr (isR) {
        return new RunWorker(runControl, processRecipe(runControl, startModifier, suppressDefaultStdOutHandling));
    } else {
        const auto modifier = [startModifier](Utils::Process &process) {
            startModifier(process);
            return Tasking::SetupResult::Continue;
        };
        return new RunWorker(runControl, processRecipe(runControl, modifier, suppressDefaultStdOutHandling));
    }
}

} // namespace ProjectExplorer<|MERGE_RESOLUTION|>--- conflicted
+++ resolved
@@ -50,28 +50,8 @@
     void addStartDependency(RunWorker *dependency);
     void addStopDependency(RunWorker *dependency);
 
-<<<<<<< HEAD
-    void setId(const QString &id);
-
-    // Part of read-only interface of RunControl for convenience.
-    void appendMessage(const QString &msg, Utils::OutputFormat format, bool appendNewLine = true);
-
-    // States
-    void initiateStart();
-    void reportStarted();
-
-    void initiateStop();
-    void reportStopped();
-
-    void reportDone();
-
-    void reportFailure(const QString &msg = QString());
-
-=======
->>>>>>> 46226e93
 signals:
     void started();
-    void stopping();
     void stopped();
     void canceled();
 
@@ -145,10 +125,6 @@
 
     void copyDataFromRunConfiguration(RunConfiguration *runConfig);
     void copyDataFromRunControl(RunControl *runControl);
-<<<<<<< HEAD
-    void resetDataForAttachToCore();
-=======
->>>>>>> 46226e93
 
     void setRunRecipe(const Tasking::Group &group);
 
@@ -275,7 +251,6 @@
 PROJECTEXPLORER_EXPORT Tasking::Group processRecipe(RunControl *runControl,
     const std::function<Tasking::SetupResult(Utils::Process &)> &startModifier = {},
     bool suppressDefaultStdOutHandling = false);
-<<<<<<< HEAD
 
 class PROJECTEXPLORER_EXPORT ProcessRunnerFactory : public RunWorkerFactory
 {
@@ -287,85 +262,6 @@
 void addOutputParserFactory(const std::function<Utils::OutputLineParser *(Target *)> &);
 
 PROJECTEXPLORER_EXPORT QList<Utils::OutputLineParser *> createOutputParsers(Target *target);
-
-class PROJECTEXPLORER_EXPORT RunInterface : public QObject
-{
-    Q_OBJECT
-
-signals:
-    void started();  // Recipe -> RunWorker
-    void canceled(); // RunWorker -> Recipe
-};
-
-PROJECTEXPLORER_EXPORT Tasking::Storage<RunInterface> runStorage();
-using Canceler = std::function<std::pair<RunInterface *, void (RunInterface::*)()>()>;
-PROJECTEXPLORER_EXPORT Canceler canceler();
-
-class PROJECTEXPLORER_EXPORT RecipeRunner final : public RunWorker
-{
-    Q_OBJECT
-
-public:
-    RecipeRunner(RunControl *runControl, const Tasking::Group &recipe)
-        : RunWorker(runControl), m_recipe(recipe)
-    {}
-
-signals:
-    void canceled();
-
-private:
-    void start() final;
-    void stop() final;
-
-    Tasking::TaskTreeRunner m_taskTreeRunner;
-    const Tasking::Group m_recipe;
-};
-=======
->>>>>>> 46226e93
-
-// Just a helper
-template <typename Result, typename Function, typename ...Args,
-         typename DecayedFunction = std::decay_t<Function>>
-static constexpr bool isModifierInvocable()
-{
-<<<<<<< HEAD
-    // Note, that std::is_invocable_r_v doesn't check Result type properly.
-    if constexpr (std::is_invocable_r_v<Result, DecayedFunction, Args...>)
-        return std::is_same_v<Result, std::invoke_result_t<DecayedFunction, Args...>>;
-    return false;
-}
-
-template <typename Modifier>
-RunWorker *createProcessWorker(RunControl *runControl,
-                               const Modifier &startModifier = {},
-                               bool suppressDefaultStdOutHandling = false)
-{
-    // R, V stands for: Setup[R]esult, [V]oid
-    static constexpr bool isR = isModifierInvocable<Tasking::SetupResult, Modifier, Utils::Process &>();
-    static constexpr bool isV = isModifierInvocable<void, Modifier, Utils::Process &>();
-    static_assert(isR || isV,
-                  "Process modifier needs to take (Process &) as an argument and has to return void or "
-                  "SetupResult. The passed handler doesn't fulfill these requirements.");
-    if constexpr (isR) {
-        return new RecipeRunner(runControl, processRecipe(runControl, startModifier, suppressDefaultStdOutHandling));
-    } else {
-        const auto modifier = [startModifier](Utils::Process &process) {
-            startModifier(process);
-            return Tasking::SetupResult::Continue;
-        };
-        return new RecipeRunner(runControl, processRecipe(runControl, modifier, suppressDefaultStdOutHandling));
-    }
-}
-=======
-public:
-    explicit ProcessRunnerFactory(const QList<Utils::Id> &runConfig);
-};
-
-PROJECTEXPLORER_EXPORT
-void addOutputParserFactory(const std::function<Utils::OutputLineParser *(Target *)> &);
-
-PROJECTEXPLORER_EXPORT QList<Utils::OutputLineParser *> createOutputParsers(Target *target);
->>>>>>> 46226e93
 
 class PROJECTEXPLORER_EXPORT RunInterface : public QObject
 {
