--- conflicted
+++ resolved
@@ -85,7 +85,7 @@
     QTextCodec *m_textCodec;
 
     QMap<Core::Id, ICodeStylePreferences *> m_languageCodeStylePreferences;
-    QList<ITextEditor *> m_editors;
+    QList<BaseTextEditor *> m_editors;
 };
 
 EditorConfiguration::EditorConfiguration() : d(new EditorConfigurationPrivate)
@@ -393,19 +393,7 @@
     if (project->editorConfiguration() != this)
         return;
 
-<<<<<<< HEAD
-    foreach (Core::IEditor *editor, Core::DocumentModel::editorsForOpenedDocuments()) {
-        if (TextEditor::BaseTextEditor *textEditor = qobject_cast<TextEditor::BaseTextEditor*>(editor)) {
-            Core::IDocument *document = editor->document();
-            if (document) {
-                Project *editorProject = SessionManager::projectForFile(document->filePath());
-                if (project == editorProject)
-                    deconfigureEditor(textEditor);
-            }
-        }
-    }
-=======
-    foreach (TextEditor::ITextEditor *editor, d->m_editors)
+    foreach (TextEditor::BaseTextEditor *editor, d->m_editors)
         deconfigureEditor(editor);
 }
 
@@ -414,7 +402,6 @@
     Utils::erase(d->m_editors, [&closedEditors](Core::IEditor *editor) {
         return closedEditors.contains(editor);
     });
->>>>>>> 8c133689
 }
 
 TabSettings actualTabSettings(const QString &fileName,
