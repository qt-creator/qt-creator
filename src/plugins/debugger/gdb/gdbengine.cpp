--- conflicted
+++ resolved
@@ -1992,12 +1992,8 @@
 void GdbEngine::reloadBreakListInternal()
 {
     m_breakListUpdating = true; 
-<<<<<<< HEAD
     // "Discardable" as long as we do in each step
     postCommand("-break-list", NeedsStop | Discardable, CB(handleBreakList));
-=======
-    postCommand(_("-break-list"), NeedsStop, CB(handleBreakList));
->>>>>>> cd8bc8a2
 }
 
 void GdbEngine::handleBreakList(const GdbResponse &response)
@@ -4668,14 +4664,8 @@
         qtBuildPath = "C:/iwmake/build_mingw_opensource";
         postCommand("set substitute-path " + qtBuildPath + ' ' + qtInstallPath);
 #elif defined(Q_OS_UNIX) && !defined (Q_OS_MAC)
-<<<<<<< HEAD
-        qtBuildPath = "/var/tmp/qt-x11-src-4.6.0";
+        qtBuildPath = "/var/tmp/qt-x11-src-4.6.1";
         postCommand("set substitute-path " + qtBuildPath + ' ' + qtInstallPath);
-=======
-        qtBuildPath = _("/var/tmp/qt-x11-src-4.6.1");
-        postCommand(_("set substitute-path %1 %2")
-                    .arg(qtBuildPath).arg(qtInstallPath));
->>>>>>> cd8bc8a2
 #endif
     }
 
