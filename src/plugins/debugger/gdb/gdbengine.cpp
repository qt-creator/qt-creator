--- conflicted
+++ resolved
@@ -3975,14 +3975,8 @@
         qtBuildPath = "C:/iwmake/build_mingw_opensource";
         postCommand("set substitute-path " + qtBuildPath + ' ' + qtInstallPath);
 #elif defined(Q_OS_UNIX) && !defined (Q_OS_MAC)
-<<<<<<< HEAD
-        qtBuildPath = "/var/tmp/qt-x11-src-4.6.1";
+        qtBuildPath = "/var/tmp/qt-src";
         postCommand("set substitute-path " + qtBuildPath + ' ' + qtInstallPath);
-=======
-        qtBuildPath = _("/var/tmp/qt-src");
-        postCommand(_("set substitute-path %1 %2")
-                    .arg(qtBuildPath).arg(qtInstallPath));
->>>>>>> 5268aaed
 #endif
     }
 
