// Copyright (C) 2016 The Qt Company Ltd.
// SPDX-License-Identifier: LicenseRef-Qt-Commercial OR GPL-3.0-only WITH Qt-GPL-exception-1.0

#include "debuggerdialogs.h"

#include "cdb/cdbengine.h"
#include "debuggerruncontrol.h"
#include "debuggertr.h"

#include <coreplugin/icore.h>

#include <projectexplorer/devicesupport/sshparameters.h>
#include <projectexplorer/kitaspects.h>
#include <projectexplorer/kitmanager.h>
#include <projectexplorer/projectexplorerconstants.h>
#include <projectexplorer/toolchain.h>

#include <utils/fancylineedit.h>
#include <utils/layoutbuilder.h>
#include <utils/pathchooser.h>
#include <utils/qtcassert.h>

#include <QButtonGroup>
#include <QCheckBox>
#include <QComboBox>
#include <QDebug>
#include <QDialogButtonBox>
#include <QDir>
#include <QFormLayout>
#include <QGroupBox>
#include <QGuiApplication>
#include <QLabel>
#include <QMessageBox>
#include <QPlainTextEdit>
#include <QPushButton>
#include <QRadioButton>
#include <QRegularExpression>
#include <QScrollArea>
#include <QSpinBox>

using namespace Core;
using namespace ProjectExplorer;
using namespace Utils;

namespace Debugger::Internal {

///////////////////////////////////////////////////////////////////////
//
// StartApplicationDialogPrivate
//
///////////////////////////////////////////////////////////////////////

class StartApplicationDialogPrivate
{
public:
    KitChooser *kitChooser;
    QLabel *serverPortLabel;
    QLabel *channelOverrideHintLabel;
    QLabel *channelOverrideLabel;
    QLineEdit *channelOverrideEdit;
    QSpinBox *serverPortSpinBox;
    PathChooser *localExecutablePathChooser;
    FancyLineEdit *arguments;
    PathChooser *workingDirectory;
    QCheckBox *breakAtMainCheckBox;
    QCheckBox *runInTerminalCheckBox;
    QCheckBox *useTargetExtendedRemoteCheckBox;
    PathChooser *debuginfoPathChooser;
    QLabel *sysRootLabel;
    PathChooser *sysRootPathChooser;
    QLabel *serverInitCommandsLabel;
    QPlainTextEdit *serverInitCommandsTextEdit;
    QLabel *serverResetCommandsLabel;
    QPlainTextEdit *serverResetCommandsTextEdit;
    QComboBox *historyComboBox;
    QDialogButtonBox *buttonBox;
};

///////////////////////////////////////////////////////////////////////
//
// StartApplicationParameters
//
///////////////////////////////////////////////////////////////////////

class StartApplicationParameters
{
public:
    QString displayName() const;
    bool equals(const StartApplicationParameters &rhs) const;
    void toSettings(QtcSettings *) const;
    void fromSettings(const QtcSettings *settings);

    bool operator==(const StartApplicationParameters &p) const { return equals(p); }
    bool operator!=(const StartApplicationParameters &p) const { return !equals(p); }

    Id kitId;
    uint serverPort;
    QString serverAddress;
    ProcessRunData runnable;
    bool breakAtMain = false;
    bool runInTerminal = false;
    bool useTargetExtendedRemote = false;
    FilePath sysRoot;
    QString serverInitCommands;
    QString serverResetCommands;
    FilePath debugInfoLocation;
};

bool StartApplicationParameters::equals(const StartApplicationParameters &rhs) const
{
    return runnable.command == rhs.runnable.command
        && serverPort == rhs.serverPort
        && runnable.workingDirectory == rhs.runnable.workingDirectory
        && breakAtMain == rhs.breakAtMain
        && runInTerminal == rhs.runInTerminal
        && sysRoot == rhs.sysRoot
        && serverInitCommands == rhs.serverInitCommands
        && serverResetCommands == rhs.serverResetCommands
        && kitId == rhs.kitId
        && debugInfoLocation == rhs.debugInfoLocation
        && serverAddress == rhs.serverAddress;
}

QString StartApplicationParameters::displayName() const
{
    const int maxLength = 60;

    QString name = runnable.command.executable().fileName()
            + ' ' + runnable.command.arguments();
    if (name.size() > 60) {
        int index = name.lastIndexOf(' ', maxLength);
        if (index == -1)
            index = maxLength;
        name.truncate(index);
        name += "...";
    }

    if (Kit *kit = KitManager::kit(kitId))
        name += QString::fromLatin1(" (%1)").arg(kit->displayName());

    return name;
}

void StartApplicationParameters::toSettings(QtcSettings *settings) const
{
    settings->setValue("LastKitId", kitId.toSetting());
    settings->setValue("LastServerPort", serverPort);
    settings->setValue("LastServerAddress", serverAddress);
    settings->setValue("LastExternalExecutable", runnable.command.executable().toSettings());
    settings->setValue("LastExternalExecutableArguments", runnable.command.arguments());
    settings->setValue("LastExternalWorkingDirectory", runnable.workingDirectory.toSettings());
    settings->setValue("LastExternalBreakAtMain", breakAtMain);
    settings->setValue("LastExternalRunInTerminal", runInTerminal);
    settings->setValue("LastExternalUseTargetExtended", useTargetExtendedRemote);
    settings->setValue("LastServerInitCommands", serverInitCommands);
    settings->setValue("LastServerResetCommands", serverResetCommands);
    settings->setValue("LastDebugInfoLocation", debugInfoLocation.toSettings());
    settings->setValue("LastSysRoot", sysRoot.toSettings());
}

void StartApplicationParameters::fromSettings(const QtcSettings *settings)
{
    kitId = Id::fromSetting(settings->value("LastKitId"));
    serverPort = settings->value("LastServerPort").toUInt();
    serverAddress = settings->value("LastServerAddress").toString();
    runnable.command.setExecutable(FilePath::fromSettings(settings->value("LastExternalExecutable")));
    runnable.command.setArguments(settings->value("LastExternalExecutableArguments").toString());
    runnable.workingDirectory = FilePath::fromSettings(settings->value("LastExternalWorkingDirectory"));
    breakAtMain = settings->value("LastExternalBreakAtMain").toBool();
    runInTerminal = settings->value("LastExternalRunInTerminal").toBool();
    useTargetExtendedRemote = settings->value("LastExternalUseTargetExtended").toBool();
    serverInitCommands = settings->value("LastServerInitCommands").toString();
    serverResetCommands = settings->value("LastServerResetCommands").toString();
    debugInfoLocation = FilePath::fromSettings(settings->value("LastDebugInfoLocation"));
    sysRoot = FilePath::fromSettings(settings->value("LastSysRoot"));
}

///////////////////////////////////////////////////////////////////////
//
// StartApplicationDialog
//
///////////////////////////////////////////////////////////////////////

StartApplicationDialog::StartApplicationDialog(QWidget *parent)
  : QDialog(parent), d(new StartApplicationDialogPrivate)
{
    setWindowTitle(Tr::tr("Start Debugger"));

    d->kitChooser = new KitChooser(this);
    d->kitChooser->setShowIcons(true);
    d->kitChooser->populate();

    d->serverPortLabel = new QLabel(Tr::tr("Server port:"), this);
    d->serverPortSpinBox = new QSpinBox(this);
    d->serverPortSpinBox->setRange(1, 65535);

    d->channelOverrideHintLabel =
            new QLabel(Tr::tr("Normally, the running server is identified by the IP of the "
                          "device in the kit and the server port selected above.\n"
                          "You can choose another communication channel here, such as "
                          "a serial line or custom ip:port."));

    d->channelOverrideLabel = new QLabel(Tr::tr("Override server channel:"), this);
    d->channelOverrideEdit = new QLineEdit(this);
    //: "For example, /dev/ttyS0, COM1, 127.0.0.1:1234"
    d->channelOverrideEdit->setPlaceholderText(
        Tr::tr("For example, %1").arg("/dev/ttyS0, COM1, 127.0.0.1:1234"));

    d->localExecutablePathChooser = new PathChooser(this);
    d->localExecutablePathChooser->setExpectedKind(PathChooser::File);
    d->localExecutablePathChooser->setPromptDialogTitle(Tr::tr("Select Executable"));
    d->localExecutablePathChooser->setHistoryCompleter("LocalExecutable");

    d->arguments = new FancyLineEdit(this);
    d->arguments->setClearButtonEnabled(true);
    d->arguments->setHistoryCompleter("CommandlineArguments");

    d->workingDirectory = new PathChooser(this);
    d->workingDirectory->setExpectedKind(PathChooser::ExistingDirectory);
    d->workingDirectory->setPromptDialogTitle(Tr::tr("Select Working Directory"));
    d->workingDirectory->setHistoryCompleter("WorkingDirectory");

    d->runInTerminalCheckBox = new QCheckBox(this);

    d->breakAtMainCheckBox = new QCheckBox(this);
    d->breakAtMainCheckBox->setText(QString());

    d->useTargetExtendedRemoteCheckBox = new QCheckBox(this);

    d->sysRootPathChooser = new PathChooser(this);
    d->sysRootPathChooser->setExpectedKind(PathChooser::Directory);
    d->sysRootPathChooser->setHistoryCompleter("Debugger.SysRoot.History");
    d->sysRootPathChooser->setPromptDialogTitle(Tr::tr("Select SysRoot Directory"));
    d->sysRootPathChooser->setToolTip(Tr::tr(
        "This option can be used to override the kit's SysRoot setting."));
    d->sysRootLabel = new QLabel(Tr::tr("Override S&ysRoot:"), this);
    d->sysRootLabel->setBuddy(d->sysRootPathChooser);
    d->sysRootLabel->setToolTip(d->sysRootPathChooser->toolTip());

    d->serverInitCommandsTextEdit = new QPlainTextEdit(this);
    d->serverInitCommandsTextEdit->setToolTip(Tr::tr(
        "This option can be used to send the target init commands."));

    d->serverInitCommandsLabel = new QLabel(Tr::tr("&Init commands:"), this);
    d->serverInitCommandsLabel->setBuddy(d->serverInitCommandsTextEdit);
    d->serverInitCommandsLabel->setToolTip(d->serverInitCommandsTextEdit->toolTip());

    d->serverResetCommandsTextEdit = new QPlainTextEdit(this);
    d->serverResetCommandsTextEdit->setToolTip(Tr::tr(
        "This option can be used to send the target reset commands."));

    d->serverResetCommandsLabel = new QLabel(Tr::tr("&Reset commands:"), this);
    d->serverResetCommandsLabel->setBuddy(d->serverResetCommandsTextEdit);
    d->serverResetCommandsLabel->setToolTip(d->serverResetCommandsTextEdit->toolTip());

    d->debuginfoPathChooser = new PathChooser(this);
    d->debuginfoPathChooser->setPromptDialogTitle(Tr::tr("Select Location of Debugging Information"));
    d->debuginfoPathChooser->setToolTip(Tr::tr(
        "Base path for external debug information and debug sources. "
        "If empty, $SYSROOT/usr/lib/debug will be chosen."));
    d->debuginfoPathChooser->setHistoryCompleter("Debugger.DebugLocation.History");

    d->historyComboBox = new QComboBox(this);

    d->buttonBox = new QDialogButtonBox(this);
    d->buttonBox->setStandardButtons(QDialogButtonBox::Cancel|QDialogButtonBox::Ok);
    d->buttonBox->button(QDialogButtonBox::Ok)->setDefault(true);

    auto formLayout = new QFormLayout();
    formLayout->setFieldGrowthPolicy(QFormLayout::AllNonFixedFieldsGrow);
    formLayout->addRow(Tr::tr("&Kit:"), d->kitChooser);
    formLayout->addRow(d->serverPortLabel, d->serverPortSpinBox);
    formLayout->addRow(Tr::tr("Local &executable:"), d->localExecutablePathChooser);
    formLayout->addRow(Tr::tr("Command line &arguments:"), d->arguments);
    formLayout->addRow(Tr::tr("&Working directory:"), d->workingDirectory);
    formLayout->addRow(Tr::tr("Run in &terminal:"), d->runInTerminalCheckBox);
    formLayout->addRow(Tr::tr("Break at \"&main\":"), d->breakAtMainCheckBox);
    formLayout->addRow(Tr::tr("Use target extended-remote to connect:"), d->useTargetExtendedRemoteCheckBox);
    formLayout->addRow(d->sysRootLabel, d->sysRootPathChooser);
    formLayout->addRow(d->serverInitCommandsLabel, d->serverInitCommandsTextEdit);
    formLayout->addRow(d->serverResetCommandsLabel, d->serverResetCommandsTextEdit);
    formLayout->addRow(Tr::tr("Debug &information:"), d->debuginfoPathChooser);
    formLayout->addRow(d->channelOverrideHintLabel);
    formLayout->addRow(d->channelOverrideLabel, d->channelOverrideEdit);
    formLayout->addRow(Layouting::createHr());
    formLayout->addRow(Tr::tr("&Recent:"), d->historyComboBox);

    auto verticalLayout = new QVBoxLayout(this);
    verticalLayout->addLayout(formLayout);
    verticalLayout->addStretch();
    verticalLayout->addWidget(Layouting::createHr());
    verticalLayout->addWidget(d->buttonBox);

    connect(d->localExecutablePathChooser,
            &PathChooser::validChanged,
            this,
            &StartApplicationDialog::updateState);

    connect(d->buttonBox, &QDialogButtonBox::accepted, this, &QDialog::accept);
    connect(d->buttonBox, &QDialogButtonBox::rejected, this, &QDialog::reject);
    connect(d->historyComboBox, &QComboBox::currentIndexChanged,
            this, &StartApplicationDialog::historyIndexChanged);

    connect(d->channelOverrideEdit, &QLineEdit::textChanged,
            this, &StartApplicationDialog::onChannelOverrideChanged);

    updateState();
}

StartApplicationDialog::~StartApplicationDialog()
{
    delete d;
}

void StartApplicationDialog::setHistory(const QList<StartApplicationParameters> &l)
{
    d->historyComboBox->clear();
    for (int i = l.size(); --i >= 0; ) {
        const StartApplicationParameters &p = l.at(i);
        if (!p.runnable.command.isEmpty())
            d->historyComboBox->addItem(p.displayName(), QVariant::fromValue(p));
    }
}

void StartApplicationDialog::onChannelOverrideChanged(const QString &channel)
{
    d->serverPortSpinBox->setEnabled(channel.isEmpty());
    d->serverPortLabel->setEnabled(channel.isEmpty());
}

void StartApplicationDialog::historyIndexChanged(int index)
{
    if (index < 0)
        return;
    const QVariant v = d->historyComboBox->itemData(index);
    QTC_ASSERT(v.canConvert<StartApplicationParameters>(), return);
    setParameters(v.value<StartApplicationParameters>());
}

void StartApplicationDialog::updateState()
{
    bool okEnabled = d->localExecutablePathChooser->isValid();
    d->buttonBox->button(QDialogButtonBox::Ok)->setEnabled(okEnabled);
}

void StartApplicationDialog::run(bool attachRemote)
{
    const Key settingsGroup = "DebugMode";
    const QString arrayName = "StartApplication";

    QList<StartApplicationParameters> history;
    QtcSettings *settings = ICore::settings();
    settings->beginGroup(settingsGroup);
    if (const int arraySize = settings->beginReadArray(arrayName)) {
        for (int i = 0; i < arraySize; ++i) {
            settings->setArrayIndex(i);
            StartApplicationParameters p;
            p.fromSettings(settings);
            history.append(p);
        }
    } else {
        history.append(StartApplicationParameters());
    }
    settings->endArray();
    settings->endGroup();

    StartApplicationDialog dialog(ICore::dialogParent());
    dialog.setHistory(history);
    dialog.setParameters(history.back());
    if (!attachRemote) {
        dialog.d->serverInitCommandsTextEdit->setVisible(false);
        dialog.d->serverInitCommandsLabel->setVisible(false);
        dialog.d->serverResetCommandsTextEdit->setVisible(false);
        dialog.d->serverResetCommandsLabel->setVisible(false);
        dialog.d->serverPortSpinBox->setVisible(false);
        dialog.d->serverPortLabel->setVisible(false);
        dialog.d->channelOverrideHintLabel->setVisible(false);
        dialog.d->channelOverrideLabel->setVisible(false);
        dialog.d->channelOverrideEdit->setVisible(false);
    }
    if (dialog.exec() != QDialog::Accepted)
        return;

    Kit *k = dialog.d->kitChooser->currentKit();

    auto runControl = new RunControl(ProjectExplorer::Constants::DEBUG_RUN_MODE);
    runControl->setKit(k);
    auto debugger = new DebuggerRunTool(runControl);

    const StartApplicationParameters newParameters = dialog.parameters();
    if (newParameters != history.back()) {
        history.append(newParameters);
        while (history.size() > 10)
            history.takeFirst();
        settings->beginGroup(settingsGroup);
        settings->beginWriteArray(arrayName);
        for (int i = 0; i < history.size(); ++i) {
            settings->setArrayIndex(i);
            history.at(i).toSettings(settings);
        }
        settings->endArray();
        settings->endGroup();
    }

<<<<<<< HEAD
    IDevice::ConstPtr dev = RunDeviceKitAspect::device(k);
=======
    IDevice::ConstPtr dev = DeviceKitAspect::device(k);
    if (!dev) {
        QMessageBox::critical(
            &dialog, Tr::tr("Cannot debug"), Tr::tr("Cannot debug application: Kit has no device"));
        return;
    }
>>>>>>> a7e94aba
    ProcessRunData inferior = newParameters.runnable;
    const QString inputAddress = dialog.d->channelOverrideEdit->text();
    if (!inputAddress.isEmpty())
        debugger->setRemoteChannel(inputAddress);
    else
        debugger->setRemoteChannel(dev->sshParameters().host(), newParameters.serverPort);
    debugger->setRunControlName(newParameters.displayName());
    debugger->setBreakOnMain(newParameters.breakAtMain);
    debugger->setDebugInfoLocation(newParameters.debugInfoLocation);
    debugger->setInferior(inferior);
    debugger->setCommandsAfterConnect(newParameters.serverInitCommands);
    debugger->setCommandsForReset(newParameters.serverResetCommands);
    debugger->setUseTerminal(newParameters.runInTerminal);
    debugger->setUseExtendedRemote(newParameters.useTargetExtendedRemote);
    if (!newParameters.sysRoot.isEmpty())
        debugger->setSysRoot(newParameters.sysRoot);

    bool isLocal = dev->type() == ProjectExplorer::Constants::DESKTOP_DEVICE_TYPE;
    if (isLocal) // FIXME: Restriction needed?
        debugger->setInferiorEnvironment(k->runEnvironment());

    if (!attachRemote)
        debugger->setStartMode(isLocal ? StartExternal : StartRemoteProcess);

    if (attachRemote) {
        debugger->setStartMode(AttachToRemoteServer);
        debugger->setCloseMode(KillAtClose);
        debugger->setUseContinueInsteadOfRun(true);
        debugger->setRunControlName(Tr::tr("Attach to %1").arg(debugger->remoteChannel()));
    }
    debugger->startRunControl();
}

void StartApplicationDialog::attachToRemoteServer()
{
    run(true);
}

void StartApplicationDialog::startAndDebugApplication()
{
    run(false);
}

StartApplicationParameters StartApplicationDialog::parameters() const
{
    StartApplicationParameters result;
    result.serverPort = d->serverPortSpinBox->value();
    result.serverAddress = d->channelOverrideEdit->text();
    result.runnable.command.setExecutable(d->localExecutablePathChooser->filePath());
    result.sysRoot = d->sysRootPathChooser->filePath();
    result.serverInitCommands = d->serverInitCommandsTextEdit->toPlainText();
    result.serverResetCommands = d->serverResetCommandsTextEdit->toPlainText();
    result.kitId = d->kitChooser->currentKitId();
    result.debugInfoLocation = d->debuginfoPathChooser->filePath();
    result.runnable.command.setArguments(d->arguments->text());
    result.runnable.workingDirectory = d->workingDirectory->filePath();
    result.breakAtMain = d->breakAtMainCheckBox->isChecked();
    result.runInTerminal = d->runInTerminalCheckBox->isChecked();
    result.useTargetExtendedRemote = d->useTargetExtendedRemoteCheckBox->isChecked();
    return result;
}

void StartApplicationDialog::setParameters(const StartApplicationParameters &p)
{
    d->kitChooser->setCurrentKitId(p.kitId);
    d->serverPortSpinBox->setValue(p.serverPort);
    d->channelOverrideEdit->setText(p.serverAddress);
    d->localExecutablePathChooser->setFilePath(p.runnable.command.executable());
    d->sysRootPathChooser->setFilePath(p.sysRoot);
    d->serverInitCommandsTextEdit->setPlainText(p.serverInitCommands);
    d->serverResetCommandsTextEdit->setPlainText(p.serverResetCommands);
    d->debuginfoPathChooser->setFilePath(p.debugInfoLocation);
    d->arguments->setText(p.runnable.command.arguments());
    d->workingDirectory->setFilePath(p.runnable.workingDirectory);
    d->breakAtMainCheckBox->setChecked(p.breakAtMain);
    d->runInTerminalCheckBox->setChecked(p.runInTerminal);
    d->useTargetExtendedRemoteCheckBox->setChecked(p.useTargetExtendedRemote);
    updateState();
}

///////////////////////////////////////////////////////////////////////
//
// AttachToQmlPortDialog
//
///////////////////////////////////////////////////////////////////////

class AttachToQmlPortDialogPrivate
{
public:
    QSpinBox *portSpinBox;
    KitChooser *kitChooser;
};

AttachToQmlPortDialog::AttachToQmlPortDialog(QWidget *parent)
  : QDialog(parent),
    d(new AttachToQmlPortDialogPrivate)
{
    setWindowTitle(Tr::tr("Start Debugger"));

    d->kitChooser = new KitChooser(this);
    d->kitChooser->setShowIcons(true);
    d->kitChooser->populate();

    d->portSpinBox = new QSpinBox(this);
    d->portSpinBox->setMaximum(65535);
    d->portSpinBox->setValue(3768);

    auto buttonBox = new QDialogButtonBox(this);
    buttonBox->setStandardButtons(QDialogButtonBox::Cancel|QDialogButtonBox::Ok);
    buttonBox->button(QDialogButtonBox::Ok)->setDefault(true);

    auto formLayout = new QFormLayout();
    formLayout->addRow(Tr::tr("Kit:"), d->kitChooser);
    formLayout->addRow(Tr::tr("&Port:"), d->portSpinBox);

    auto verticalLayout = new QVBoxLayout(this);
    verticalLayout->addLayout(formLayout);
    verticalLayout->addWidget(buttonBox);

    connect(buttonBox, &QDialogButtonBox::accepted, this, &QDialog::accept);
    connect(buttonBox, &QDialogButtonBox::rejected, this, &QDialog::reject);
}

AttachToQmlPortDialog::~AttachToQmlPortDialog()
{
    delete d;
}

void AttachToQmlPortDialog::setPort(const int port)
{
    d->portSpinBox->setValue(port);
}

int AttachToQmlPortDialog::port() const
{
    return d->portSpinBox->value();
}

Kit *AttachToQmlPortDialog::kit() const
{
    return d->kitChooser->currentKit();
}

void AttachToQmlPortDialog::setKitId(Id id)
{
    d->kitChooser->setCurrentKitId(id);
}

// --------- StartRemoteCdbDialog
static QString cdbRemoteHelp()
{
    const char cdbConnectionSyntax[] =
            "Server:Port<br>"
            "tcp:server=Server,port=Port[,password=Password][,ipversion=6]\n"
            "tcp:clicon=Server,port=Port[,password=Password][,ipversion=6]\n"
            "npipe:server=Server,pipe=PipeName[,password=Password]\n"
            "com:port=COMPort,baud=BaudRate,channel=COMChannel[,password=Password]\n"
            "spipe:proto=Protocol,{certuser=Cert|machuser=Cert},server=Server,pipe=PipeName[,password=Password]\n"
            "ssl:proto=Protocol,{certuser=Cert|machuser=Cert},server=Server,port=Socket[,password=Password]\n"
            "ssl:proto=Protocol,{certuser=Cert|machuser=Cert},clicon=Server,port=Socket[,password=Password]";

    const QString ext32 = QDir::toNativeSeparators(CdbEngine::extensionLibraryName(false));
    const QString ext64 = QDir::toNativeSeparators(CdbEngine::extensionLibraryName(true));
    return Tr::
        tr("<html><body><p>The remote CDB needs to load the matching %1 CDB extension "
           "(<code>%2</code> or <code>%3</code>, respectively).</p><p>Copy it onto the remote "
           "machine and set the "
           "environment variable <code>%4</code> to point to its folder.</p><p>"
           "Launch the remote CDB as <code>%5 &lt;executable&gt;</code> "
           "to use TCP/IP as communication protocol.</p><p>Enter the connection parameters as:</p>"
           "<pre>%6</pre></body></html>")
            .arg(QGuiApplication::applicationDisplayName(),
                 ext32,
                 ext64,
                 QString("_NT_DEBUGGER_EXTENSION_PATH"),
                 QString("cdb.exe -server tcp:port=1234"),
                 QString(cdbConnectionSyntax));
}

StartRemoteCdbDialog::StartRemoteCdbDialog(QWidget *parent) :
    QDialog(parent), m_lineEdit(new QLineEdit)
{
    setWindowTitle(Tr::tr("Start a CDB Remote Session"));

    auto groupBox = new QGroupBox;

    auto helpLabel = new QLabel(cdbRemoteHelp());
    helpLabel->setWordWrap(true);
    helpLabel->setTextInteractionFlags(Qt::TextBrowserInteraction);

    auto label = new QLabel(Tr::tr("&Connection:"));
    label->setBuddy(m_lineEdit);
    m_lineEdit->setMinimumWidth(400);

    auto box = new QDialogButtonBox(QDialogButtonBox::Ok|QDialogButtonBox::Cancel);

    auto formLayout = new QFormLayout;
    formLayout->addRow(helpLabel);
    formLayout->addRow(label, m_lineEdit);
    groupBox->setLayout(formLayout);

    auto vLayout = new QVBoxLayout(this);
    vLayout->addWidget(groupBox);
    vLayout->addWidget(box);

    m_okButton = box->button(QDialogButtonBox::Ok);
    m_okButton->setEnabled(false);

    connect(m_lineEdit, &QLineEdit::textChanged, this, &StartRemoteCdbDialog::textChanged);
    connect(m_lineEdit, &QLineEdit::returnPressed, m_okButton, &QAbstractButton::animateClick);
    connect(box, &QDialogButtonBox::accepted, this, &StartRemoteCdbDialog::accept);
    connect(box, &QDialogButtonBox::rejected, this, &QDialog::reject);
}

void StartRemoteCdbDialog::accept()
{
    if (!m_lineEdit->text().isEmpty())
        QDialog::accept();
}

StartRemoteCdbDialog::~StartRemoteCdbDialog() = default;

void StartRemoteCdbDialog::textChanged(const QString &t)
{
    m_okButton->setEnabled(!t.isEmpty());
}

QString StartRemoteCdbDialog::connection() const
{
    const QString rc = m_lineEdit->text();
    // Transform an IP:POrt ('localhost:1234') specification into full spec
    QRegularExpression ipRegexp("([\\w\\.\\-_]+):([0-9]{1,4})");
    QTC_ASSERT(ipRegexp.isValid(), return QString());
    const QRegularExpressionMatch match = ipRegexp.match(rc);
    if (match.hasMatch())
        return QString::fromLatin1("tcp:server=%1,port=%2").arg(match.captured(1), match.captured(2));
    return rc;
}

void StartRemoteCdbDialog::setConnection(const QString &c)
{
    m_lineEdit->setText(c);
    m_okButton->setEnabled(!c.isEmpty());
}

AddressDialog::AddressDialog(QWidget *parent) :
        QDialog(parent),
        m_lineEdit(new QLineEdit),
        m_box(new QDialogButtonBox(QDialogButtonBox::Ok|QDialogButtonBox::Cancel))
{
    setWindowTitle(Tr::tr("Select Start Address"));

    auto hLayout = new QHBoxLayout;
    hLayout->addWidget(new QLabel(Tr::tr("Enter an address:") + ' '));
    hLayout->addWidget(m_lineEdit);

    auto vLayout = new QVBoxLayout;
    vLayout->addLayout(hLayout);
    vLayout->addWidget(m_box);
    setLayout(vLayout);

    connect(m_box, &QDialogButtonBox::accepted, this, &AddressDialog::accept);
    connect(m_box, &QDialogButtonBox::rejected, this, &QDialog::reject);
    connect(m_lineEdit, &QLineEdit::returnPressed, this, &AddressDialog::accept);
    connect(m_lineEdit, &QLineEdit::textChanged, this, &AddressDialog::textChanged);

    setOkButtonEnabled(false);
}

void AddressDialog::setOkButtonEnabled(bool v)
{
    m_box->button(QDialogButtonBox::Ok)->setEnabled(v);
}

bool AddressDialog::isOkButtonEnabled() const
{
    return m_box->button(QDialogButtonBox::Ok)->isEnabled();
}

void AddressDialog::setAddress(quint64 a)
{
    m_lineEdit->setText("0x" + QString::number(a, 16));
}

quint64 AddressDialog::address() const
{
    return m_lineEdit->text().toULongLong(nullptr, 16);
}

void AddressDialog::accept()
{
    if (isOkButtonEnabled())
        QDialog::accept();
}

void AddressDialog::textChanged()
{
    setOkButtonEnabled(isValid());
}

bool AddressDialog::isValid() const
{
    const QString text = m_lineEdit->text();
    bool ok = false;
    text.toULongLong(&ok, 16);
    return ok;
}

///////////////////////////////////////////////////////////////////////
//
// StartRemoteEngineDialog
//
///////////////////////////////////////////////////////////////////////

class StartRemoteEngineDialogPrivate
{
public:
    FancyLineEdit *host;
    FancyLineEdit *username;
    QLineEdit *password;
    FancyLineEdit *enginePath;
    FancyLineEdit *inferiorPath;
    QDialogButtonBox *buttonBox;
};

StartRemoteEngineDialog::StartRemoteEngineDialog(QWidget *parent)
    : QDialog(parent), d(new StartRemoteEngineDialogPrivate)
{
    setWindowTitle(Tr::tr("Start Remote Engine"));

    d->host = new FancyLineEdit(this);
    d->host->setHistoryCompleter("HostName");

    d->username = new FancyLineEdit(this);
    d->username->setHistoryCompleter("UserName");

    d->password = new QLineEdit(this);
    d->password->setEchoMode(QLineEdit::Password);

    d->enginePath = new FancyLineEdit(this);
    d->enginePath->setHistoryCompleter("EnginePath");

    d->inferiorPath = new FancyLineEdit(this);
    d->inferiorPath->setHistoryCompleter("InferiorPath");

    d->buttonBox = new QDialogButtonBox(this);
    d->buttonBox->setStandardButtons(QDialogButtonBox::Cancel|QDialogButtonBox::Ok);

    auto formLayout = new QFormLayout();
    formLayout->addRow(Tr::tr("&Host:"), d->host);
    formLayout->addRow(Tr::tr("&Username:"), d->username);
    formLayout->addRow(Tr::tr("&Password:"), d->password);
    formLayout->addRow(Tr::tr("&Engine path:"), d->enginePath);
    formLayout->addRow(Tr::tr("&Inferior path:"), d->inferiorPath);

    auto verticalLayout = new QVBoxLayout(this);
    verticalLayout->addLayout(formLayout);
    verticalLayout->addItem(new QSpacerItem(0, 0, QSizePolicy::Minimum, QSizePolicy::Expanding));
    verticalLayout->addWidget(d->buttonBox);

    connect(d->buttonBox, &QDialogButtonBox::accepted, this, &QDialog::accept);
    connect(d->buttonBox, &QDialogButtonBox::rejected, this, &QDialog::reject);
}

StartRemoteEngineDialog::~StartRemoteEngineDialog()
{
    delete d;
}

QString StartRemoteEngineDialog::host() const
{
    return d->host->text();
}

QString StartRemoteEngineDialog::username() const
{
    return d->username->text();
}

QString StartRemoteEngineDialog::password() const
{
    return d->password->text();
}

QString StartRemoteEngineDialog::inferiorPath() const
{
    return d->inferiorPath->text();
}

QString StartRemoteEngineDialog::enginePath() const
{
    return d->enginePath->text();
}

///////////////////////////////////////////////////////////////////////
//
// TypeFormatsDialogUi
//
///////////////////////////////////////////////////////////////////////

class TypeFormatsDialogPage : public QWidget
{
public:
    TypeFormatsDialogPage()
    {
        m_layout = new QGridLayout;
        m_layout->setColumnStretch(0, 2);
        auto vboxLayout = new QVBoxLayout;
        vboxLayout->addLayout(m_layout);
        vboxLayout->addItem(new QSpacerItem(1, 1, QSizePolicy::Ignored,
                                            QSizePolicy::MinimumExpanding));
        setLayout(vboxLayout);
    }

    void addTypeFormats(const QString &type,
        const DisplayFormats &typeFormats, int current)
    {
        const int row = m_layout->rowCount();
        int column = 0;
        auto group = new QButtonGroup(this);
        m_layout->addWidget(new QLabel(type), row, column++);
        for (int i = -1; i != typeFormats.size(); ++i) {
            auto choice = new QRadioButton(this);
            choice->setText(i == -1 ? Tr::tr("Reset")
                                    : WatchHandler::nameForFormat(typeFormats.at(i)));
            m_layout->addWidget(choice, row, column++);
            if (i == current)
                choice->setChecked(true);
            group->addButton(choice, i);
        }
    }
private:
    QGridLayout *m_layout;
};

class TypeFormatsDialogUi
{
public:
    TypeFormatsDialogUi(TypeFormatsDialog *q)
    {
        tabs = new QTabWidget(q);

        buttonBox = new QDialogButtonBox(q);
        buttonBox->setStandardButtons(QDialogButtonBox::Cancel|QDialogButtonBox::Ok);

        auto layout = new QVBoxLayout(q);
        layout->addWidget(tabs);
        layout->addWidget(buttonBox);
        q->setLayout(layout);
    }

    void addPage(const QString &name)
    {
        auto page = new TypeFormatsDialogPage;
        pages.append(page);
        auto scroller = new QScrollArea;
        scroller->setWidgetResizable(true);
        scroller->setWidget(page);
        scroller->setFrameStyle(QFrame::NoFrame);
        tabs->addTab(scroller, name);
    }

public:
    QList<TypeFormatsDialogPage *> pages;
    QDialogButtonBox *buttonBox;

private:
    QTabWidget *tabs;
};


///////////////////////////////////////////////////////////////////////
//
// TypeFormatsDialog
//
///////////////////////////////////////////////////////////////////////

TypeFormatsDialog::TypeFormatsDialog(QWidget *parent)
   : QDialog(parent), m_ui(new TypeFormatsDialogUi(this))
{
    setWindowTitle(Tr::tr("Type Formats"));
    m_ui->addPage(Tr::tr("Qt Types"));
    m_ui->addPage(Tr::tr("Standard Types"));
    m_ui->addPage(Tr::tr("Misc Types"));

    connect(m_ui->buttonBox, &QDialogButtonBox::accepted, this, &QDialog::accept);
    connect(m_ui->buttonBox, &QDialogButtonBox::rejected, this, &QDialog::reject);
}

TypeFormatsDialog::~TypeFormatsDialog()
{
    delete m_ui;
}

void TypeFormatsDialog::addTypeFormats(const QString &type0,
    const DisplayFormats &typeFormats, int current)
{
    QString type = type0;
    type.replace("__", "::");
    int pos = 2;
    if (type.startsWith('Q'))
        pos = 0;
    else if (type.startsWith("std::"))
        pos = 1;
    m_ui->pages[pos]->addTypeFormats(type, typeFormats, current);
}

} // Debugger::Internal

Q_DECLARE_METATYPE(Debugger::Internal::StartApplicationParameters)<|MERGE_RESOLUTION|>--- conflicted
+++ resolved
@@ -402,16 +402,12 @@
         settings->endGroup();
     }
 
-<<<<<<< HEAD
     IDevice::ConstPtr dev = RunDeviceKitAspect::device(k);
-=======
-    IDevice::ConstPtr dev = DeviceKitAspect::device(k);
     if (!dev) {
         QMessageBox::critical(
             &dialog, Tr::tr("Cannot debug"), Tr::tr("Cannot debug application: Kit has no device"));
         return;
     }
->>>>>>> a7e94aba
     ProcessRunData inferior = newParameters.runnable;
     const QString inputAddress = dialog.d->channelOverrideEdit->text();
     if (!inputAddress.isEmpty())
