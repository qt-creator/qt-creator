/****************************************************************************
**
** Copyright (C) 2016 The Qt Company Ltd.
** Contact: https://www.qt.io/licensing/
**
** This file is part of Qt Creator.
**
** Commercial License Usage
** Licensees holding valid commercial Qt licenses may use this file in
** accordance with the commercial license agreement provided with the
** Software or, alternatively, in accordance with the terms contained in
** a written agreement between you and The Qt Company. For licensing terms
** and conditions see https://www.qt.io/terms-conditions. For further
** information use the contact form at https://www.qt.io/contact-us.
**
** GNU General Public License Usage
** Alternatively, this file may be used under the terms of the GNU
** General Public License version 3 as published by the Free Software
** Foundation with exceptions as appearing in the file LICENSE.GPL3-EXCEPT
** included in the packaging of this file. Please review the following
** information to ensure the GNU General Public License requirements will
** be met: https://www.gnu.org/licenses/gpl-3.0.html.
**
****************************************************************************/

#pragma once

#include "debugger_global.h"

#include <utils/fancymainwindow.h>
#include <utils/statuslabel.h>

#include <QPointer>
#include <QSet>

#include <functional>

QT_BEGIN_NAMESPACE
class QComboBox;
class QStackedWidget;
QT_END_NAMESPACE

namespace Core { class IMode; }

namespace Utils {

class DEBUGGER_EXPORT Perspective
{
public:
    enum OperationType { SplitVertical, SplitHorizontal, AddToTab, Raise };

    class DEBUGGER_EXPORT Operation
    {
    public:
        Operation() = default;
        Operation(const QByteArray &dockId, QWidget *widget,
                  const QByteArray &anchorDockId,
                  OperationType operationType,
                  bool visibleByDefault = true,
                  Qt::DockWidgetArea area = Qt::BottomDockWidgetArea);

        QByteArray dockId;
        QPointer<QWidget> widget;
        QByteArray anchorDockId;
        OperationType operationType;
        bool visibleByDefault;
        Qt::DockWidgetArea area;
    };

    Perspective() = default;
    Perspective(const QString &name, const QVector<Operation> &operations);

    void addOperation(const Operation &operation);

    QVector<Operation> operations() const { return m_operations; }
    QVector<QByteArray> docks() const { return m_docks; }

    QString name() const;
    void setName(const QString &name);

private:
    QString m_name;
    QVector<QByteArray> m_docks;
    QVector<Operation> m_operations;
};

class DEBUGGER_EXPORT ToolbarDescription
{
public:
    ToolbarDescription() = default;
    ToolbarDescription(const QList<QWidget *> &widgets) : m_widgets(widgets) {}

    QList<QWidget *> widgets() const;

    void addAction(QAction *action);
    void addWidget(QWidget *widget);

private:
    QList<QWidget *> m_widgets;
};

class DEBUGGER_EXPORT DebuggerMainWindow : public FancyMainWindow
{
    Q_OBJECT

public:
    DebuggerMainWindow();
    ~DebuggerMainWindow() override;

    void registerPerspective(const QByteArray &perspectiveId, const Perspective &perspective);
    void registerToolbar(const QByteArray &perspectiveId, QWidget *widget);

    void saveCurrentPerspective();
    void resetCurrentPerspective();
    void restorePerspective(const QByteArray &perspectiveId);

    void finalizeSetup();

    void showStatusMessage(const QString &message, int timeoutMS);
    QDockWidget *dockWidget(const QByteArray &dockId) const;
    QByteArray currentPerspective() const { return m_currentPerspectiveId; }

private:
    QDockWidget *registerDockWidget(const QByteArray &dockId, QWidget *widget);
    void loadPerspectiveHelper(const QByteArray &perspectiveId, bool fromStoredSettings = true);

    QByteArray m_currentPerspectiveId;
    QComboBox *m_perspectiveChooser;
    QStackedWidget *m_controlsStackWidget;
    Utils::StatusLabel *m_statusLabel;
    QDockWidget *m_toolbarDock;

    QHash<QByteArray, QDockWidget *> m_dockForDockId;
    QHash<QByteArray, QWidget *> m_toolbarForPerspectiveId;
    QHash<QByteArray, Perspective> m_perspectiveForPerspectiveId;
};

<<<<<<< HEAD
} // Utils
=======
QWidget *createModeWindow(Core::IMode *mode, DebuggerMainWindow *mainWindow, QWidget *central);

} // Utils

#endif // DEBUGGERMAINWINDOW_H
>>>>>>> ea1f5d2b
<|MERGE_RESOLUTION|>--- conflicted
+++ resolved
@@ -135,12 +135,6 @@
     QHash<QByteArray, Perspective> m_perspectiveForPerspectiveId;
 };
 
-<<<<<<< HEAD
-} // Utils
-=======
 QWidget *createModeWindow(Core::IMode *mode, DebuggerMainWindow *mainWindow, QWidget *central);
 
-} // Utils
-
-#endif // DEBUGGERMAINWINDOW_H
->>>>>>> ea1f5d2b
+} // Utils