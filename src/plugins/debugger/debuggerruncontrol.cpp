--- conflicted
+++ resolved
@@ -345,51 +345,8 @@
                 m_rp.inferior.executable = p.exe;
     }
 
-<<<<<<< HEAD
-    if (!kit) {
-        // This code can only be reached when starting via the command line
-        // (-debug pid or executable) or attaching from runconfiguration
-        // without specifying a kit. Try to find a kit via ABI.
-        QList<Abi> abis;
-        if (m_rp.toolChainAbi.isValid()) {
-            abis.push_back(m_rp.toolChainAbi);
-        } else if (!m_rp.inferior.executable.isEmpty()) {
-            abis = Abi::abisOfBinary(FileName::fromString(m_rp.inferior.executable));
-        }
-
-        if (!abis.isEmpty()) {
-            // Try exact abis.
-            kit = KitManager::find(KitMatcher([abis](const Kit *k) -> bool {
-                if (const ToolChain *tc = ToolChainKitInformation::toolChain(k))
-                    return abis.contains(tc->targetAbi()) && DebuggerKitInformation::isValidDebugger(k);
-                return false;
-            }));
-            if (!kit) {
-                // Or something compatible.
-                kit = KitManager::find(KitMatcher([abis](const Kit *k) -> bool {
-                    if (const ToolChain *tc = ToolChainKitInformation::toolChain(k))
-                        foreach (const Abi &a, abis)
-                            if (a.isCompatibleWith(tc->targetAbi()) && DebuggerKitInformation::isValidDebugger(k))
-                                return true;
-                    return false;
-                }));
-            }
-        }
-    }
-
-    if (!kit)
-        kit = KitManager::defaultKit();
-
-    // We really should have a kit now.
-    if (!kit) {
-        m_errors.append(DebuggerKitInformation::tr("No kit found."));
-        return;
-    }
-
     m_rp.macroExpander = kit->macroExpander();
 
-=======
->>>>>>> ea1f5d2b
     if (m_runConfig) {
         if (auto envAspect = m_runConfig->extraAspect<EnvironmentAspect>()) {
             m_rp.inferior.environment = envAspect->environment(); // Correct.
