// Copyright (C) 2020 The Qt Company Ltd.
// SPDX-License-Identifier: LicenseRef-Qt-Commercial OR GPL-3.0-only WITH Qt-GPL-exception-1.0

#include "mcubuildstep.h"
#include "mcukitmanager.h"
#include "mcuqmlprojectnode.h"
#include "mcusupportconstants.h"
#include "mcusupportdevice.h"
#include "mcusupportimportprovider.h"
#include "mcusupportoptions.h"
#include "mcusupportoptionspage.h"
#include "mcusupportrunconfiguration.h"
#include "mcusupporttr.h"

#if defined(WITH_TESTS) && defined(GOOGLE_TEST_IS_FOUND)
#include "test/unittest.h"
#endif

#include <coreplugin/actionmanager/actionmanager.h>
#include <coreplugin/icore.h>
#include <coreplugin/messagemanager.h>

#include <extensionsystem/iplugin.h>

#include <projectexplorer/buildsystem.h>
#include <projectexplorer/devicesupport/devicemanager.h>
#include <projectexplorer/kitmanager.h>
#include <projectexplorer/project.h>
#include <projectexplorer/projectmanager.h>
#include <projectexplorer/projecttree.h>
#include <projectexplorer/target.h>

#include <cmakeprojectmanager/cmakeprojectconstants.h>

#include <qmljs/qmljsmodelmanagerinterface.h>
#include <qmljstools/qmljstoolsconstants.h>

#include <utils/filepath.h>
#include <utils/infobar.h>

#include <QAction>
#include <QDateTime>
#include <QDesktopServices>
#include <QTimer>

using namespace Core;
using namespace ProjectExplorer;

namespace McuSupport::Internal {

const char setupMcuSupportKits[] = "SetupMcuSupportKits";
const char qdsMcuDocInfoEntry[] = "McuDocInfoEntry";

void printMessage(const QString &message, bool important)
{
    const QString displayMessage = Tr::tr("Qt for MCUs: %1").arg(message);
    if (important)
        Core::MessageManager::writeFlashing(displayMessage);
    else
        Core::MessageManager::writeSilently(displayMessage);
}

void updateMCUProjectTree(ProjectExplorer::Project *p)
{
    if (!p || !p->rootProjectNode())
        return;
    ProjectExplorer::Kit *kit = p->activeKit();
    if (!kit || !kit->hasValue(Constants::KIT_MCUTARGET_KITVERSION_KEY))
        return;

    p->rootProjectNode()->forEachProjectNode([](const ProjectNode *node) {
        if (!node)
            return;

        const FilePath projectBuildFolder = FilePath::fromVariant(
            node->data(CMakeProjectManager::Constants::BUILD_FOLDER_ROLE));
        const QString targetName = node->displayName();
        if (targetName.isEmpty())
            return;

        const FilePath inputsJsonFile = projectBuildFolder / "CMakeFiles" / (targetName + ".dir")
                                        / "config/input.json";

        if (!inputsJsonFile.exists())
            return;

        auto qmlProjectNode = std::make_unique<McuQmlProjectNode>(FilePath(node->filePath()),
                                                                  inputsJsonFile);

        const_cast<ProjectNode *>(node)->replaceSubtree(nullptr, std::move(qmlProjectNode));
    });
};

class McuSupportPluginPrivate
{
public:
    McuSupportDeviceFactory deviceFactory;
    McuSupportRunConfigurationFactory runConfigurationFactory;
    FlashRunWorkerFactory flashRunWorkerFactory;
    SettingsHandler::Ptr m_settingsHandler{new SettingsHandler};
    McuSupportOptions m_options{m_settingsHandler};
    McuSupportOptionsPage optionsPage{m_options, m_settingsHandler};
    MCUBuildStepFactory mcuBuildStepFactory;
    McuSupportImportProvider mcuImportProvider;
}; // class McuSupportPluginPrivate

static McuSupportPluginPrivate *dd{nullptr};

static bool isQtMCUsProject(ProjectExplorer::Project *p)
{
    if (!Core::ICore::isQtDesignStudio())
        // should be unreachable
        printMessage("Testing if the QDS project is an MCU project outside the QDS", true);

    if (!p || !p->rootProjectNode())
        return false;

    BuildSystem *bs = p->activeBuildSystem();
    if (!bs)
        return false;
    return bs->additionalData("CustomQtForMCUs").toBool();
}

static void askUserAboutMcuSupportKitsSetup()
{
    if (!ICore::infoBar()->canInfoBeAdded(setupMcuSupportKits)
        || dd->m_options.qulDirFromSettings().isEmpty()
        || !McuKitManager::existingKits(nullptr).isEmpty())
        return;

    Utils::InfoBarEntry info(setupMcuSupportKits,
                             Tr::tr("Create Kits for Qt for MCUs? "
                                    "To do it later, select Edit > Preferences > SDKs > MCU."),
                             Utils::InfoBarEntry::GlobalSuppression::Enabled);
    // clazy:excludeall=connect-3arg-lambda
    info.addCustomButton(
        Tr::tr("Create Kits for Qt for MCUs"),
        [] { QTimer::singleShot(0, []() { ICore::showOptionsDialog(Constants::SETTINGS_ID); }); },
        {},
        InfoBarEntry::ButtonAction::Hide);
    ICore::infoBar()->addInfo(info);
}

static void askUserAboutRemovingUninstalledTargetsKits()
{
    const char removeUninstalledKits[] = "RemoveUninstalledKits";
    QList<Kit *> uninstalledTargetsKits;

    if (!ICore::infoBar()->canInfoBeAdded(removeUninstalledKits)
        || (uninstalledTargetsKits = McuKitManager::findUninstalledTargetsKits()).isEmpty())
        return;

    Utils::InfoBarEntry
        info(removeUninstalledKits,
             Tr::tr("Detected %n uninstalled MCU target(s). Remove corresponding kits?",
                    nullptr,
                    uninstalledTargetsKits.size()),
             Utils::InfoBarEntry::GlobalSuppression::Enabled);

    info.addCustomButton(Tr::tr("Keep"), [] {}, {}, InfoBarEntry::ButtonAction::Hide);

    info.addCustomButton(
        Tr::tr("Remove"),
        [uninstalledTargetsKits] {
            QTimer::singleShot(0, [uninstalledTargetsKits]() {
                McuKitManager::removeUninstalledTargetsKits(uninstalledTargetsKits);
            });
        },
        {},
        InfoBarEntry::ButtonAction::Hide);

    ICore::infoBar()->addInfo(info);
}

class McuSupportPlugin final : public ExtensionSystem::IPlugin
{
    Q_OBJECT
    Q_PLUGIN_METADATA(IID "org.qt-project.Qt.QtCreatorPlugin" FILE "McuSupport.json")

public:
    ~McuSupportPlugin() final
    {
        delete dd;
        dd = nullptr;
    }

    void initialize() final;
    void extensionsInitialized() final;

    Q_INVOKABLE static void updateDeployStep(ProjectExplorer::BuildConfiguration *bc, bool enabled);
};

void McuSupportPlugin::initialize()
{
    setObjectName("McuSupportPlugin");
    dd = new McuSupportPluginPrivate;

    connect(ProjectManager::instance(),
            &ProjectManager::projectFinishedParsing,
            updateMCUProjectTree);

    // Temporary fix for CodeModel/Checker race condition
    // Remove after https://bugreports.qt.io/browse/QTCREATORBUG-29269 is closed

    if (!Core::ICore::isQtDesignStudio()) {
        connect(
            QmlJS::ModelManagerInterface::instance(),
            &QmlJS::ModelManagerInterface::documentUpdated,
            [lasttime = QTime::currentTime()](QmlJS::Document::Ptr doc) mutable {
                // Prevent inifinite recall loop
                auto currenttime = QTime::currentTime();
                if (lasttime.msecsTo(currenttime) < 1000) {
                    lasttime = currenttime;
                    return;
                }
                lasttime = currenttime;

                if (!doc)
                    return;
                //Reset code model only for QtMCUs documents
                const Project *project = ProjectManager::projectForFile(doc->path());
                if (!project)
                    return;
                const QList<Target *> targets = project->targets();
                bool isMcuDocument
                    = std::any_of(std::begin(targets), std::end(targets), [](const Target *target) {
                          if (!target || !target->kit()
                              || !target->kit()->hasValue(Constants::KIT_MCUTARGET_KITVERSION_KEY))
                              return false;
                          return true;
                      });
                if (!isMcuDocument)
                    return;

                Core::ActionManager::command(QmlJSTools::Constants::RESET_CODEMODEL)
                    ->action()
                    ->trigger();
            });
    } else {
        // Only in design studio
        connect(ProjectManager::instance(),
                &ProjectManager::projectFinishedParsing,
                [&](ProjectExplorer::Project *p) {
                    if (!isQtMCUsProject(p) || !ICore::infoBar()->canInfoBeAdded(qdsMcuDocInfoEntry))
                        return;
                    Utils::InfoBarEntry docInfo(
                        qdsMcuDocInfoEntry,
                        Tr::tr("Read about using Qt Design Studio for Qt for MCUs."),
                        Utils::InfoBarEntry::GlobalSuppression::Enabled);
<<<<<<< HEAD
                    docInfo.addCustomButton(Tr::tr("Go to the Documentation"), [] {
                        ICore::infoBar()->suppressInfo(qdsMcuDocInfoEntry);
                        QDesktopServices::openUrl(
                            QUrl("https://doc.qt.io/qtdesignstudio/studio-on-mcus.html"));
                    });
=======
                    docInfo.addCustomButton(
                        Tr::tr("Go to the Documentation"),
                        [] {
                            QDesktopServices::openUrl(
                                QUrl("https://doc.qt.io/qtdesignstudio/studio-on-mcus.html"));
                        },
                        {},
                        InfoBarEntry::ButtonAction::Suppress);
>>>>>>> 46226e93
                    ICore::infoBar()->addInfo(docInfo);
                });
    }

    dd->m_options.registerQchFiles();
    dd->m_options.registerExamples();

#if defined(WITH_TESTS) && defined(GOOGLE_TEST_IS_FOUND)
    addTest<Test::McuSupportTest>();
#endif
}

void McuSupportPlugin::extensionsInitialized()
{
    DeviceManager::addDevice(McuSupportDevice::create());

    connect(KitManager::instance(), &KitManager::kitsLoaded, this, [] {
        McuKitManager::removeOutdatedKits();
        McuKitManager::createAutomaticKits(dd->m_settingsHandler);
        McuKitManager::fixExistingKits(dd->m_settingsHandler);
        askUserAboutMcuSupportKitsSetup();
        askUserAboutRemovingUninstalledTargetsKits();
    });
}

void McuSupportPlugin::updateDeployStep(ProjectExplorer::BuildConfiguration *bc, bool enabled)
{
    MCUBuildStepFactory::updateDeployStep(bc, enabled);
}

} // namespace McuSupport::Internal

#include "mcusupportplugin.moc"<|MERGE_RESOLUTION|>--- conflicted
+++ resolved
@@ -247,13 +247,6 @@
                         qdsMcuDocInfoEntry,
                         Tr::tr("Read about using Qt Design Studio for Qt for MCUs."),
                         Utils::InfoBarEntry::GlobalSuppression::Enabled);
-<<<<<<< HEAD
-                    docInfo.addCustomButton(Tr::tr("Go to the Documentation"), [] {
-                        ICore::infoBar()->suppressInfo(qdsMcuDocInfoEntry);
-                        QDesktopServices::openUrl(
-                            QUrl("https://doc.qt.io/qtdesignstudio/studio-on-mcus.html"));
-                    });
-=======
                     docInfo.addCustomButton(
                         Tr::tr("Go to the Documentation"),
                         [] {
@@ -262,7 +255,6 @@
                         },
                         {},
                         InfoBarEntry::ButtonAction::Suppress);
->>>>>>> 46226e93
                     ICore::infoBar()->addInfo(docInfo);
                 });
     }
