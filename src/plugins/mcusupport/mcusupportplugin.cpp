--- conflicted
+++ resolved
@@ -196,12 +196,8 @@
     void initialize() final;
     void extensionsInitialized() final;
 
-<<<<<<< HEAD
-    Q_INVOKABLE static void updateDeployStep(ProjectExplorer::Target *target, bool enabled);
-    Q_INVOKABLE static expected_str<Utils::FilePath> installationRoot();
-=======
     Q_INVOKABLE static void updateDeployStep(ProjectExplorer::BuildConfiguration *bc, bool enabled);
->>>>>>> d114082f
+    Q_INVOKABLE static Utils::Result<Utils::FilePath> installationRoot();
 };
 
 void McuSupportPlugin::initialize()
@@ -261,13 +257,6 @@
                         qdsMcuDocInfoEntry,
                         Tr::tr("Read about using Qt Design Studio for Qt for MCUs."),
                         Utils::InfoBarEntry::GlobalSuppression::Enabled);
-<<<<<<< HEAD
-                    docInfo.addCustomButton(Tr::tr("Go to the Documentation"), [] {
-                        ICore::infoBar()->suppressInfo(qdsMcuDocInfoEntry);
-                        QDesktopServices::openUrl(
-                            QUrl("https://doc.qt.io/qtdesignstudio/studio-on-mcus.html"));
-                    });
-=======
                     docInfo.addCustomButton(
                         Tr::tr("Go to the Documentation"),
                         [] {
@@ -276,7 +265,6 @@
                         },
                         {},
                         InfoBarEntry::ButtonAction::Suppress);
->>>>>>> d114082f
                     ICore::infoBar()->addInfo(docInfo);
                 });
     }
@@ -307,7 +295,7 @@
     MCUBuildStepFactory::updateDeployStep(bc, enabled);
 }
 
-expected_str<Utils::FilePath> McuSupportPlugin::installationRoot()
+Utils::Result<Utils::FilePath> McuSupportPlugin::installationRoot()
 {
     const ProjectExplorer::Kit *kit = MCUBuildStepFactory::findMostRecentQulKit();
     if (kit == nullptr) {
