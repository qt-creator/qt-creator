// Copyright (C) 2022 The Qt Company Ltd.
// SPDX-License-Identifier: LicenseRef-Qt-Commercial OR GPL-3.0-only WITH Qt-GPL-exception-1.0

#include "mcupackage.h"
#include "mcusupportversiondetection.h"
#include "settingshandler.h"
#include "mcusupporttr.h"

#include <baremetal/baremetalconstants.h>
#include <coreplugin/icore.h>
#include <debugger/debuggeritem.h>
#include <debugger/debuggeritemmanager.h>
#include <projectexplorer/projectexplorerconstants.h>
#include <projectexplorer/toolchain.h>
#include <projectexplorer/toolchainmanager.h>
#include <utils/algorithm.h>
#include <utils/environment.h>
#include <utils/infolabel.h>
#include <utils/pathchooser.h>
#include <utils/utilsicons.h>

#include <QDesktopServices>
#include <QGridLayout>
#include <QToolButton>

using namespace ProjectExplorer;
using namespace Utils;

namespace McuSupport::Internal {

McuPackage::McuPackage(const SettingsHandler::Ptr &settingsHandler,
                       const QString &label,
                       const FilePath &defaultPath,
                       const FilePath &detectionPath,
                       const QString &settingsKey,
                       const QString &cmakeVarName,
                       const QString &envVarName,
                       const QStringList &versions,
                       const QString &downloadUrl,
                       const McuPackageVersionDetector *versionDetector,
                       const bool addToSystemPath,
                       const Utils::PathChooser::Kind &valueType)
    : settingsHandler(settingsHandler)
    , m_label(label)
    , m_defaultPath(settingsHandler->getPath(settingsKey, QSettings::SystemScope, defaultPath))
    , m_detectionPath(detectionPath)
    , m_settingsKey(settingsKey)
    , m_versionDetector(versionDetector)
    , m_versions(versions)
    , m_cmakeVariableName(cmakeVarName)
    , m_environmentVariableName(envVarName)
    , m_downloadUrl(downloadUrl)
    , m_addToSystemPath(addToSystemPath)
    , m_valueType(valueType)
{
    m_path = this->settingsHandler->getPath(settingsKey, QSettings::UserScope, m_defaultPath);
    if (m_path.isEmpty()) {
        m_path = FilePath::fromUserInput(qtcEnvironmentVariable(m_environmentVariableName));
    }
}

QString McuPackage::label() const
{
    return m_label;
}

QString McuPackage::settingsKey() const
{
    return m_settingsKey;
}

QString McuPackage::cmakeVariableName() const
{
    return m_cmakeVariableName;
}

QString McuPackage::environmentVariableName() const
{
    return m_environmentVariableName;
}

bool McuPackage::isAddToSystemPath() const
{
    return m_addToSystemPath;
}

QStringList McuPackage::versions() const
{
    return m_versions;
}

const McuPackageVersionDetector *McuPackage::getVersionDetector() const
{
    return m_versionDetector.get();
}

FilePath McuPackage::basePath() const
{
    return m_path;
}

FilePath McuPackage::path() const
{
    return basePath().cleanPath();
}

FilePath McuPackage::defaultPath() const
{
    return m_defaultPath.cleanPath();
}

FilePath McuPackage::detectionPath() const
{
    return m_detectionPath;
}

void McuPackage::setPath(const FilePath &newPath)
{
    if (m_path == newPath)
        return;

    m_path = newPath;
    updateStatus();
    emit changed();
}

void McuPackage::updateStatus()
{
    bool validPath = !m_path.isEmpty() && m_path.exists();
    const FilePath detectionPath = basePath() / m_detectionPath.path();
    const bool validPackage = m_detectionPath.isEmpty() || detectionPath.exists();
    m_detectedVersion = validPath && validPackage && m_versionDetector
                            ? m_versionDetector->parseVersion(basePath())
                            : QString();

    const bool validVersion = m_versions.isEmpty() || m_versions.contains(m_detectedVersion);

    if (m_path.isEmpty()) {
        m_status = Status::EmptyPath;
    } else if (!validPath) {
        m_status = Status::InvalidPath;
    } else if (!validPackage) {
        m_status = Status::ValidPathInvalidPackage;
    } else if (m_versionDetector && m_detectedVersion.isEmpty()) {
        m_status = Status::ValidPackageVersionNotDetected;
    } else if (m_versionDetector && !validVersion) {
        m_status = Status::ValidPackageMismatchedVersion;
    } else {
        m_status = Status::ValidPackage;
    }

    emit statusChanged();
}

McuPackage::Status McuPackage::status() const
{
    return m_status;
}

bool McuPackage::isValidStatus() const
{
    return m_status == Status::ValidPackage || m_status == Status::ValidPackageMismatchedVersion
           || m_status == Status::ValidPackageVersionNotDetected;
}

void McuPackage::updateStatusUi()
{
    switch (m_status) {
    case Status::ValidPackage:
        m_infoLabel->setType(InfoLabel::Ok);
        break;
    case Status::ValidPackageMismatchedVersion:
    case Status::ValidPackageVersionNotDetected:
        m_infoLabel->setType(InfoLabel::Warning);
        break;
    default:
        m_infoLabel->setType(InfoLabel::NotOk);
        break;
    }
    m_infoLabel->setText(statusText());
}

QString McuPackage::statusText() const
{
    const QString displayPackagePath = m_path.toUserOutput();
<<<<<<< HEAD
    const QString displayVersions = m_versions.join(tr(" or "));
=======
    const QString displayVersions = m_versions.join(Tr::tr(" or "));
>>>>>>> f7639f45
    const QString outDetectionPath = m_detectionPath.toUserOutput();
    const QString displayRequiredPath = m_versions.empty() ? outDetectionPath
                                                           : QString("%1 %2").arg(outDetectionPath,
                                                                                  displayVersions);
    const QString displayDetectedPath = m_versions.empty()
                                            ? outDetectionPath
                                            : QString("%1 %2").arg(outDetectionPath,
                                                                   m_detectedVersion);

    QString response;
    switch (m_status) {
    case Status::ValidPackage:
        response = m_detectionPath.isEmpty()
                       ? (m_detectedVersion.isEmpty()
                              ? Tr::tr("Path %1 exists.").arg(displayPackagePath)
                              : Tr::tr("Path %1 exists. Version %2 was found.")
                                    .arg(displayPackagePath, m_detectedVersion))
                       : Tr::tr("Path %1 is valid, %2 was found.")
                             .arg(displayPackagePath, displayDetectedPath);
        break;
    case Status::ValidPackageMismatchedVersion: {
        const QString versionWarning
            = m_versions.size() == 1
                  ? Tr::tr("but only version %1 is supported").arg(m_versions.first())
                  : Tr::tr("but only versions %1 are supported").arg(displayVersions);
        response = Tr::tr("Path %1 is valid, %2 was found, %3.")
                       .arg(displayPackagePath, displayDetectedPath, versionWarning);
        break;
    }
    case Status::ValidPathInvalidPackage:
        response = Tr::tr("Path %1 exists, but does not contain %2.")
                       .arg(displayPackagePath, displayRequiredPath);
        break;
    case Status::InvalidPath:
        response = Tr::tr("Path %1 does not exist.").arg(displayPackagePath);
        break;
    case Status::EmptyPath:
        response = m_detectionPath.isEmpty()
                       ? Tr::tr("Path is empty.")
                       : Tr::tr("Path is empty, %1 not found.").arg(displayRequiredPath);
        break;
    case Status::ValidPackageVersionNotDetected:
        response = Tr::tr("Path %1 exists, but version %2 could not be detected.")
                       .arg(displayPackagePath, displayVersions);
        break;
    }
    return response;
}

bool McuPackage::writeToSettings() const
{
    if (m_settingsKey.isEmpty()) {
        // Writing with an empty settings key will result in multiple packages writing their value
        // in the same key "Package_", with the suffix missing, overwriting each other.
        return false;
    }

    return settingsHandler->write(m_settingsKey, m_path, m_defaultPath);
}

void McuPackage::readFromSettings()
{
    setPath(settingsHandler->getPath(m_settingsKey, QSettings::UserScope, m_defaultPath));
}

QWidget *McuPackage::widget()
{
    auto *widget = new QWidget;
    m_fileChooser = new PathChooser(widget);
    m_fileChooser->setExpectedKind(m_valueType);
    m_fileChooser->lineEdit()->setButtonIcon(FancyLineEdit::Right, Icons::RESET.icon());
    m_fileChooser->lineEdit()->setButtonVisible(FancyLineEdit::Right, true);
    connect(m_fileChooser->lineEdit(), &FancyLineEdit::rightButtonClicked, this, &McuPackage::reset);

    auto layout = new QGridLayout(widget);
    layout->setContentsMargins(0, 0, 0, 0);
    m_infoLabel = new InfoLabel(widget);

    if (!m_downloadUrl.isEmpty()) {
        auto downLoadButton = new QToolButton(widget);
        downLoadButton->setIcon(Icons::ONLINE.icon());
        downLoadButton->setToolTip(Tr::tr("Download from \"%1\"").arg(m_downloadUrl));
        QObject::connect(downLoadButton, &QToolButton::pressed, this, [this] {
            QDesktopServices::openUrl(m_downloadUrl);
        });
        layout->addWidget(downLoadButton, 0, 2);
    }

    layout->addWidget(m_fileChooser, 0, 0, 1, 2);
    layout->addWidget(m_infoLabel, 1, 0, 1, -1);

    m_fileChooser->setFilePath(m_path);

    QObject::connect(this, &McuPackage::statusChanged, widget, [this] { updateStatusUi(); });

    QObject::connect(m_fileChooser, &PathChooser::textChanged, this, [this] {
        setPath(m_fileChooser->rawFilePath());
    });

    connect(this, &McuPackage::changed, m_fileChooser, [this] {
        m_fileChooser->lineEdit()->button(FancyLineEdit::Right)->setEnabled(m_path != m_defaultPath);
        m_fileChooser->setFilePath(m_path);
    });

    updateStatus();
    return widget;
}

const QMap<QString, QString> McuPackage::packageLabelTranslations {
    //Board SDKs
    {"Board SDK for MIMXRT1050-EVK",                        Tr::tr("Board SDK for MIMXRT1050-EVK")},
    {"Board SDK MIMXRT1060-EVK",                            Tr::tr("Board SDK MIMXRT1060-EVK")},
    {"Board SDK for MIMXRT1060-EVK",                        Tr::tr("Board SDK for MIMXRT1060-EVK")},
    {"Board SDK for MIMXRT1064-EVK",                        Tr::tr("Board SDK for MIMXRT1064-EVK")},
    {"Board SDK for MIMXRT1170-EVK",                        Tr::tr("Board SDK for MIMXRT1170-EVK")},
    {"Board SDK for STM32F469I-Discovery",                  Tr::tr("Board SDK for STM32F469I-Discovery")},
    {"Board SDK for STM32F769I-Discovery",                  Tr::tr("Board SDK for STM32F769I-Discovery")},
    {"Board SDK for STM32H750B-Discovery",                  Tr::tr("Board SDK for STM32H750B-Discovery")},
    {"Board SDK",                                           Tr::tr("Board SDK")},
    {"Flexible Software Package for Renesas RA MCU Family", Tr::tr("Flexible Software Package for Renesas RA MCU Family")},
    {"Graphics Driver for Traveo II Cluster Series",        Tr::tr("Graphics Driver for Traveo II Cluster Series")},
    {"Renesas Graphics Library",                            Tr::tr("Renesas Graphics Library")},
    //Flashing tools
    {"Cypress Auto Flash Utility",                          Tr::tr("Cypress Auto Flash Utility")},
    {"MCUXpresso IDE",                                      Tr::tr("MCUXpresso IDE")},
    {"Path to SEGGER J-Link",                               Tr::tr("Path to SEGGER J-Link")},
    {"Path to Renesas Flash Programmer",                    Tr::tr("Path to Renesas Flash Programmer")},
    {"STM32CubeProgrammer",                                 Tr::tr("STM32CubeProgrammer")},
    //Compilers/Toolchains
    {"Green Hills Compiler for ARM",                        Tr::tr("Green Hills Compiler for ARM")},
    {"IAR ARM Compiler",                                    Tr::tr("IAR ARM Compiler")},
    {"Green Hills Compiler",                                Tr::tr("Green Hills Compiler")},
    {"GNU Arm Embedded Toolchain",                          Tr::tr("GNU Arm Embedded Toolchain")},
    {"GNU Toolchain",                                       Tr::tr("GNU Toolchain")},
    {"MSVC Toolchain",                                      Tr::tr("MSVC Toolchain")},
    //FreeRTOS
    {"FreeRTOS SDK for MIMXRT1050-EVK",                     Tr::tr("FreeRTOS SDK for MIMXRT1050-EVK")},
    {"FreeRTOS SDK for MIMXRT1064-EVK",                     Tr::tr("FreeRTOS SDK for MIMXRT1064-EVK")},
    {"FreeRTOS SDK for MIMXRT1170-EVK",                     Tr::tr("FreeRTOS SDK for MIMXRT1170-EVK")},
    {"FreeRTOS SDK for EK-RA6M3G",                          Tr::tr("FreeRTOS SDK for EK-RA6M3G")},
    {"FreeRTOS SDK for STM32F769I-Discovery",               Tr::tr("FreeRTOS SDK for STM32F769I-Discovery")},
    //Other
    {"Path to project for Renesas e2 Studio",               Tr::tr("Path to project for Renesas e2 Studio")}
};

McuToolChainPackage::McuToolChainPackage(const SettingsHandler::Ptr &settingsHandler,
                                         const QString &label,
                                         const FilePath &defaultPath,
                                         const FilePath &detectionPath,
                                         const QString &settingsKey,
                                         McuToolChainPackage::ToolChainType type,
                                         const QStringList &versions,
                                         const QString &cmakeVarName,
                                         const QString &envVarName,
                                         const McuPackageVersionDetector *versionDetector)
    : McuPackage(settingsHandler,
                 label,
                 defaultPath,
                 detectionPath,
                 settingsKey,
                 cmakeVarName,
                 envVarName,
                 versions,
                 {}, // url
                 versionDetector)
    , m_type(type)
{}

McuToolChainPackage::ToolChainType McuToolChainPackage::toolchainType() const
{
    return m_type;
}

bool McuToolChainPackage::isDesktopToolchain() const
{
    return m_type == ToolChainType::MSVC || m_type == ToolChainType::GCC
           || m_type == ToolChainType::MinGW;
}

ToolChain *McuToolChainPackage::msvcToolChain(Id language)
{
    ToolChain *toolChain = ToolChainManager::toolChain([language](const ToolChain *t) {
        const Abi abi = t->targetAbi();
        return abi.osFlavor() == Abi::WindowsMsvc2019Flavor
               && abi.architecture() == Abi::X86Architecture && abi.wordWidth() == 64
               && t->typeId() == ProjectExplorer::Constants::MSVC_TOOLCHAIN_TYPEID
               && t->language() == language;
    });
    return toolChain;
}

ToolChain *McuToolChainPackage::gccToolChain(Id language)
{
    ToolChain *toolChain = ToolChainManager::toolChain([language](const ToolChain *t) {
        const Abi abi = t->targetAbi();
        return abi.os() != Abi::WindowsOS && abi.architecture() == Abi::X86Architecture
               && abi.wordWidth() == 64 && t->language() == language;
    });
    return toolChain;
}

static ToolChain *mingwToolChain(const FilePath &path, Id language)
{
    ToolChain *toolChain = ToolChainManager::toolChain([&path, language](const ToolChain *t) {
        // find a MinGW toolchain having the same path from registered toolchains
        const Abi abi = t->targetAbi();
        return t->typeId() == ProjectExplorer::Constants::MINGW_TOOLCHAIN_TYPEID
               && abi.architecture() == Abi::X86Architecture && abi.wordWidth() == 64
               && t->language() == language && t->compilerCommand() == path;
    });
    if (!toolChain) {
        // if there's no MinGW toolchain having the same path,
        // a proper MinGW would be selected from the registered toolchains.
        toolChain = ToolChainManager::toolChain([language](const ToolChain *t) {
            const Abi abi = t->targetAbi();
            return t->typeId() == ProjectExplorer::Constants::MINGW_TOOLCHAIN_TYPEID
                   && abi.architecture() == Abi::X86Architecture && abi.wordWidth() == 64
                   && t->language() == language;
        });
    }
    return toolChain;
}

static ToolChain *armGccToolChain(const FilePath &path, Id language)
{
    ToolChain *toolChain = ToolChainManager::toolChain([&path, language](const ToolChain *t) {
        return t->compilerCommand() == path && t->language() == language;
    });
    if (!toolChain) {
        ToolChainFactory *gccFactory
            = Utils::findOrDefault(ToolChainFactory::allToolChainFactories(),
                                   [](ToolChainFactory *f) {
                                       return f->supportedToolChainType()
                                              == ProjectExplorer::Constants::GCC_TOOLCHAIN_TYPEID;
                                   });
        if (gccFactory) {
            const QList<ToolChain *> detected = gccFactory->detectForImport({path, language});
            if (!detected.isEmpty()) {
                toolChain = detected.first();
                toolChain->setDetection(ToolChain::ManualDetection);
                toolChain->setDisplayName("Arm GCC");
                ToolChainManager::registerToolChain(toolChain);
            }
        }
    }

    return toolChain;
}

static ToolChain *iarToolChain(const FilePath &path, Id language)
{
    ToolChain *toolChain = ToolChainManager::toolChain([language](const ToolChain *t) {
        return t->typeId() == BareMetal::Constants::IAREW_TOOLCHAIN_TYPEID
               && t->language() == language;
    });
    if (!toolChain) {
        ToolChainFactory *iarFactory
            = Utils::findOrDefault(ToolChainFactory::allToolChainFactories(),
                                   [](ToolChainFactory *f) {
                                       return f->supportedToolChainType()
                                              == BareMetal::Constants::IAREW_TOOLCHAIN_TYPEID;
                                   });
        if (iarFactory) {
            Toolchains detected = iarFactory->autoDetect(ToolchainDetector({}, {}, {}));
            if (detected.isEmpty())
                detected = iarFactory->detectForImport({path, language});
            for (auto tc : detected) {
                if (tc->language() == language) {
                    toolChain = tc;
                    toolChain->setDetection(ToolChain::ManualDetection);
                    toolChain->setDisplayName("IAREW");
                    ToolChainManager::registerToolChain(toolChain);
                }
            }
        }
    }

    return toolChain;
}

ToolChain *McuToolChainPackage::toolChain(Id language) const
{
    switch (m_type) {
    case ToolChainType::MSVC:
        return msvcToolChain(language);
    case ToolChainType::GCC:
        return gccToolChain(language);
    case ToolChainType::MinGW: {
        const QLatin1String compilerName(
            language == ProjectExplorer::Constants::C_LANGUAGE_ID ? "gcc" : "g++");
        const FilePath compilerPath = (path() / "bin" / compilerName).withExecutableSuffix();
        return mingwToolChain(compilerPath, language);
    }
    case ToolChainType::IAR: {
        const FilePath compiler = (path() / "/bin/iccarm").withExecutableSuffix();
        return iarToolChain(compiler, language);
    }
    case ToolChainType::ArmGcc:
    case ToolChainType::KEIL:
    case ToolChainType::GHS:
    case ToolChainType::GHSArm:
    case ToolChainType::Unsupported: {
        const QLatin1String compilerName(
            language == ProjectExplorer::Constants::C_LANGUAGE_ID ? "gcc" : "g++");
        const QString comp = QLatin1String(m_type == ToolChainType::ArmGcc ? "/bin/arm-none-eabi-%1"
                                                                           : "/bar/foo-keil-%1")
                                 .arg(compilerName);
        const FilePath compiler = (path() / comp).withExecutableSuffix();

        return armGccToolChain(compiler, language);
    }
    default:
        Q_UNREACHABLE();
    }
}

QString McuToolChainPackage::toolChainName() const
{
    switch (m_type) {
    case ToolChainType::MSVC:
        return QLatin1String("msvc");
    case ToolChainType::GCC:
        return QLatin1String("gcc");
    case ToolChainType::MinGW:
        return QLatin1String("mingw");
    case ToolChainType::ArmGcc:
        return QLatin1String("armgcc");
    case ToolChainType::IAR:
        return QLatin1String("iar");
    case ToolChainType::KEIL:
        return QLatin1String("keil");
    case ToolChainType::GHS:
        return QLatin1String("ghs");
    case ToolChainType::GHSArm:
        return QLatin1String("ghs-arm");
    default:
        return QLatin1String("unsupported");
    }
}

QVariant McuToolChainPackage::debuggerId() const
{
    using namespace Debugger;

    QString sub, displayName;
    DebuggerEngineType engineType;

    switch (m_type) {
    case ToolChainType::ArmGcc: {
        sub = QString::fromLatin1("bin/arm-none-eabi-gdb-py");
        displayName = Tr::tr("Arm GDB at %1");
        engineType = Debugger::GdbEngineType;
        break;
    }
    case ToolChainType::IAR: {
        sub = QString::fromLatin1("../common/bin/CSpyBat");
        displayName = QLatin1String("CSpy");
        engineType = Debugger::NoEngineType; // support for IAR missing
        break;
    }
    case ToolChainType::KEIL: {
        sub = QString::fromLatin1("UV4/UV4");
        displayName = QLatin1String("KEIL uVision Debugger");
        engineType = Debugger::UvscEngineType;
        break;
    }
    default:
        return QVariant();
    }

    const FilePath command = (path() / sub).withExecutableSuffix();
    if (const DebuggerItem *debugger = DebuggerItemManager::findByCommand(command)) {
        return debugger->id();
    }

    DebuggerItem newDebugger;
    newDebugger.setCommand(command);
    newDebugger.setUnexpandedDisplayName(displayName.arg(command.toUserOutput()));
    newDebugger.setEngineType(engineType);
    return DebuggerItemManager::registerDebugger(newDebugger);
}

} // namespace McuSupport::Internal<|MERGE_RESOLUTION|>--- conflicted
+++ resolved
@@ -183,11 +183,7 @@
 QString McuPackage::statusText() const
 {
     const QString displayPackagePath = m_path.toUserOutput();
-<<<<<<< HEAD
-    const QString displayVersions = m_versions.join(tr(" or "));
-=======
     const QString displayVersions = m_versions.join(Tr::tr(" or "));
->>>>>>> f7639f45
     const QString outDetectionPath = m_detectionPath.toUserOutput();
     const QString displayRequiredPath = m_versions.empty() ? outDetectionPath
                                                            : QString("%1 %2").arg(outDetectionPath,
