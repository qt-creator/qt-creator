--- conflicted
+++ resolved
@@ -166,17 +166,11 @@
     void flush();
 
 private:
-<<<<<<< HEAD
+    bool isConstructorDeclaration(CPlusPlus::Symbol *declaration);
+
     CPlusPlus::Document::Ptr _doc;
     CPlusPlus::LookupContext _context;
     CPlusPlus::TypeOfExpression typeOfExpression;
-=======
-    bool isConstructorDeclaration(Symbol *declaration);
-
-    Document::Ptr _doc;
-    LookupContext _context;
-    TypeOfExpression typeOfExpression;
->>>>>>> 567098f2
     QString _fileName;
     QSet<QByteArray> _potentialTypes;
     QSet<QByteArray> _potentialFields;
