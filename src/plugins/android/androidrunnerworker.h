/****************************************************************************
**
** Copyright (C) 2018 BogDan Vatra <bog_dan_ro@yahoo.com>
** Contact: https://www.qt.io/licensing/
**
** This file is part of Qt Creator.
**
** Commercial License Usage
** Licensees holding valid commercial Qt licenses may use this file in
** accordance with the commercial license agreement provided with the
** Software or, alternatively, in accordance with the terms contained in
** a written agreement between you and The Qt Company. For licensing terms
** and conditions see https://www.qt.io/terms-conditions. For further
** information use the contact form at https://www.qt.io/contact-us.
**
** GNU General Public License Usage
** Alternatively, this file may be used under the terms of the GNU
** General Public License version 3 as published by the Free Software
** Foundation with exceptions as appearing in the file LICENSE.GPL3-EXCEPT
** included in the packaging of this file. Please review the following
** information to ensure the GNU General Public License requirements will
** be met: https://www.gnu.org/licenses/gpl-3.0.html.
**
****************************************************************************/


#pragma once

#include <projectexplorer/runconfiguration.h>

#include <qmldebug/qmldebugcommandlinearguments.h>

#include <QFuture>

namespace Android {

class AndroidDeviceInfo;

namespace Internal {

const int MIN_SOCKET_HANDSHAKE_PORT = 20001;

class AndroidRunnerWorker : public QObject
{
    Q_OBJECT
public:
    AndroidRunnerWorker(ProjectExplorer::RunWorker *runner, const QString &packageName);
    ~AndroidRunnerWorker() override;
<<<<<<< HEAD

    bool uploadFile(const QString &from, const QString &to, const QString &flags = QString("+x"));
    bool runAdb(const QStringList &args, QString *stdOut = nullptr, const QByteArray &writeData = {});
=======
    bool adbShellAmNeedsQuotes();
    bool runAdb(const QStringList &args, int timeoutS = 10, const QByteArray &writeData = {});
>>>>>>> ffa14187
    void adbKill(qint64 pid);
    QStringList selector() const;
    void forceStop();
    void logcatReadStandardError();
    void logcatReadStandardOutput();
    void logcatProcess(const QByteArray &text, QByteArray &buffer, bool onlyError);
    void setAndroidDeviceInfo(const AndroidDeviceInfo &info);
    void setIsPreNougat(bool isPreNougat) { m_isPreNougat = isPreNougat; }
    void setIntentName(const QString &intentName) { m_intentName = intentName; }

    void asyncStart();
    void asyncStop();
    void handleJdbWaiting();
    void handleJdbSettled();

signals:
    void remoteProcessStarted(Utils::Port gdbServerPort, const QUrl &qmlServer, int pid);
    void remoteProcessFinished(const QString &errString = QString());

    void remoteOutput(const QString &output);
    void remoteErrorOutput(const QString &output);

private:
    void asyncStartHelper();
<<<<<<< HEAD
    bool startDebuggerServer(const QString &packageDir, const QString &gdbServerPrefix,
                             const QString &gdbServerExecutable, QString *errorStr = nullptr);
=======
    bool deviceFileExists(const QString &filePath);
    bool packageFileExists(const QString& filePath);
    bool uploadGdbServer();
>>>>>>> ffa14187

    enum class JDBState {
        Idle,
        Waiting,
        Settled
    };
    void onProcessIdChanged(qint64 pid);
    using Deleter = void (*)(QProcess *);

    // Create the processes and timer in the worker thread, for correct thread affinity
    bool m_isPreNougat = false;
    QString m_packageName;
    QString m_intentName;
    QStringList m_beforeStartAdbCommands;
    QStringList m_afterFinishAdbCommands;
    QStringList m_amStartExtraArgs;
    qint64 m_processPID = -1;
    std::unique_ptr<QProcess, Deleter> m_adbLogcatProcess;
    std::unique_ptr<QProcess, Deleter> m_psIsAlive;
    QByteArray m_stdoutBuffer;
    QByteArray m_stderrBuffer;
    QRegExp m_logCatRegExp;
    QFuture<qint64> m_pidFinder;
    bool m_useCppDebugger = false;
    QmlDebug::QmlDebugServicesPreset m_qmlDebugServices;
    Utils::Port m_localGdbServerPort; // Local end of forwarded debug socket.
    QUrl m_qmlServer;
    JDBState m_jdbState = JDBState::Idle;
    Utils::Port m_localJdbServerPort;
    std::unique_ptr<QProcess, Deleter> m_gdbServerProcess;
    std::unique_ptr<QProcess, Deleter> m_jdbProcess;
    QString m_deviceSerialNumber;
    int m_apiLevel = -1;
    QString m_extraAppParams;
    Utils::Environment m_extraEnvVars;
    QString m_gdbserverPath;
    bool m_useAppParamsForQmlDebugger = false;
};

} // namespace Internal
} // namespace Android<|MERGE_RESOLUTION|>--- conflicted
+++ resolved
@@ -46,14 +46,8 @@
 public:
     AndroidRunnerWorker(ProjectExplorer::RunWorker *runner, const QString &packageName);
     ~AndroidRunnerWorker() override;
-<<<<<<< HEAD
 
-    bool uploadFile(const QString &from, const QString &to, const QString &flags = QString("+x"));
     bool runAdb(const QStringList &args, QString *stdOut = nullptr, const QByteArray &writeData = {});
-=======
-    bool adbShellAmNeedsQuotes();
-    bool runAdb(const QStringList &args, int timeoutS = 10, const QByteArray &writeData = {});
->>>>>>> ffa14187
     void adbKill(qint64 pid);
     QStringList selector() const;
     void forceStop();
@@ -78,14 +72,11 @@
 
 private:
     void asyncStartHelper();
-<<<<<<< HEAD
     bool startDebuggerServer(const QString &packageDir, const QString &gdbServerPrefix,
                              const QString &gdbServerExecutable, QString *errorStr = nullptr);
-=======
     bool deviceFileExists(const QString &filePath);
     bool packageFileExists(const QString& filePath);
     bool uploadGdbServer();
->>>>>>> ffa14187
 
     enum class JDBState {
         Idle,
