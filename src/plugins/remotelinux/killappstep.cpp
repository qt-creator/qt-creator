// Copyright (C) 2022 The Qt Company Ltd.
// SPDX-License-Identifier: LicenseRef-Qt-Commercial OR GPL-3.0-only WITH Qt-GPL-exception-1.0

#include "killappstep.h"

#include "abstractremotelinuxdeploystep.h"
#include "remotelinux_constants.h"
#include "remotelinuxtr.h"

#include <projectexplorer/devicesupport/idevice.h>
#include <projectexplorer/projectexplorerconstants.h>
#include <projectexplorer/runconfiguration.h>
#include <projectexplorer/target.h>

#include <utils/processinterface.h>
#include <utils/qtcassert.h>

using namespace ProjectExplorer;
using namespace Tasking;
using namespace Utils;

namespace RemoteLinux::Internal {

class KillAppStep : public AbstractRemoteLinuxDeployStep
{
public:
    KillAppStep(BuildStepList *bsl, Id id) : AbstractRemoteLinuxDeployStep(bsl, id)
    {
        setWidgetExpandedByDefault(false);

        setInternalInitializer([this]() -> expected_str<void> {
            Target * const theTarget = target();
            QTC_ASSERT(theTarget, return make_unexpected(QString()));
            RunConfiguration * const rc = theTarget->activeRunConfiguration();
            m_remoteExecutable =  rc ? rc->runnable().command.executable() : FilePath();
            return {};
        });
    }

private:
    GroupItem deployRecipe() final;

    FilePath m_remoteExecutable;
};

GroupItem KillAppStep::deployRecipe()
{
    const auto onSetup = [this](DeviceProcessKiller &killer) {
        if (m_remoteExecutable.isEmpty()) {
            addSkipDeploymentMessage();
            return SetupResult::StopWithSuccess;
        }
        killer.setProcessPath(m_remoteExecutable);
        addProgressMessage(Tr::tr("Trying to kill \"%1\" on remote device...")
                                  .arg(m_remoteExecutable.path()));
        return SetupResult::Continue;
    };
    const auto onDone = [this](DoneWith result) {
        const QString message = result == DoneWith::Success ? Tr::tr("Remote application killed.")
            : Tr::tr("Failed to kill remote application. Assuming it was not running.");
        addProgressMessage(message);
    };
<<<<<<< HEAD
    return DeviceProcessKillerTask(onSetup, onDone);
=======
    const auto errorHandler = [this](const DeviceProcessKiller &) {
        addProgressMessage(Tr::tr("Failed to kill remote application. "
                                    "Assuming it was not running."));
    };
    const Group root {
        finishAllAndDone,
        DeviceProcessKillerTask(setupHandler, doneHandler, errorHandler)
    };
    return root;
>>>>>>> d24e5752
}

class KillAppStepFactory final : public BuildStepFactory
{
public:
    KillAppStepFactory()
    {
        registerStep<KillAppStep>(Constants::KillAppStepId);
        setDisplayName(Tr::tr("Kill current application instance"));
        setSupportedConfiguration(RemoteLinux::Constants::DeployToGenericLinux);
        setSupportedStepList(ProjectExplorer::Constants::BUILDSTEPS_DEPLOY);
    }
};

void setupKillAppStep()
{
    static KillAppStepFactory theKillAppStepFactory;
}

} // RemoteLinux::Internal<|MERGE_RESOLUTION|>--- conflicted
+++ resolved
@@ -59,20 +59,9 @@
         const QString message = result == DoneWith::Success ? Tr::tr("Remote application killed.")
             : Tr::tr("Failed to kill remote application. Assuming it was not running.");
         addProgressMessage(message);
+        return DoneResult::Success;
     };
-<<<<<<< HEAD
     return DeviceProcessKillerTask(onSetup, onDone);
-=======
-    const auto errorHandler = [this](const DeviceProcessKiller &) {
-        addProgressMessage(Tr::tr("Failed to kill remote application. "
-                                    "Assuming it was not running."));
-    };
-    const Group root {
-        finishAllAndDone,
-        DeviceProcessKillerTask(setupHandler, doneHandler, errorHandler)
-    };
-    return root;
->>>>>>> d24e5752
 }
 
 class KillAppStepFactory final : public BuildStepFactory
