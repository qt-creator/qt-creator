--- conflicted
+++ resolved
@@ -591,12 +591,6 @@
     if (importedFile.isEmpty())
         return;
 
-<<<<<<< HEAD
-    FilePath fileName = createColorSchemeFileName(importedFile.baseName() + "%1."
-                                                         + importedFile.suffix());
-
-=======
->>>>>>> 60a04529
     // Ask about saving any existing modifications
     maybeSaveColorScheme();
 
@@ -607,15 +601,6 @@
     dialog->setLabelText(tr("Color scheme name:"));
     dialog->setTextValue(importedFile.baseName());
 
-<<<<<<< HEAD
-    connect(dialog, &QInputDialog::textValueSelected, this, [this, fileName](const QString &name) {
-        m_value.setColorScheme(m_schemeEdit->colorScheme());
-
-        ColorScheme scheme = m_value.colorScheme();
-        scheme.setDisplayName(name);
-        if (scheme.save(fileName.path(), Core::ICore::dialogParent()))
-            m_value.setColorSchemeFileName(fileName.path());
-=======
     connect(dialog,
             &QInputDialog::textValueSelected,
             this,
@@ -634,7 +619,6 @@
 
                 refreshColorSchemeList();
             });
->>>>>>> 60a04529
 
     dialog->open();
 }
