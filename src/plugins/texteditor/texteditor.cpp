--- conflicted
+++ resolved
@@ -9723,16 +9723,9 @@
 
 TextDocument *BaseTextEditor::textDocument() const
 {
-<<<<<<< HEAD
-    TextEditorWidget *widget = editorWidget();
-    QTC_CHECK(widget);
-    QTC_CHECK(!widget->d->m_document.isNull());
-    return widget->d->m_document.data();
-=======
     TextDocument *doc = editorWidget()->textDocument();
     QTC_CHECK(doc);
     return doc;
->>>>>>> 58af141d
 }
 
 void BaseTextEditor::addContext(Id id)
