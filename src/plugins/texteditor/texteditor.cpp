// Copyright (C) 2016 The Qt Company Ltd.
// SPDX-License-Identifier: LicenseRef-Qt-Commercial OR GPL-3.0-only WITH Qt-GPL-exception-1.0

#include "texteditor.h"

#include "autocompleter.h"
#include "basehoverhandler.h"
#include "behaviorsettings.h"
#include "bookmarkmanager.h"
#include "circularclipboard.h"
#include "circularclipboardassist.h"
#include "codeassist/assistinterface.h"
#include "codeassist/codeassistant.h"
#include "codeassist/completionassistprovider.h"
#include "codeassist/documentcontentcompletion.h"
#include "completionsettings.h"
#include "displaysettings.h"
#include "extraencodingsettings.h"
#include "fontsettings.h"
#include "highlighter.h"
#include "highlighterhelper.h"
#include "highlightersettings.h"
#include "icodestylepreferences.h"
#include "linenumberfilter.h"
#include "marginsettings.h"
#include "refactoroverlay.h"
#include "snippets/snippetoverlay.h"
#include "storagesettings.h"
#include "tabsettings.h"
#include "textdocument.h"
#include "textdocumentlayout.h"
#include "texteditorconstants.h"
#include "texteditoroverlay.h"
#include "texteditorsettings.h"
#include "texteditortr.h"
#include "typehierarchy.h"
#include "typingsettings.h"

#include <aggregation/aggregate.h>

#include <coreplugin/actionmanager/actioncontainer.h>
#include <coreplugin/actionmanager/actionmanager.h>
#include <coreplugin/actionmanager/command.h>
#include <coreplugin/coreconstants.h>
#include <coreplugin/dialogs/codecselector.h>
#include <coreplugin/find/basetextfind.h>
#include <coreplugin/find/highlightscrollbarcontroller.h>
#include <coreplugin/icore.h>
#include <coreplugin/locator/locatormanager.h>
#include <coreplugin/manhattanstyle.h>
#include <coreplugin/navigationwidget.h>

#include <utils/algorithm.h>
#include <utils/async.h>
#include <utils/camelcasecursor.h>
#include <utils/dropsupport.h>
#include <utils/fadingindicator.h>
#include <utils/filesearch.h>
#include <utils/fileutils.h>
#include <utils/hostosinfo.h>
#include <utils/infobar.h>
#include <utils/mimeutils.h>
#include <utils/minimizableinfobars.h>
#include <utils/multitextcursor.h>
#include <utils/qtcassert.h>
#include <utils/searchresultitem.h>
#include <utils/styledbar.h>
#include <utils/stylehelper.h>
#include <utils/textutils.h>
#include <utils/theme/theme.h>
#include <utils/tooltip/tooltip.h>
#include <utils/uncommentselection.h>

#include <QAbstractTextDocumentLayout>
#include <QActionGroup>
#include <QApplication>
#include <QClipboard>
#include <QComboBox>
#include <QCoreApplication>
#include <QDebug>
#include <QDesktopServices>
#include <QDrag>
#include <QFutureWatcher>
#include <QGridLayout>
#include <QKeyEvent>
#include <QLoggingCategory>
#include <QMap>
#include <QMenu>
#include <QMessageBox>
#include <QMimeData>
#include <QPainter>
#include <QPainterPath>
#include <QPrintDialog>
#include <QPrinter>
#include <QPropertyAnimation>
#include <QRegularExpression>
#include <QScopeGuard>
#include <QScreen>
#include <QScrollBar>
#include <QSequentialAnimationGroup>
#include <QShortcut>
#include <QStyle>
#include <QStyleFactory>
#include <QTextBlock>
#include <QTextCodec>
#include <QTextCursor>
#include <QTextDocumentFragment>
#include <QTextLayout>
#include <QTime>
#include <QTimeLine>
#include <QTimer>
#include <QToolBar>
#include <QToolButton>

/*!
    \namespace TextEditor
    \brief The TextEditor namespace contains the base text editor and several classes which
    provide supporting functionality like snippets, highlighting, \l{CodeAssist}{code assist},
    indentation and style, and others.
*/

/*!
    \namespace TextEditor::Internal
    \internal
*/

/*!
    \class TextEditor::BaseTextEditor
    \brief The BaseTextEditor class is base implementation for PlainTextEdit-based
    text editors. It can use the Kate text highlighting definitions, and some basic
    auto indentation.

    The corresponding document base class is BaseTextDocument, the corresponding
    widget base class is BaseTextEditorWidget.

    It is the default editor for text files used by \QC, if no other editor
    implementation matches the MIME type.
*/

using namespace Core;
using namespace Utils;

namespace TextEditor {

using namespace Internal;

namespace Internal {

class TextEditorWidgetFind;

enum { NExtraSelectionKinds = 12 };

using TransformationMethod = QString(const QString &);
using ListTransformationMethod = void(QStringList &);

static constexpr char dropProperty[] = "dropProp";

class LineColumnButtonPrivate
{
public:
    QSize m_maxSize;
    TextEditorWidget *m_editor;
};

} // namespace Internal

LineColumnButton::LineColumnButton(TextEditorWidget *parent)
    : QToolButton(parent)
    , m_d(new LineColumnButtonPrivate)
{
    m_d->m_editor = parent;
    connect(m_d->m_editor, &PlainTextEdit::cursorPositionChanged, this, &LineColumnButton::update);
    connect(this, &QToolButton::clicked, ActionManager::instance(), [this] {
        m_d->m_editor->setFocus();
        QMetaObject::invokeMethod(
            ActionManager::instance(),
            [] {
                if (Command *cmd = ActionManager::command(Core::Constants::GOTO)) {
                    if (QAction *act = cmd->action())
                        act->trigger();
                }
            },
            Qt::QueuedConnection);
    });
}

LineColumnButton::~LineColumnButton() = default;

void LineColumnButton::update()
{
    const Utils::MultiTextCursor &cursors = m_d->m_editor->multiTextCursor();
    QString text;
    if (cursors.hasMultipleCursors()) {
        text = Tr::tr("Cursors: %1").arg(cursors.cursorCount());
    } else {
        const QTextCursor cursor = cursors.mainCursor();
        const QTextBlock block = cursor.block();
        const int line = block.blockNumber() + 1;
        const TabSettings &tabSettings = m_d->m_editor->textDocument()->tabSettings();
        const int column = tabSettings.columnAt(block.text(), cursor.positionInBlock()) + 1;
        text = Tr::tr("Line: %1, Col: %2").arg(line).arg(column);
        const QString toolTipText = Tr::tr("Cursor position: %1");
        setToolTip(toolTipText.arg(cursor.position()));
    }
    int selection = 0;
    for (const QTextCursor &cursor : cursors)
        selection += cursor.selectionEnd() - cursor.selectionStart();
    if (selection > 0)
        text += " " + Tr::tr("(Sel: %1)").arg(selection);
    setText(text);
}

bool LineColumnButton::event(QEvent *event)
{
    if (event->type() == QEvent::Leave)
        ToolTip::hideImmediately();

    if (event->type() != QEvent::ToolTip)
        return QToolButton::event(event);

    QString tooltipText = "<table cellpadding='2'>\n";

    const MultiTextCursor multiCursor = m_d->m_editor->multiTextCursor();
    const QList<QTextCursor> cursors = multiCursor.cursors().mid(0, 15);

    tooltipText += "<tr>";
    tooltipText += QString("<th align='left'>%1</th>").arg(Tr::tr("Cursors:"));
    tooltipText += QString("<td>%1</td>").arg(multiCursor.cursorCount());
    tooltipText += "</tr>\n";

    auto addRow = [&](const QString header, auto cellText) {
        tooltipText += "<tr>";
        tooltipText += QString("<th align='left'>%1</th>").arg(header);
        for (const QTextCursor &c : cursors)
            tooltipText += QString("<td>%1</td>").arg(cellText(c));
        if (multiCursor.cursorCount() > cursors.count())
            tooltipText += QString("<td>...</td>");
        tooltipText += "</tr>\n";
    };

    addRow(Tr::tr("Line:"), [](const QTextCursor &c) { return c.blockNumber() + 1; });

    const TabSettings &tabSettings = m_d->m_editor->textDocument()->tabSettings();
    addRow(Tr::tr("Column:"), [&](const QTextCursor &c) {
        return tabSettings.columnAt(c.block().text(), c.positionInBlock()) + 1;
    });

    addRow(Tr::tr("Selection length:"),
           [](const QTextCursor &c) { return c.selectionEnd() - c.selectionStart(); });

    addRow(Tr::tr("Position in document:"), [](const QTextCursor &c) { return c.position(); });

    addRow(Tr::tr("Anchor:"), [](const QTextCursor &c) { return c.anchor(); });

    tooltipText += "</table>\n";

    ToolTip::show(static_cast<const QHelpEvent *>(event)->globalPos(), tooltipText, Qt::RichText);
    event->accept();
    return true;
}

QSize LineColumnButton::sizeHint() const
{
    const QSize size = QToolButton::sizeHint();
    auto wider = [](const QSize &left, const QSize &right) { return left.width() < right.width(); };
    if (m_d->m_editor->multiTextCursor().hasSelection())
        return std::max(m_d->m_maxSize, size, wider); // do not save the size if we have a selection
    m_d->m_maxSize = std::max(m_d->m_maxSize, size, wider);
    return m_d->m_maxSize;
}

namespace Internal {

class TabSettingsButton : public QToolButton
{
public:
    TabSettingsButton(TextEditorWidget *parent)
        : QToolButton(parent)
    {
        connect(this, &QToolButton::clicked, this, &TabSettingsButton::showMenu);
    }

    void setDocument(TextDocument *doc)
    {
        if (m_doc)
            disconnect(m_doc, &TextDocument::tabSettingsChanged, this, &TabSettingsButton::update);
        m_doc = doc;
        if (QTC_GUARD(m_doc)) {
            connect(m_doc, &TextDocument::tabSettingsChanged, this, &TabSettingsButton::update);
            update();
        }
    }

private:
    void update()
    {
        QTC_ASSERT(m_doc, return);
        const TabSettings ts = m_doc->tabSettings();
        QString policy;
        switch (ts.m_tabPolicy) {
        case TabSettings::SpacesOnlyTabPolicy:
            policy = Tr::tr("Spaces");
            break;
        case TabSettings::TabsOnlyTabPolicy:
            policy = Tr::tr("Tabs");
            break;
        }
        setText(QString("%1: %2").arg(policy).arg(ts.m_indentSize));
    }

    void showMenu()
    {
        QTC_ASSERT(m_doc, return);
        auto menu = new QMenu(this);
        menu->addAction(ActionManager::command(Constants::AUTO_INDENT_SELECTION)->action());
        menu->setAttribute(Qt::WA_DeleteOnClose);
        if (auto indenter = m_doc->indenter(); indenter && indenter->respectsTabSettings()) {
            auto documentSettings = menu->addMenu(Tr::tr("Document Settings"));

            auto modifyTabSettings =
                [this](std::function<void(TabSettings & tabSettings)> modifier) {
                    return [this, modifier]() {
                        auto ts = m_doc->tabSettings();
                        ts.m_autoDetect = false;
                        modifier(ts);
                        m_doc->setTabSettings(ts);
                    };
                };
            documentSettings->addAction(
                Tr::tr("Auto detect"),
                modifyTabSettings([doc = m_doc->document()](TabSettings &tabSettings) {
                    tabSettings.m_autoDetect = true;
                }));
            auto tabSettings = documentSettings->addMenu(Tr::tr("Tab Settings"));
            tabSettings->addAction(Tr::tr("Spaces"), modifyTabSettings([](TabSettings &tabSettings) {
                                       tabSettings.m_tabPolicy = TabSettings::SpacesOnlyTabPolicy;
                                   }));
            tabSettings->addAction(Tr::tr("Tabs"), modifyTabSettings([](TabSettings &tabSettings) {
                                       tabSettings.m_tabPolicy = TabSettings::TabsOnlyTabPolicy;
                                   }));
            auto indentSize = documentSettings->addMenu(Tr::tr("Indent Size"));
            auto indentSizeGroup = new QActionGroup(indentSize);
            indentSizeGroup->setExclusive(true);
            for (int i = 1; i <= 8; ++i) {
                auto action = indentSizeGroup->addAction(QString::number(i));
                action->setCheckable(true);
                action->setChecked(i == m_doc->tabSettings().m_indentSize);
                connect(action, &QAction::triggered, modifyTabSettings([i](TabSettings &tabSettings) {
                            tabSettings.m_indentSize = i;
                        }));
            }
            indentSize->addActions(indentSizeGroup->actions());
            auto tabSize = documentSettings->addMenu(Tr::tr("Tab Size"));
            auto tabSizeGroup = new QActionGroup(tabSize);
            tabSizeGroup->setExclusive(true);
            for (int i = 1; i <= 8; ++i) {
                auto action = tabSizeGroup->addAction(QString::number(i));
                action->setCheckable(true);
                action->setChecked(i == m_doc->tabSettings().m_tabSize);
                connect(action, &QAction::triggered, modifyTabSettings([i](TabSettings &tabSettings) {
                            tabSettings.m_tabSize = i;
                        }));
                }
                tabSize->addActions(tabSizeGroup->actions());
        }

        Id globalSettingsCategory;
        if (auto codeStyle = m_doc->codeStyle())
            globalSettingsCategory = codeStyle->globalSettingsCategory();
        if (!globalSettingsCategory.isValid())
            globalSettingsCategory = Constants::TEXT_EDITOR_BEHAVIOR_SETTINGS;
        menu->addAction(Tr::tr("Global Settings..."), [globalSettingsCategory] {
            Core::ICore::showOptionsDialog(globalSettingsCategory);
        });

        menu->popup(QCursor::pos());
    }

    TextDocument *m_doc = nullptr;
};

class TextEditorAnimator : public QObject
{
    Q_OBJECT

public:
    TextEditorAnimator(QObject *parent);

    void init(const QTextCursor &cursor, const QFont &f, const QPalette &pal);
    inline QTextCursor cursor() const { return m_cursor; }

    void draw(QPainter *p, const QPointF &pos);
    QRectF rect() const;

    inline qreal value() const { return m_value; }
    inline QPointF lastDrawPos() const { return m_lastDrawPos; }

    void finish();

    bool isRunning() const;

signals:
    void updateRequest(const QTextCursor &cursor, QPointF lastPos, QRectF rect);

private:
    void step(qreal v);

    QTimeLine m_timeline;
    qreal m_value;
    QTextCursor m_cursor;
    QPointF m_lastDrawPos;
    QFont m_font;
    QPalette m_palette;
    QString m_text;
    QSizeF m_size;
};

class TextEditExtraArea : public QWidget
{
public:
    TextEditExtraArea(TextEditorWidget *edit)
        : QWidget(edit)
    {
        textEdit = edit;
        setAutoFillBackground(true);
    }

protected:
    QSize sizeHint() const override {
        return {textEdit->extraAreaWidth(), 0};
    }
    void paintEvent(QPaintEvent *event) override {
        textEdit->extraAreaPaintEvent(event);
    }
    void mousePressEvent(QMouseEvent *event) override {
        textEdit->extraAreaMouseEvent(event);
    }
    void mouseMoveEvent(QMouseEvent *event) override {
        textEdit->extraAreaMouseEvent(event);
    }
    void mouseReleaseEvent(QMouseEvent *event) override {
        textEdit->extraAreaMouseEvent(event);
    }
    void leaveEvent(QEvent *event) override {
        textEdit->extraAreaLeaveEvent(event);
    }
    void contextMenuEvent(QContextMenuEvent *event) override {
        textEdit->extraAreaContextMenuEvent(event);
    }
    void changeEvent(QEvent *event) override {
        if (event->type() == QEvent::PaletteChange)
            QCoreApplication::sendEvent(textEdit, event);
    }
    void wheelEvent(QWheelEvent *event) override {
        QCoreApplication::sendEvent(textEdit->viewport(), event);
    }
    bool event(QEvent *event) override
    {
        if (event->type() == QEvent::ToolTip) {
            textEdit->extraAreaToolTipEvent(static_cast<QHelpEvent *>(event));
            return true;
        }
        return QWidget::event(event);
    }

private:
    TextEditorWidget *textEdit;
};

class BaseTextEditorPrivate
{
public:
    BaseTextEditorPrivate() = default;

    TextEditorFactoryPrivate *m_origin = nullptr;
    QByteArray m_savedNavigationState;
};

class HoverHandlerRunner
{
public:
    using Callback = std::function<void(TextEditorWidget *, BaseHoverHandler *, int)>;
    using FallbackCallback = std::function<void(TextEditorWidget *)>;

    HoverHandlerRunner(TextEditorWidget *widget, QList<BaseHoverHandler *> &handlers)
        : m_widget(widget)
        , m_handlers(handlers)
    {
    }

    ~HoverHandlerRunner() { abortHandlers(); }

    void startChecking(const QTextCursor &textCursor, const Callback &callback, const FallbackCallback &fallbackCallback)
    {
        if (m_handlers.empty()) {
            fallbackCallback(m_widget);
            return;
        }

        // Does the last handler still applies?
        const int documentRevision = textCursor.document()->revision();
        const int position = Text::wordStartCursor(textCursor).position();
        if (m_lastHandlerInfo.applies(documentRevision, position, m_widget)) {
            callback(m_widget, m_lastHandlerInfo.handler, position);
            return;
        }

        if (isCheckRunning(documentRevision, position))
            return;

        // Update invocation data
        m_documentRevision = documentRevision;
        m_position = position;
        m_callback = callback;
        m_fallbackCallback = fallbackCallback;

        restart();
    }

    bool isCheckRunning(int documentRevision, int position) const
    {
        return m_currentHandlerIndex >= 0
            && m_documentRevision == documentRevision
            && m_position == position;
    }

    void checkNext()
    {
        QTC_ASSERT(m_currentHandlerIndex >= 0, return);
        QTC_ASSERT(m_currentHandlerIndex < m_handlers.size(), return);
        BaseHoverHandler *currentHandler = m_handlers[m_currentHandlerIndex];

        currentHandler->checkPriority(m_widget, m_position, [this](int priority) {
            onHandlerFinished(m_documentRevision, m_position, priority);
        });
    }

    void onHandlerFinished(int documentRevision, int position, int priority)
    {
        QTC_ASSERT(m_currentHandlerIndex >= 0, return);
        QTC_ASSERT(m_currentHandlerIndex < m_handlers.size(), return);
        QTC_ASSERT(documentRevision == m_documentRevision, return);
        QTC_ASSERT(position == m_position, return);

        BaseHoverHandler *currentHandler = m_handlers[m_currentHandlerIndex];
        if (priority > m_highestHandlerPriority) {
            m_highestHandlerPriority = priority;
            m_bestHandler = currentHandler;
        }

        // There are more, check next
        ++m_currentHandlerIndex;
        if (m_currentHandlerIndex < m_handlers.size()) {
            checkNext();
            return;
        }
        m_currentHandlerIndex = -1;

        // All were queried, run the best
        if (m_bestHandler) {
            m_lastHandlerInfo = LastHandlerInfo(m_bestHandler, m_documentRevision, m_position);
            m_callback(m_widget, m_bestHandler, m_position);
        } else {
            m_fallbackCallback(m_widget);
        }
    }

    void handlerRemoved(BaseHoverHandler *handler)
    {
        if (m_lastHandlerInfo.handler == handler)
            m_lastHandlerInfo = LastHandlerInfo();
        if (m_currentHandlerIndex >= 0)
            restart();
    }

    void abortHandlers()
    {
        for (BaseHoverHandler *handler : m_handlers)
            handler->abort();
        m_currentHandlerIndex = -1;
    }

private:
    void restart()
    {
        abortHandlers();

        if (m_handlers.empty())
            return;

        // Re-initialize process data
        m_currentHandlerIndex = 0;
        m_bestHandler = nullptr;
        m_highestHandlerPriority = BaseHoverHandler::Priority_None;

        // Start checking
        checkNext();
    }

    TextEditorWidget *m_widget;
    const QList<BaseHoverHandler *> &m_handlers;

    struct LastHandlerInfo {
        LastHandlerInfo() = default;
        LastHandlerInfo(BaseHoverHandler *handler, int documentRevision, int cursorPosition)
            : handler(handler)
            , documentRevision(documentRevision)
            , cursorPosition(cursorPosition)
        {}

        bool applies(int documentRevision, int cursorPosition, TextEditorWidget *widget) const
        {
            return handler
                && handler->lastHelpItemAppliesTo(widget)
                && documentRevision == this->documentRevision
                && cursorPosition == this->cursorPosition;
        }

        BaseHoverHandler *handler = nullptr;
        int documentRevision = -1;
        int cursorPosition = -1;
    } m_lastHandlerInfo;

    // invocation data
    Callback m_callback;
    FallbackCallback m_fallbackCallback;
    int m_position = -1;
    int m_documentRevision = -1;

    // processing data
    int m_currentHandlerIndex = -1;
    int m_highestHandlerPriority = BaseHoverHandler::Priority_None;
    BaseHoverHandler *m_bestHandler = nullptr;
};

struct CursorData
{
    QTextLayout *layout = nullptr;
    QPointF offset;
    int pos = 0;
    QPen pen;
};

struct PaintEventData
{
    PaintEventData(TextEditorWidget *editor, QPaintEvent *event, QPointF offset)
        : offset(offset)
        , viewportRect(editor->viewport()->rect())
        , eventRect(event->rect())
        , doc(editor->document())
        , documentLayout(qobject_cast<TextDocumentLayout *>(doc->documentLayout()))
        , documentWidth(int(doc->size().width()))
        , textCursor(editor->textCursor())
        , isEditable(!editor->isReadOnly())
        , fontSettings(editor->textDocument()->fontSettings())
        , lineSpacing(fontSettings.lineSpacing())
        , searchScopeFormat(fontSettings.toTextCharFormat(C_SEARCH_SCOPE))
        , searchResultFormat(fontSettings.toTextCharFormat(C_SEARCH_RESULT))
        , visualWhitespaceFormat(fontSettings.toTextCharFormat(C_VISUAL_WHITESPACE))
        , ifdefedOutFormat(fontSettings.toTextCharFormat(C_DISABLED_CODE))
        , suppressSyntaxInIfdefedOutBlock(ifdefedOutFormat.foreground()
                                          != fontSettings.toTextCharFormat(C_TEXT).foreground())
        , tabSettings(editor->textDocument()->tabSettings())

    { }
    QPointF offset;
    const QRect viewportRect;
    const QRect eventRect;
    qreal rightMargin = -1;
    const QTextDocument *doc;
    TextDocumentLayout *documentLayout;
    const int documentWidth;
    const QTextCursor textCursor;
    const bool isEditable;
    const FontSettings fontSettings;
    const int lineSpacing;
    const QTextCharFormat searchScopeFormat;
    const QTextCharFormat searchResultFormat;
    const QTextCharFormat visualWhitespaceFormat;
    const QTextCharFormat ifdefedOutFormat;
    const bool suppressSyntaxInIfdefedOutBlock;
    QAbstractTextDocumentLayout::PaintContext context;
    QTextBlock visibleCollapsedBlock;
    QPointF visibleCollapsedBlockOffset;
    QTextBlock block;
    QList<CursorData> cursors;
    const TabSettings tabSettings;
};

struct PaintEventBlockData
{
    QRectF boundingRect;
    QList<QTextLayout::FormatRange> selections;
    QTextLayout *layout = nullptr;
    int position = 0;
    int length = 0;
};

struct ExtraAreaPaintEventData;

struct TextEditorPrivateHighlightBlocks
{
    QList<int> open;
    QList<int> close;
    QList<int> visualIndent;
    inline int count() const { return visualIndent.size(); }
    inline bool isEmpty() const { return open.isEmpty() || close.isEmpty() || visualIndent.isEmpty(); }
    inline bool operator==(const TextEditorPrivateHighlightBlocks &o) const {
        return (open == o.open && close == o.close && visualIndent == o.visualIndent);
    }
    inline bool operator!=(const TextEditorPrivateHighlightBlocks &o) const { return !(*this == o); }
};

class TextEditorWidgetPrivate : public QObject
{
public:
    TextEditorWidgetPrivate(TextEditorWidget *parent);
    ~TextEditorWidgetPrivate() override;

    void updateLineSelectionColor();

    void print(QPrinter *printer);

    void maybeSelectLine();
    void duplicateSelection(bool comment);
    void updateCannotDecodeInfo();
    void collectToCircularClipboard();
    void setClipboardSelection();

    void setDocument(const QSharedPointer<TextDocument> &doc);
    void handleHomeKey(bool anchor, bool block);
    void handleBackspaceKey();
    void moveLineUpDown(bool up);
    void copyLineUpDown(bool up);
    void addSelectionNextFindMatch();
    void addCursorsToLineEnds();
    void saveCurrentCursorPositionForNavigation();
    void updateHighlights();
    void updateCurrentLineInScrollbar();
    void updateCurrentLineHighlight();
    int indentDepthForBlock(const QTextBlock &block, const PaintEventData &data);

    void drawFoldingMarker(QPainter *painter, const QPalette &pal,
                           const QRect &rect,
                           bool expanded,
                           bool active,
                           bool hovered) const;
    bool updateAnnotationBounds(const QTextBlock &block, TextDocumentLayout *layout,
                                bool annotationsVisible);
    void updateLineAnnotation(const PaintEventData &data, const PaintEventBlockData &blockData,
                              QPainter &painter);
    void paintRightMarginArea(PaintEventData &data, QPainter &painter) const;
    void paintRightMarginLine(const PaintEventData &data, QPainter &painter) const;
    void paintBlockHighlight(const PaintEventData &data, QPainter &painter) const;
    void paintSearchResultOverlay(const PaintEventData &data, QPainter &painter) const;
    void paintSelectionOverlay(const PaintEventData &data, QPainter &painter) const;
    void paintIfDefedOutBlocks(const PaintEventData &data, QPainter &painter) const;
    void paintFindScope(const PaintEventData &data, QPainter &painter) const;
    void paintCurrentLineHighlight(const PaintEventData &data, QPainter &painter) const;
    QRectF cursorBlockRect(const QTextDocument *doc,
                           const QTextBlock &block,
                           int cursorPosition,
                           QRectF blockBoundingRect = {},
                           bool *doSelection = nullptr) const;
    void paintCursorAsBlock(const PaintEventData &data,
                            QPainter &painter,
                            PaintEventBlockData &blockData,
                            int cursorPosition) const;
    void paintAdditionalVisualWhitespaces(PaintEventData &data, QPainter &painter, qreal top) const;
    void paintIndentDepth(PaintEventData &data, QPainter &painter, const PaintEventBlockData &blockData);
    void paintReplacement(PaintEventData &data, QPainter &painter, qreal top) const;
    void paintWidgetBackground(const PaintEventData &data, QPainter &painter) const;
    void paintOverlays(const PaintEventData &data, QPainter &painter) const;
    void paintCursor(const PaintEventData &data, QPainter &painter) const;

    void setupBlockLayout(const PaintEventData &data, QPainter &painter,
                          PaintEventBlockData &blockData) const;
    void setupSelections(const PaintEventData &data, PaintEventBlockData &blockData) const;
    void addCursorsPosition(PaintEventData &data,
                           QPainter &painter,
                           const PaintEventBlockData &blockData) const;
    QTextBlock nextVisibleBlock(const QTextBlock &block) const;
    void scheduleCleanupAnnotationCache();
    void cleanupAnnotationCache();

    // extra area paint methods
    void paintLineNumbers(QPainter &painter, const ExtraAreaPaintEventData &data,
                          const QRectF &blockBoundingRect) const;
    void paintTextMarks(QPainter &painter, const ExtraAreaPaintEventData &data,
                        const QRectF &blockBoundingRect) const;
    void paintCodeFolding(QPainter &painter, const ExtraAreaPaintEventData &data,
                          const QRectF &blockBoundingRect) const;
    void paintRevisionMarker(QPainter &painter, const ExtraAreaPaintEventData &data,
                             const QRectF &blockBoundingRect) const;

    void toggleBlockVisible(const QTextBlock &block);
    QRect foldBox();

    QTextBlock foldedBlockAt(const QPoint &pos, QRect *box = nullptr) const;

    bool isMouseNavigationEvent(QMouseEvent *e) const;
    void requestUpdateLink(QMouseEvent *e);
    void updateLink();
    void showLink(const Utils::Link &);
    void clearLink();

    void universalHelper(); // test function for development

    bool cursorMoveKeyEvent(QKeyEvent *e);

    void processTooltipRequest(const QTextCursor &c);
    bool processAnnotaionTooltipRequest(const QTextBlock &block, const QPoint &pos) const;
    void showTextMarksToolTip(const QPoint &pos,
                              const TextMarks &marks,
                              const TextMark *mainTextMark = nullptr) const;

    void transformSelection(TransformationMethod method);

    void slotUpdateExtraAreaWidth(std::optional<int> width = {});
    void slotUpdateRequest(const QRect &r, int dy);
    void slotUpdateBlockNotify(const QTextBlock &);
    void updateTabStops();
    void applyTabSettings();
    void applyFontSettingsDelayed();
    void markRemoved(TextMark *mark);

    void editorContentsChange(int position, int charsRemoved, int charsAdded);
    void documentAboutToBeReloaded();
    void documentReloadFinished(bool success);
    void highlightSearchResultsSlot(const QString &txt, FindFlags findFlags);
    void setupScrollBar();
    void highlightSearchResultsInScrollBar();
    void scheduleUpdateHighlightScrollBar();
    void updateHighlightScrollBarNow();
    struct SearchResult {
        int start;
        int length;
    };
    void addSearchResultsToScrollBar(
        const Id &category,
        const QList<SearchResult> &results,
        Theme::Color color,
        Highlight::Priority prio);
    void addSearchResultsToScrollBar(const QList<SearchResult> &results);
    void addSelectionHighlightToScrollBar(const QList<SearchResult> &selections);
    void adjustScrollBarRanges();

    void setFindScope(const MultiTextCursor &scope);

    void updateCursorPosition();

    // parentheses matcher
    void _q_matchParentheses();
    void _q_highlightBlocks();
    void autocompleterHighlight(const QTextCursor &cursor = QTextCursor());
    void updateAnimator(QPointer<TextEditorAnimator> animator, QPainter &painter);
    void cancelCurrentAnimations();
    void slotSelectionChanged();
    void _q_animateUpdate(const QTextCursor &cursor, QPointF lastPos, QRectF rect);
    void updateCodeFoldingVisible();
    void updateFileLineEndingVisible();
    void updateTabSettingsButtonVisible();

    void reconfigure();
    void updateSyntaxInfoBar(const HighlighterHelper::Definitions &definitions, const QString &fileName);
    void removeSyntaxInfoBar();
    void configureGenericHighlighter(const KSyntaxHighlighting::Definition &definition);
    void setupFromDefinition(const KSyntaxHighlighting::Definition &definition);
    KSyntaxHighlighting::Definition currentDefinition();
    void rememberCurrentSyntaxDefinition();
    void openLinkUnderCursor(bool openInNextSplit);
    void openTypeUnderCursor(bool openInNextSplit);
    qreal charWidth() const;

    std::unique_ptr<EmbeddedWidgetInterface> insertWidget(QWidget *widget, int pos);
    void forceUpdateScrollbarSize();

    // actions
    void registerActions();
    void updateActions();
    void updateOptionalActions();
    void updateRedoAction();
    void updateUndoAction();
    void updateCopyAction(bool on);
    void updatePasteAction();

public:
    TextEditorWidget *q;
    QWidget *m_toolBarWidget = nullptr;
    QToolBar *m_toolBar = nullptr;
    QWidget *m_stretchWidget = nullptr;
    QAction *m_stretchAction = nullptr;
    QAction *m_toolbarOutlineAction = nullptr;
    LineColumnButton *m_cursorPositionButton = nullptr;
    TabSettingsButton *m_tabSettingsButton = nullptr;
    QToolButton *m_fileEncodingButton = nullptr;
    QAction *m_fileEncodingLabelAction = nullptr;
    TextEditorWidgetFind *m_find = nullptr;

    QToolButton *m_fileLineEnding = nullptr;
    QAction *m_fileLineEndingAction = nullptr;

    uint m_optionalActionMask = OptionalActions::None;
    bool m_contentsChanged = false;
    bool m_lastCursorChangeWasInteresting = false;
    std::shared_ptr<void> m_suggestionBlocker;

    QSharedPointer<TextDocument> m_document;
    QList<QMetaObject::Connection> m_documentConnections;
    QByteArray m_tempState;

    bool m_parenthesesMatchingEnabled = false;
    QTimer m_parenthesesMatchingTimer;

    QWidget *m_extraArea = nullptr;

    Id m_tabSettingsId;
    DisplaySettings m_displaySettings;
    bool m_annotationsrRight = true;
    MarginSettings m_marginSettings;
    // apply when making visible the first time, for the split case
    bool m_fontSettingsNeedsApply = true;
    bool m_wasNotYetShown = true;
    BehaviorSettings m_behaviorSettings;

    int extraAreaSelectionAnchorBlockNumber = -1;
    int extraAreaToggleMarkBlockNumber = -1;
    int extraAreaHighlightFoldedBlockNumber = -1;
    int extraAreaPreviousMarkTooltipRequestedLine = -1;

    TextEditorOverlay *m_overlay = nullptr;
    SnippetOverlay *m_snippetOverlay = nullptr;
    TextEditorOverlay *m_searchResultOverlay = nullptr;
    TextEditorOverlay *m_selectionHighlightOverlay = nullptr;
    bool snippetCheckCursor(const QTextCursor &cursor);
    void snippetTabOrBacktab(bool forward);

    struct AnnotationRect
    {
        QRectF rect;
        const TextMark *mark;
        friend bool operator==(const AnnotationRect &a, const AnnotationRect &b)
        { return a.mark == b.mark && a.rect == b.rect; }
    };
    bool cleanupAnnotationRectsScheduled = false;
    QMap<int, QList<AnnotationRect>> m_annotationRects;
    QRectF getLastLineLineRect(const QTextBlock &block);

    RefactorOverlay *m_refactorOverlay = nullptr;
    HelpItem m_contextHelpItem;

    QBasicTimer foldedBlockTimer;
    int visibleFoldedBlockNumber = -1;
    int suggestedVisibleFoldedBlockNumber = -1;
    void clearVisibleFoldedBlock();
    bool m_mouseOnFoldedMarker = false;
    void foldLicenseHeader();

    QBasicTimer autoScrollTimer;
    uint m_marksVisible : 1;
    uint m_codeFoldingVisible : 1;
    uint m_codeFoldingSupported : 1;
    uint m_revisionsVisible : 1;
    uint m_lineNumbersVisible : 1;
    uint m_highlightCurrentLine : 1;
    uint m_requestMarkEnabled : 1;
    uint m_lineSeparatorsAllowed : 1;
    uint m_maybeFakeTooltipEvent : 1;
    int m_visibleWrapColumn = 0;

    Utils::Link m_currentLink;
    bool m_linkPressed = false;
    QTextCursor m_pendingLinkUpdate;
    QTextCursor m_lastLinkUpdate;

    QRegularExpression m_searchExpr;
    QString m_findText;
    FindFlags m_findFlags;
    void highlightSearchResults(const QTextBlock &block, const PaintEventData &data) const;
    void highlightSelection(const QTextBlock &block, const PaintEventData &data) const;
    QTimer m_delayedUpdateTimer;

    void setExtraSelections(Utils::Id kind, const QList<QTextEdit::ExtraSelection> &selections);
    QHash<Utils::Id, QList<QTextEdit::ExtraSelection>> m_extraSelections;

    void startCursorFlashTimer();
    void resetCursorFlashTimer();
    QBasicTimer m_cursorFlashTimer;
    bool m_cursorVisible = false;
    bool m_moveLineUndoHack = false;
    void updateCursorSelections();
    void moveCursor(QTextCursor::MoveOperation operation,
                    QTextCursor::MoveMode mode = QTextCursor::MoveAnchor);
    QRect cursorUpdateRect(const MultiTextCursor &cursor);

    Utils::MultiTextCursor m_findScope;

    QTextCursor m_selectBlockAnchor;

    void moveCursorVisible(bool ensureVisible = true);

    int visualIndent(const QTextBlock &block) const;
    TextEditorPrivateHighlightBlocks m_highlightBlocksInfo;
    QTimer m_highlightBlocksTimer;

    CodeAssistant m_codeAssistant;

    QList<BaseHoverHandler *> m_hoverHandlers; // Not owned
    HoverHandlerRunner m_hoverHandlerRunner;

    QPointer<QSequentialAnimationGroup> m_navigationAnimation;

    QPointer<TextEditorAnimator> m_bracketsAnimator;

    // Animation and highlighting of auto completed text
    QPointer<TextEditorAnimator> m_autocompleteAnimator;
    bool m_animateAutoComplete = true;
    bool m_highlightAutoComplete = true;
    bool m_skipAutoCompletedText = true;
    bool m_skipFormatOnPaste = false;
    bool m_removeAutoCompletedText = true;
    bool m_keepAutoCompletionHighlight = false;
    QList<QTextCursor> m_autoCompleteHighlightPos;
    void updateAutoCompleteHighlight();

    QSet<int> m_cursorBlockNumbers;
    int m_blockCount = 0;

    QPoint m_markDragStart;
    bool m_markDragging = false;
    QCursor m_markDragCursor;
    TextMark* m_dragMark = nullptr;
    QTextCursor m_dndCursor;

    QScopedPointer<AutoCompleter> m_autoCompleter;
    CommentDefinition m_commentDefinition;

    QFuture<SearchResultItems> m_searchFuture;
    QFuture<SearchResultItems> m_selectionHighlightFuture;
    QList<SearchResult> m_searchResults;
    QList<SearchResult> m_selectionResults;
    QTimer m_scrollBarUpdateTimer;
    HighlightScrollBarController *m_highlightScrollBarController = nullptr;
    bool m_scrollBarUpdateScheduled = false;

    const MultiTextCursor m_cursors;
    struct BlockSelection
    {
        int blockNumber = -1;
        int column = -1;
        int anchorBlockNumber = -1;
        int anchorColumn = -1;
    };
    QList<BlockSelection> m_blockSelections;
    QList<QTextCursor> generateCursorsForBlockSelection(const BlockSelection &blockSelection);
    void initBlockSelection();
    void clearBlockSelection();
    void handleMoveBlockSelection(QTextCursor::MoveOperation op);

    class UndoCursor
    {
    public:
        int position = 0;
        int anchor = 0;
    };
    using UndoMultiCursor = QList<UndoCursor>;
    QStack<UndoMultiCursor> m_undoCursorStack;
    QList<int> m_visualIndentCache;
    int m_visualIndentOffset = 0;

    void insertSuggestion(std::unique_ptr<TextSuggestion> &&suggestion);
    void updateSuggestion();
    void clearCurrentSuggestion();
    QTextBlock m_suggestionBlock;
    int m_numEmbeddedWidgets = 0;

    Context m_editorContext;
    QAction *m_undoAction = nullptr;
    QAction *m_redoAction = nullptr;
    QAction *m_copyAction = nullptr;
    QAction *m_copyHtmlAction = nullptr;
    QAction *m_cutAction = nullptr;
    QAction *m_pasteAction = nullptr;
    QAction *m_autoIndentAction = nullptr;
    QAction *m_autoFormatAction = nullptr;
    QAction *m_visualizeWhitespaceAction = nullptr;
    QAction *m_textWrappingAction = nullptr;
    QAction *m_unCommentSelectionAction = nullptr;
    QAction *m_unfoldAllAction = nullptr;
    QAction *m_followSymbolAction = nullptr;
    QAction *m_followSymbolInNextSplitAction = nullptr;
    QAction *m_followToTypeAction = nullptr;
    QAction *m_followToTypeInNextSplitAction = nullptr;
    QAction *m_findUsageAction = nullptr;
    QAction *m_openCallHierarchyAction = nullptr;
    QAction *m_openTypeHierarchyAction = nullptr;
    QAction *m_renameSymbolAction = nullptr;
    QAction *m_jumpToFileAction = nullptr;
    QAction *m_jumpToFileInNextSplitAction = nullptr;
    QList<QAction *> m_modifyingActions;
    bool m_updatePasteActionScheduled = false;
};

class TextEditorWidgetFind : public BaseTextFind<TextEditorWidget>
{
public:
    TextEditorWidgetFind(TextEditorWidget *editor)
        : BaseTextFind(editor)
        , m_editor(editor)
    {
        setMultiTextCursorProvider([editor]() { return editor->multiTextCursor(); });
    }

    ~TextEditorWidgetFind() override { cancelCurrentSelectAll(); }

    bool supportsSelectAll() const override { return true; }
    void selectAll(const QString &txt, FindFlags findFlags) override;

    static void cancelCurrentSelectAll();

private:
    TextEditorWidget * const m_editor;
    static QFutureWatcher<SearchResultItems> *m_selectWatcher;
};

static QTextCursor selectRange(QTextDocument *textDocument, const Text::Range &range,
                               TextEditorWidgetPrivate::SearchResult *searchResult = nullptr)
{
    const int startLine = qMax(range.begin.line - 1, 0);
    const int startColumn = qMax(range.begin.column, 0);
    const int endLine = qMax(range.end.line - 1, 0);
    const int endColumn = qMax(range.end.column, 0);
    const int startPosition = textDocument->findBlockByNumber(startLine).position() + startColumn;
    const int endPosition = textDocument->findBlockByNumber(endLine).position() + endColumn;
    QTextCursor textCursor(textDocument);
    textCursor.setPosition(startPosition);
    textCursor.setPosition(endPosition, QTextCursor::KeepAnchor);
    if (searchResult)
        *searchResult = {startPosition + 1, endPosition + 1};
    return textCursor;
}

QFutureWatcher<SearchResultItems> *TextEditorWidgetFind::m_selectWatcher = nullptr;

void TextEditorWidgetFind::selectAll(const QString &txt, FindFlags findFlags)
{
    if (txt.isEmpty())
        return;

    cancelCurrentSelectAll();

    m_selectWatcher = new QFutureWatcher<SearchResultItems>();
    connect(m_selectWatcher, &QFutureWatcher<SearchResultItems>::finished, this, [this] {
        const QFuture<SearchResultItems> future = m_selectWatcher->future();
        m_selectWatcher->deleteLater();
        m_selectWatcher = nullptr;
        if (future.resultCount() <= 0)
            return;
        const SearchResultItems &results = future.result();
        if (results.isEmpty())
            return;
        const auto cursorForResult = [this](const SearchResultItem &item) {
            return selectRange(m_editor->document(), item.mainRange());
        };
        QList<QTextCursor> cursors = Utils::transform(results, cursorForResult);
        cursors = Utils::filtered(cursors, [this](const QTextCursor &c) {
            return m_editor->inFindScope(c);
        });
        m_editor->setMultiTextCursor(MultiTextCursor(cursors));
        m_editor->setFocus();
    });

    m_selectWatcher->setFuture(Utils::asyncRun(Utils::searchInContents, txt, findFlags,
                                               m_editor->textDocument()->filePath(),
                                               m_editor->textDocument()->plainText()));
}

void TextEditorWidgetFind::cancelCurrentSelectAll()
{
    if (m_selectWatcher) {
        m_selectWatcher->disconnect();
        m_selectWatcher->cancel();
        m_selectWatcher->deleteLater();
        m_selectWatcher = nullptr;
    }
}

TextEditorWidgetPrivate::TextEditorWidgetPrivate(TextEditorWidget *parent)
    : q(parent)
    , m_suggestionBlocker((void *) this, [](void *) {})
    , m_overlay(new TextEditorOverlay(q))
    , m_snippetOverlay(new SnippetOverlay(q))
    , m_searchResultOverlay(new TextEditorOverlay(q))
    , m_selectionHighlightOverlay(new TextEditorOverlay(q))
    , m_refactorOverlay(new RefactorOverlay(q))
    , m_marksVisible(false)
    , m_codeFoldingVisible(false)
    , m_codeFoldingSupported(false)
    , m_revisionsVisible(false)
    , m_lineNumbersVisible(true)
    , m_highlightCurrentLine(true)
    , m_requestMarkEnabled(true)
    , m_lineSeparatorsAllowed(false)
    , m_maybeFakeTooltipEvent(false)
    , m_codeAssistant(parent)
    , m_hoverHandlerRunner(parent, m_hoverHandlers)
    , m_autoCompleter(new AutoCompleter)
    , m_editorContext(Id::generate())
{
    m_selectionHighlightOverlay->show();
    m_find = new TextEditorWidgetFind(q);
    connect(
        m_find,
        &BaseTextFindBase::highlightAllRequested,
        this,
        &TextEditorWidgetPrivate::highlightSearchResultsSlot);
    connect(m_find, &BaseTextFindBase::findScopeChanged, this, &TextEditorWidgetPrivate::setFindScope);
    Aggregation::aggregate({q, m_find});

    m_extraArea = new TextEditExtraArea(q);
    m_extraArea->setMouseTracking(true);

    auto toolBarLayout = new QHBoxLayout;
    toolBarLayout->setContentsMargins(0, 0, 0, 0);
    toolBarLayout->setSpacing(0);
    m_toolBarWidget = new Utils::StyledBar;
    m_toolBarWidget->setLayout(toolBarLayout);
    m_stretchWidget = new QWidget;
    m_stretchWidget->setSizePolicy(QSizePolicy::Expanding, QSizePolicy::Preferred);
    m_toolBar = new QToolBar;
    m_toolBar->setSizePolicy(QSizePolicy::MinimumExpanding, QSizePolicy::Minimum);
    m_stretchAction = m_toolBar->addWidget(m_stretchWidget);
    m_toolBarWidget->layout()->addWidget(m_toolBar);

    const int spacing = q->style()->pixelMetric(QStyle::PM_LayoutHorizontalSpacing) / 2;
    m_cursorPositionButton = new LineColumnButton(q);
    m_cursorPositionButton->setContentsMargins(spacing, 0, spacing, 0);
    m_toolBarWidget->layout()->addWidget(m_cursorPositionButton);

    m_tabSettingsButton = new TabSettingsButton(q);
    m_tabSettingsButton->setContentsMargins(spacing, 0, spacing, 0);
    m_toolBarWidget->layout()->addWidget(m_tabSettingsButton);
    updateTabSettingsButtonVisible();

    m_fileLineEnding = new QToolButton(q);
    m_fileLineEnding->setContentsMargins(spacing, 0, spacing, 0);
    m_fileLineEndingAction = m_toolBar->addWidget(m_fileLineEnding);
    updateFileLineEndingVisible();

    m_fileEncodingButton = new QToolButton;
    m_fileEncodingButton->setContentsMargins(spacing, 0, spacing, 0);
    m_fileEncodingLabelAction = m_toolBar->addWidget(m_fileEncodingButton);

    m_extraSelections.reserve(NExtraSelectionKinds);

    connect(&m_codeAssistant, &CodeAssistant::finished,
            q, &TextEditorWidget::assistFinished);

    connect(q, &PlainTextEdit::blockCountChanged, this, [this] { slotUpdateExtraAreaWidth(); });

    connect(q, &PlainTextEdit::modificationChanged,
            m_extraArea, QOverload<>::of(&QWidget::update));

    connect(q, &PlainTextEdit::cursorPositionChanged,
            q, &TextEditorWidget::slotCursorPositionChanged);

    connect(q, &PlainTextEdit::cursorPositionChanged,
            this, &TextEditorWidgetPrivate::updateCursorPosition);

    connect(q, &PlainTextEdit::updateRequest,
            this, &TextEditorWidgetPrivate::slotUpdateRequest);

    connect(q, &PlainTextEdit::selectionChanged,
            this, &TextEditorWidgetPrivate::slotSelectionChanged);

    connect(q, &PlainTextEdit::undoAvailable,
            this, &TextEditorWidgetPrivate::updateUndoAction);

    connect(q, &PlainTextEdit::redoAvailable,
            this, &TextEditorWidgetPrivate::updateRedoAction);

    connect(q, &PlainTextEdit::copyAvailable,
            this, &TextEditorWidgetPrivate::updateCopyAction);

<<<<<<< HEAD
    connect(qApp->clipboard(), &QClipboard::changed, this, &TextEditorWidgetPrivate::updatePasteAction);
=======
    connect(qApp->clipboard(), &QClipboard::dataChanged, this, [this] {
        // selecting text with the mouse can cause the clipboard to change quite often and the
        // check whether the clipboard text is empty in update paste action is potentially
        // expensive. So we only schedule the update if it is not already scheduled.

        if (m_updatePasteActionScheduled)
            return;
        m_updatePasteActionScheduled = true;
        QTimer::singleShot(100, this, &TextEditorWidgetPrivate::updatePasteAction);
    });
>>>>>>> d114082f

    m_parenthesesMatchingTimer.setSingleShot(true);
    m_parenthesesMatchingTimer.setInterval(50);
    connect(&m_parenthesesMatchingTimer, &QTimer::timeout,
            this, &TextEditorWidgetPrivate::_q_matchParentheses);

    m_highlightBlocksTimer.setSingleShot(true);
    connect(&m_highlightBlocksTimer, &QTimer::timeout,
            this, &TextEditorWidgetPrivate::_q_highlightBlocks);

    m_scrollBarUpdateTimer.setSingleShot(true);
    connect(&m_scrollBarUpdateTimer, &QTimer::timeout,
            this, &TextEditorWidgetPrivate::highlightSearchResultsInScrollBar);

    m_delayedUpdateTimer.setSingleShot(true);
    connect(&m_delayedUpdateTimer, &QTimer::timeout,
            q->viewport(), QOverload<>::of(&QWidget::update));

    connect(m_fileEncodingButton, &QToolButton::clicked,
            q, &TextEditorWidget::selectEncoding);

    connect(m_fileLineEnding, &QToolButton::clicked, ActionManager::instance(), [this] {
        QMenu *menu = new QMenu(q);
        menu->setAttribute(Qt::WA_DeleteOnClose);
        menu->addAction(Tr::tr("Unix Line Endings (LF)"),
                        [this] { q->selectLineEnding(TextFileFormat::LFLineTerminator); });
        menu->addAction(Tr::tr("Windows Line Endings (CRLF)"),
                        [this] { q->selectLineEnding(TextFileFormat::CRLFLineTerminator); });
        menu->popup(QCursor::pos());
    });

    TextEditorSettings *settings = TextEditorSettings::instance();

    // Connect to settings change signals
    connect(settings, &TextEditorSettings::typingSettingsChanged,
            q, &TextEditorWidget::setTypingSettings);
    connect(settings, &TextEditorSettings::storageSettingsChanged,
            q, &TextEditorWidget::setStorageSettings);
    connect(settings, &TextEditorSettings::behaviorSettingsChanged,
            q, &TextEditorWidget::setBehaviorSettings);
    connect(settings, &TextEditorSettings::marginSettingsChanged,
            q, &TextEditorWidget::setMarginSettings);
    connect(settings, &TextEditorSettings::displaySettingsChanged,
            q, &TextEditorWidget::setDisplaySettings);
    connect(settings, &TextEditorSettings::completionSettingsChanged,
            q, &TextEditorWidget::setCompletionSettings);
    connect(settings, &TextEditorSettings::extraEncodingSettingsChanged,
            q, &TextEditorWidget::setExtraEncodingSettings);

    auto context = new Core::IContext(this);
    context->setWidget(q);
    context->setContext(m_editorContext);
    Core::ICore::addContextObject(context);

    registerActions();
    updateActions();
}

TextEditorWidgetPrivate::~TextEditorWidgetPrivate()
{
    QTextDocument *doc = m_document->document();
    QTC_CHECK(doc);
    auto documentLayout = qobject_cast<TextDocumentLayout*>(doc->documentLayout());
    QTC_CHECK(documentLayout);
    QTC_CHECK(m_document.data());
    documentLayout->disconnect(this);
    documentLayout->disconnect(m_extraArea);
    doc->disconnect(this);
    m_document.data()->disconnect(this);
    q->disconnect(documentLayout);
    q->disconnect(this);
    delete m_toolBarWidget;
    delete m_highlightScrollBarController;
    if (m_searchFuture.isRunning())
        m_searchFuture.cancel();
    if (m_selectionHighlightFuture.isRunning())
        m_selectionHighlightFuture.cancel();
}

static QFrame *createSeparator(const QString &styleSheet)
{
    QFrame* separator = new QFrame();
    separator->setStyleSheet(styleSheet);
    separator->setFrameShape(QFrame::HLine);
    QSizePolicy sizePolicy = separator->sizePolicy();
    sizePolicy.setHorizontalPolicy(QSizePolicy::MinimumExpanding);
    separator->setSizePolicy(sizePolicy);

    return separator;
}

static QLayout *createSeparatorLayout()
{
    QString styleSheet = "color: gray";

    QFrame* separator1 = createSeparator(styleSheet);
    QFrame* separator2 = createSeparator(styleSheet);
    auto label = new QLabel(Tr::tr("Other annotations"));
    label->setStyleSheet(styleSheet);

    auto layout = new QHBoxLayout;
    layout->addWidget(separator1);
    layout->addWidget(label);
    layout->addWidget(separator2);

    return layout;
}

void TextEditorWidgetPrivate::showTextMarksToolTip(const QPoint &pos,
                                                   const TextMarks &marks,
                                                   const TextMark *mainTextMark) const
{
    if (!mainTextMark && marks.isEmpty())
        return; // Nothing to show

    TextMarks allMarks = marks;

    auto layout = new QGridLayout;
    layout->setContentsMargins(0, 0, 0, 0);
    layout->setSpacing(2);

    if (mainTextMark) {
        mainTextMark->addToToolTipLayout(layout);
        if (allMarks.size() > 1)
            layout->addLayout(createSeparatorLayout(), layout->rowCount(), 0, 1, -1);
    }

    Utils::sort(allMarks, [](const TextMark *mark1, const TextMark *mark2) {
        return mark1->priority() > mark2->priority();
    });

    for (const TextMark *mark : std::as_const(allMarks)) {
        if (mark != mainTextMark)
            mark->addToToolTipLayout(layout);
    }

    layout->addWidget(DisplaySettings::createAnnotationSettingsLink(),
                      layout->rowCount(), 0, 1, -1, Qt::AlignRight);
    ToolTip::show(pos, layout, q);
}

} // namespace Internal

QString TextEditorWidget::plainTextFromSelection(const QTextCursor &cursor) const
{
    // Copy the selected text as plain text
    QString text = cursor.selectedText();
    return TextDocument::convertToPlainText(text);
}

QString TextEditorWidget::plainTextFromSelection(const Utils::MultiTextCursor &cursor) const
{
    return TextDocument::convertToPlainText(cursor.selectedText());
}

static const char kTextBlockMimeType[] = "application/vnd.qtcreator.blocktext";

Id TextEditorWidget::SnippetPlaceholderSelection("TextEdit.SnippetPlaceHolderSelection");
Id TextEditorWidget::CurrentLineSelection("TextEdit.CurrentLineSelection");
Id TextEditorWidget::ParenthesesMatchingSelection("TextEdit.ParenthesesMatchingSelection");
Id TextEditorWidget::AutoCompleteSelection("TextEdit.AutoCompleteSelection");
Id TextEditorWidget::CodeWarningsSelection("TextEdit.CodeWarningsSelection");
Id TextEditorWidget::CodeSemanticsSelection("TextEdit.CodeSemanticsSelection");
Id TextEditorWidget::CursorSelection("TextEdit.CursorSelection");
Id TextEditorWidget::UndefinedSymbolSelection("TextEdit.UndefinedSymbolSelection");
Id TextEditorWidget::UnusedSymbolSelection("TextEdit.UnusedSymbolSelection");
Id TextEditorWidget::OtherSelection("TextEdit.OtherSelection");
Id TextEditorWidget::ObjCSelection("TextEdit.ObjCSelection");
Id TextEditorWidget::DebuggerExceptionSelection("TextEdit.DebuggerExceptionSelection");
Id TextEditorWidget::FakeVimSelection("TextEdit.FakeVimSelection");

TextEditorWidget::TextEditorWidget(QWidget *parent)
    : PlainTextEdit(parent)
{
    // "Needed", as the creation below triggers ChildEvents that are
    // passed to this object's event() which uses 'd'.
    d = std::make_unique<Internal::TextEditorWidgetPrivate>(this);
    setVerticalScrollBarPolicy(Qt::ScrollBarAlwaysOn);
    setLayoutDirection(Qt::LeftToRight);
    viewport()->setMouseTracking(true);
    setFrameStyle(QFrame::NoFrame);
}

TextEditorWidget::~TextEditorWidget()
{
    abortAssist();
}

void TextEditorWidget::setTextDocument(const QSharedPointer<TextDocument> &doc)
{
    d->setDocument(doc);
}

void TextEditorWidgetPrivate::setupScrollBar()
{
    if (m_displaySettings.m_scrollBarHighlights) {
        if (!m_highlightScrollBarController)
            m_highlightScrollBarController = new HighlightScrollBarController();

        m_highlightScrollBarController->setScrollArea(q);
        highlightSearchResultsInScrollBar();
        scheduleUpdateHighlightScrollBar();
    } else if (m_highlightScrollBarController) {
        delete m_highlightScrollBarController;
        m_highlightScrollBarController = nullptr;
    }
}

void TextEditorWidgetPrivate::setDocument(const QSharedPointer<TextDocument> &doc)
{
    QSharedPointer<TextDocument> previousDocument = m_document;
    for (const QMetaObject::Connection &connection : std::as_const(m_documentConnections))
        disconnect(connection);
    m_documentConnections.clear();

    m_document = doc;
    q->PlainTextEdit::setDocument(doc->document());
    m_tabSettingsButton->setDocument(q->textDocument());
    previousDocument.clear();
    q->setCursorWidth(2); // Applies to the document layout

    auto documentLayout = qobject_cast<TextDocumentLayout *>(
        m_document->document()->documentLayout());
    QTC_CHECK(documentLayout);

    m_documentConnections << connect(documentLayout,
                                     &TextDocumentLayout::updateBlock,
                                     this,
                                     &TextEditorWidgetPrivate::slotUpdateBlockNotify);

    m_documentConnections << connect(documentLayout,
                                     &TextDocumentLayout::updateExtraArea,
                                     m_extraArea,
                                     QOverload<>::of(&QWidget::update));

    m_documentConnections << connect(q,
                                     &TextEditorWidget::requestBlockUpdate,
                                     documentLayout,
                                     &TextDocumentLayout::updateBlock);

    m_documentConnections << connect(documentLayout,
                                     &TextDocumentLayout::updateExtraArea,
                                     this,
                                     &TextEditorWidgetPrivate::scheduleUpdateHighlightScrollBar);

    m_documentConnections << connect(documentLayout,
                                     &TextDocumentLayout::parenthesesChanged,
                                     &m_parenthesesMatchingTimer,
                                     QOverload<>::of(&QTimer::start));

    m_documentConnections << connect(documentLayout,
                                     &QAbstractTextDocumentLayout::documentSizeChanged,
                                     this,
                                     &TextEditorWidgetPrivate::scheduleUpdateHighlightScrollBar);

    m_documentConnections << connect(documentLayout,
                                     &QAbstractTextDocumentLayout::update,
                                     this,
                                     &TextEditorWidgetPrivate::scheduleUpdateHighlightScrollBar);

    m_documentConnections << connect(m_document->document(),
                                     &QTextDocument::contentsChange,
                                     this,
                                     &TextEditorWidgetPrivate::editorContentsChange);

    m_documentConnections << connect(m_document->document(),
                                     &QTextDocument::modificationChanged,
                                     q,
                                     &TextEditorWidget::updateTextCodecLabel);

    m_documentConnections << connect(m_document->document(),
                                     &QTextDocument::modificationChanged,
                                     q,
                                     &TextEditorWidget::updateTextLineEndingLabel);

    m_documentConnections << connect(m_document.data(),
                                     &TextDocument::aboutToReload,
                                     this,
                                     &TextEditorWidgetPrivate::documentAboutToBeReloaded);

    m_documentConnections << connect(m_document.data(),
                                     &TextDocument::reloadFinished,
                                     this,
                                     &TextEditorWidgetPrivate::documentReloadFinished);

    m_documentConnections << connect(m_document.data(),
                                     &TextDocument::tabSettingsChanged,
                                     this,
                                     &TextEditorWidgetPrivate::applyTabSettings);

    m_documentConnections << connect(m_document.data(),
                                     &TextDocument::fontSettingsChanged,
                                     this,
                                     &TextEditorWidgetPrivate::applyFontSettingsDelayed);

    m_documentConnections << connect(m_document.data(),
                                     &TextDocument::markRemoved,
                                     this,
                                     &TextEditorWidgetPrivate::markRemoved);

    m_documentConnections << connect(m_document.data(),
                                     &TextDocument::aboutToOpen,
                                     q,
                                     &TextEditorWidget::aboutToOpen);

    m_documentConnections << connect(m_document.data(),
                                     &TextDocument::openFinishedSuccessfully,
                                     q,
                                     &TextEditorWidget::openFinishedSuccessfully);

    m_documentConnections << connect(TextEditorSettings::instance(),
                                     &TextEditorSettings::fontSettingsChanged,
                                     m_document.data(),
                                     &TextDocument::setFontSettings);

    slotUpdateExtraAreaWidth();

    // Apply current settings
    // the document might already have the same settings as we set here in which case we do not
    // get an update, so we have to trigger updates manually here
    const FontSettings fontSettings = TextEditorSettings::fontSettings();
    if (m_document->fontSettings() == fontSettings)
        applyFontSettingsDelayed();
    else
        m_document->setFontSettings(fontSettings);
    const TabSettings tabSettings = TextEditorSettings::codeStyle()->tabSettings();
    if (m_document->tabSettings() == tabSettings)
        applyTabSettings();
    else
        m_document->setTabSettings(tabSettings); // also set through code style ???

    q->setTypingSettings(globalTypingSettings());
    q->setStorageSettings(globalStorageSettings());
    q->setBehaviorSettings(globalBehaviorSettings());
    q->setMarginSettings(TextEditorSettings::marginSettings());
    q->setDisplaySettings(TextEditorSettings::displaySettings());
    q->setCompletionSettings(TextEditorSettings::completionSettings());
    q->setExtraEncodingSettings(globalExtraEncodingSettings());
    q->textDocument()->setCodeStyle(TextEditorSettings::codeStyle(m_tabSettingsId));

    m_blockCount = doc->document()->blockCount();

    // from RESEARCH

    extraAreaSelectionAnchorBlockNumber = -1;
    extraAreaToggleMarkBlockNumber = -1;
    extraAreaHighlightFoldedBlockNumber = -1;
    visibleFoldedBlockNumber = -1;
    suggestedVisibleFoldedBlockNumber = -1;

    if (m_bracketsAnimator)
        m_bracketsAnimator->finish();
    if (m_autocompleteAnimator)
        m_autocompleteAnimator->finish();

    slotUpdateExtraAreaWidth();
    updateHighlights();

    m_moveLineUndoHack = false;

    updateCannotDecodeInfo();

    q->updateTextCodecLabel();
    q->updateTextLineEndingLabel();
    setupFromDefinition(currentDefinition());
}

void TextEditorWidget::print(QPrinter *printer)
{
    const bool oldFullPage = printer->fullPage();
    printer->setFullPage(true);
    auto dlg = new QPrintDialog(printer, this);
    dlg->setWindowTitle(Tr::tr("Print Document"));
    if (dlg->exec() == QDialog::Accepted)
        d->print(printer);
    printer->setFullPage(oldFullPage);
    delete dlg;
}

static int foldBoxWidth(const QFontMetrics &fm)
{
    const int lineSpacing = fm.lineSpacing();
    return lineSpacing + lineSpacing % 2 + 1;
}

static int foldBoxWidth()
{
    const int lineSpacing = TextEditorSettings::fontSettings().lineSpacing();
    return lineSpacing + lineSpacing % 2 + 1;
}

static void printPage(int index, QPainter *painter, const QTextDocument *doc,
                      const QRectF &body, const QRectF &titleBox,
                      const QString &title)
{
    painter->save();

    painter->translate(body.left(), body.top() - (index - 1) * body.height());
    const QRectF view(0, (index - 1) * body.height(), body.width(), body.height());

    QAbstractTextDocumentLayout *layout = doc->documentLayout();
    QAbstractTextDocumentLayout::PaintContext ctx;

    painter->setFont(QFont(doc->defaultFont()));
    const QRectF box = titleBox.translated(0, view.top());
    const int dpix = painter->device()->logicalDpiX();
    const int dpiy = painter->device()->logicalDpiY();
    const int mx = int(5 * dpix / 72.0);
    const int my = int(2 * dpiy / 72.0);
    painter->fillRect(box.adjusted(-mx, -my, mx, my), QColor(210, 210, 210));
    if (!title.isEmpty())
        painter->drawText(box, Qt::AlignCenter, title);
    const QString pageString = QString::number(index);
    painter->drawText(box, Qt::AlignRight, pageString);

    painter->setClipRect(view);
    ctx.clip = view;
    // don't use the system palette text as default text color, on HP/UX
    // for example that's white, and white text on white paper doesn't
    // look that nice
    ctx.palette.setColor(QPalette::Text, Qt::black);

    layout->draw(painter, ctx);

    painter->restore();
}

Q_LOGGING_CATEGORY(printLog, "qtc.editor.print", QtWarningMsg)

void TextEditorWidgetPrivate::print(QPrinter *printer)
{
    QTextDocument *doc = q->document();

    QString title = m_document->displayName();
    if (!title.isEmpty())
        printer->setDocName(title);


    QPainter p(printer);

    // Check that there is a valid device to print to.
    if (!p.isActive())
        return;

    QRectF pageRect(printer->pageLayout().paintRectPixels(printer->resolution()));
    if (pageRect.isEmpty())
        return;

    doc = doc->clone(doc);
    const QScopeGuard cleanup([doc] { delete doc; });

    QTextOption opt = doc->defaultTextOption();
    opt.setWrapMode(QTextOption::WrapAtWordBoundaryOrAnywhere);
    doc->setDefaultTextOption(opt);

    (void)doc->documentLayout(); // make sure that there is a layout


    QColor background = m_document->fontSettings().toTextCharFormat(C_TEXT).background().color();
    bool backgroundIsDark = background.value() < 128;

    for (QTextBlock srcBlock = q->document()->firstBlock(), dstBlock = doc->firstBlock();
         srcBlock.isValid() && dstBlock.isValid();
         srcBlock = srcBlock.next(), dstBlock = dstBlock.next()) {

        QList<QTextLayout::FormatRange> formatList = srcBlock.layout()->formats();
        if (backgroundIsDark) {
            // adjust syntax highlighting colors for better contrast
            for (int i = formatList.count() - 1; i >= 0; --i) {
                QTextCharFormat &format = formatList[i].format;
                if (format.background().color() == background) {
                    QBrush brush = format.foreground();
                    QColor color = brush.color();
                    int h,s,v,a;
                    color.getHsv(&h, &s, &v, &a);
                    color.setHsv(h, s, qMin(128, v), a);
                    brush.setColor(color);
                    format.setForeground(brush);
                }
                format.setBackground(Qt::white);
            }
        }

        dstBlock.layout()->setFormats(formatList);
    }

    QAbstractTextDocumentLayout *layout = doc->documentLayout();
    layout->setPaintDevice(p.device());

    int dpiy = qRound(QGuiApplication::primaryScreen()->logicalDotsPerInchY());
    int margin = int((2/2.54)*dpiy); // 2 cm margins

    QTextFrameFormat fmt = doc->rootFrame()->frameFormat();
    fmt.setMargin(margin);
    doc->rootFrame()->setFrameFormat(fmt);

    QRectF body = QRectF(0, 0, pageRect.width(), pageRect.height());
    QFontMetrics fontMetrics(doc->defaultFont(), p.device());

    QRectF titleBox(margin,
                    body.top() + margin
                    - fontMetrics.height()
                    - 6 * dpiy / 72.0,
                    body.width() - 2*margin,
                    fontMetrics.height());
    doc->setPageSize(body.size());

    int docCopies;
    int pageCopies;
    if (printer->collateCopies() == true) {
        docCopies = 1;
        pageCopies = printer->copyCount();
    } else {
        docCopies = printer->copyCount();
        pageCopies = 1;
    }

    int fromPage = printer->fromPage();
    int toPage = printer->toPage();
    bool ascending = true;

    if (fromPage == 0 && toPage == 0) {
        fromPage = 1;
        toPage = doc->pageCount();
    }
    // paranoia check
    fromPage = qMax(1, fromPage);
    toPage = qMin(doc->pageCount(), toPage);

    if (printer->pageOrder() == QPrinter::LastPageFirst) {
        int tmp = fromPage;
        fromPage = toPage;
        toPage = tmp;
        ascending = false;
    }

    qCDebug(printLog) << "Printing " << m_document->filePath() << ":\n"
                      << "  number of copies:" << printer->copyCount() << '\n'
                      << "  from page" << fromPage << "to" << toPage << '\n'
                      << "  document page count:" << doc->pageCount() << '\n'
                      << "  page rectangle:" << pageRect << '\n'
                      << "  title box:" << titleBox << '\n';

    for (int i = 0; i < docCopies; ++i) {

        int page = fromPage;
        while (true) {
            for (int j = 0; j < pageCopies; ++j) {
                if (printer->printerState() == QPrinter::Aborted
                    || printer->printerState() == QPrinter::Error)
                    return;
                printPage(page, &p, doc, body, titleBox, title);
                if (j < pageCopies - 1)
                    printer->newPage();
            }

            if (page == toPage)
                break;

            if (ascending)
                ++page;
            else
                --page;

            printer->newPage();
        }

        if ( i < docCopies - 1)
            printer->newPage();
    }
}


int TextEditorWidgetPrivate::visualIndent(const QTextBlock &block) const
{
    if (!block.isValid())
        return 0;
    const QTextDocument *document = block.document();
    int i = 0;
    while (i < block.length()) {
        if (!document->characterAt(block.position() + i).isSpace()) {
            QTextCursor cursor(block);
            cursor.setPosition(block.position() + i);
            return q->cursorRect(cursor).x();
        }
        ++i;
    }

    return 0;
}

void TextEditorWidgetPrivate::updateAutoCompleteHighlight()
{
    const QTextCharFormat matchFormat = m_document->fontSettings().toTextCharFormat(C_AUTOCOMPLETE);

    QList<QTextEdit::ExtraSelection> extraSelections;
    for (const QTextCursor &cursor : std::as_const(m_autoCompleteHighlightPos)) {
        QTextEdit::ExtraSelection sel;
        sel.cursor = cursor;
        sel.format.setBackground(matchFormat.background());
        extraSelections.append(sel);
    }
    q->setExtraSelections(TextEditorWidget::AutoCompleteSelection, extraSelections);
}

QList<QTextCursor> TextEditorWidgetPrivate::generateCursorsForBlockSelection(
    const BlockSelection &blockSelection)
{
    const TabSettings tabSettings = m_document->tabSettings();

    QList<QTextCursor> result;
    QTextBlock block = m_document->document()->findBlockByNumber(blockSelection.anchorBlockNumber);
    QTextCursor cursor(block);
    cursor.setPosition(block.position()
                       + tabSettings.positionAtColumn(block.text(), blockSelection.anchorColumn));

    const bool forward = blockSelection.blockNumber > blockSelection.anchorBlockNumber
                         || (blockSelection.blockNumber == blockSelection.anchorBlockNumber
                             && blockSelection.column == blockSelection.anchorColumn);

    while (block.isValid()) {
        const QString &blockText = block.text();
        const int columnCount = tabSettings.columnCountForText(blockText);
        if (blockSelection.anchorColumn <= columnCount || blockSelection.column <= columnCount) {
            const int anchor = tabSettings.positionAtColumn(blockText, blockSelection.anchorColumn);
            const int position = tabSettings.positionAtColumn(blockText, blockSelection.column);
            cursor.setPosition(block.position() + anchor);
            cursor.setPosition(block.position() + position, QTextCursor::KeepAnchor);
            result.append(cursor);
        }
        if (block.blockNumber() == blockSelection.blockNumber)
            break;
        block = forward ? block.next() : block.previous();
    }
    return result;
}

void TextEditorWidgetPrivate::initBlockSelection()
{
    const TabSettings tabSettings = m_document->tabSettings();
    for (const QTextCursor &cursor : m_cursors) {
        const int column = tabSettings.columnAtCursorPosition(cursor);
        QTextCursor anchor = cursor;
        anchor.setPosition(anchor.anchor());
        const int anchorColumn = tabSettings.columnAtCursorPosition(anchor);
        m_blockSelections.append({cursor.blockNumber(), column, anchor.blockNumber(), anchorColumn});
    }
}

void TextEditorWidgetPrivate::clearBlockSelection()
{
    m_blockSelections.clear();
}

void TextEditorWidgetPrivate::handleMoveBlockSelection(QTextCursor::MoveOperation op)
{
    if (m_blockSelections.isEmpty())
        initBlockSelection();
    QList<QTextCursor> cursors;
    for (BlockSelection &blockSelection : m_blockSelections) {
        switch (op) {
        case QTextCursor::Up:
            blockSelection.blockNumber = qMax(0, blockSelection.blockNumber - 1);
            break;
        case QTextCursor::Down:
            blockSelection.blockNumber = qMin(m_document->document()->blockCount() - 1,
                                              blockSelection.blockNumber + 1);
            break;
        case QTextCursor::NextCharacter:
            ++blockSelection.column;
            break;
        case QTextCursor::PreviousCharacter:
            blockSelection.column = qMax(0, blockSelection.column - 1);
            break;
        default:
            return;
        }
        cursors.append(generateCursorsForBlockSelection(blockSelection));
    }
    q->setMultiTextCursor(MultiTextCursor(cursors));
}

void TextEditorWidgetPrivate::insertSuggestion(std::unique_ptr<TextSuggestion> &&suggestion)
{
    clearCurrentSuggestion();

    if (m_suggestionBlocker.use_count() > 1)
        return;

    auto cursor = q->textCursor();
    cursor.setPosition(suggestion->currentPosition());
    QTextOption option = suggestion->replacementDocument()->defaultTextOption();
    option.setTabStopDistance(charWidth() * m_document->tabSettings().m_tabSize);
    suggestion->replacementDocument()->setDefaultTextOption(option);
    auto options = suggestion->replacementDocument()->defaultTextOption();
    m_suggestionBlock = cursor.block();
    m_document->insertSuggestion(std::move(suggestion));
    forceUpdateScrollbarSize();
}

void TextEditorWidgetPrivate::updateSuggestion()
{
    if (!m_suggestionBlock.isValid())
        return;
    const QTextCursor cursor = m_cursors.mainCursor();
    if (cursor.block() == m_suggestionBlock) {
        TextSuggestion *suggestion = TextBlockUserData::suggestion(m_suggestionBlock);
        if (QTC_GUARD(suggestion)) {
            const int pos = cursor.position();
            if (pos >= suggestion->currentPosition()) {
                suggestion->setCurrentPosition(pos);
                if (suggestion->filterSuggestions(q)) {
                    TextBlockUserData::updateSuggestionFormats(
                        m_suggestionBlock, m_document->fontSettings());
                    return;
                }
            }
        }
    }
    clearCurrentSuggestion();
}

void TextEditorWidgetPrivate::clearCurrentSuggestion()
{
    if (!m_suggestionBlock.isValid())
        return;
    TextBlockUserData::clearSuggestion(m_suggestionBlock);
    m_document->updateLayout();
    m_suggestionBlock = QTextBlock();
}

void TextEditorWidget::selectEncoding()
{
    TextDocument *doc = d->m_document.data();
    const CodecSelectorResult result = Core::askForCodec(doc);
    switch (result.action) {
    case Core::CodecSelectorResult::Reload: {
        if (Result<> res = doc->reload(result.codec); !res) {
            QMessageBox::critical(this, Tr::tr("File Error"), res.error());
            break;
        }
        break;
    }
    case Core::CodecSelectorResult::Save:
        doc->setCodec(result.codec);
        EditorManager::saveDocument(textDocument());
        updateTextCodecLabel();
        break;
    case Core::CodecSelectorResult::Cancel:
        break;
    }
}

void TextEditorWidget::selectLineEnding(TextFileFormat::LineTerminationMode lineEnding)
{
    if (d->m_document->lineTerminationMode() != lineEnding) {
        d->m_document->setLineTerminationMode(lineEnding);
        d->q->document()->setModified(true);
        updateTextLineEndingLabel();
    }
}

void TextEditorWidget::updateTextLineEndingLabel()
{
    const TextFileFormat::LineTerminationMode lineEnding = d->m_document->lineTerminationMode();
    if (lineEnding == TextFileFormat::LFLineTerminator)
        d->m_fileLineEnding->setText(Tr::tr("LF"));
    else if (lineEnding == TextFileFormat::CRLFLineTerminator)
        d->m_fileLineEnding->setText(Tr::tr("CRLF"));
    else
        QTC_ASSERT_STRING("Unsupported line ending mode.");
}

void TextEditorWidget::updateTextCodecLabel()
{
    QString text = QString::fromLatin1(d->m_document->codec()->name());
    d->m_fileEncodingButton->setText(text);
}

QString TextEditorWidget::msgTextTooLarge(quint64 size)
{
    return Tr::tr("The text is too large to be displayed (%1 MB).").
           arg(size >> 20);
}

void TextEditorWidget::insertPlainText(const QString &text)
{
    MultiTextCursor cursor = d->m_cursors;
    cursor.insertText(text);
    setMultiTextCursor(cursor);
}

QString TextEditorWidget::selectedText() const
{
    return d->m_cursors.selectedText();
}

void TextEditorWidget::setVisualIndentOffset(int offset)
{
    d->m_visualIndentOffset = qMax(0, offset);
}

void TextEditorWidget::updateUndoRedoActions()
{
    d->updateUndoAction();
    d->updateRedoAction();
}

void TextEditorWidgetPrivate::updateCannotDecodeInfo()
{
    q->setReadOnly(m_document->hasDecodingError());
    InfoBar *infoBar = m_document->infoBar();
    Id selectEncodingId(Constants::SELECT_ENCODING);
    if (m_document->hasDecodingError()) {
        if (!infoBar->canInfoBeAdded(selectEncodingId))
            return;
        InfoBarEntry info(selectEncodingId,
            Tr::tr("<b>Error:</b> Could not decode \"%1\" with \"%2\"-encoding. Editing not possible.")
                .arg(m_document->displayName(), QString::fromLatin1(m_document->codec()->name())));
        info.addCustomButton(Tr::tr("Select Encoding"), [this] { q->selectEncoding(); });
        infoBar->addInfo(info);
    } else {
        infoBar->removeInfo(selectEncodingId);
    }
}

// Skip over shebang to license header (Python, Perl, sh)
// '#!/bin/sh'
// ''
// '###############'

static QTextBlock skipShebang(const QTextBlock &block)
{
    if (!block.isValid() || !block.text().startsWith("#!"))
        return block;
    const QTextBlock nextBlock1 = block.next();
    if (!nextBlock1.isValid() || !nextBlock1.text().isEmpty())
        return block;
    const QTextBlock nextBlock2 = nextBlock1.next();
    return nextBlock2.isValid() && nextBlock2.text().startsWith('#') ? nextBlock2 : block;
}

/*
  Collapses the first comment in a file, if there is only whitespace/shebang line
  above
  */
void TextEditorWidgetPrivate::foldLicenseHeader()
{
    QTextDocument *doc = q->document();
    auto documentLayout = qobject_cast<TextDocumentLayout*>(doc->documentLayout());
    QTC_ASSERT(documentLayout, return);
    QTextBlock block = skipShebang(doc->firstBlock());
    while (block.isValid() && block.isVisible()) {
        QString text = block.text();
        if (TextBlockUserData::canFold(block) && block.next().isVisible()) {
            const QString trimmedText = text.trimmed();
            QStringList commentMarker;
            QStringList docMarker;
            HighlighterHelper::Definition def;
            if (auto highlighter = qobject_cast<Highlighter *>(q->textDocument()->syntaxHighlighter()))
                def = highlighter->definition();

            if (def.isValid()) {
                for (const QString &marker :
                     {def.singleLineCommentMarker(), def.multiLineCommentMarker().first}) {
                    if (!marker.isEmpty())
                        commentMarker << marker;
                }
            } else {
                commentMarker = QStringList({"/*", "#"});
                docMarker = QStringList({"/*!", "/**"});
            }

            if (Utils::anyOf(commentMarker, [&](const QString &marker) {
                    return trimmedText.startsWith(marker);
                })) {
                if (Utils::anyOf(docMarker, [&](const QString &marker) {
                        return trimmedText.startsWith(marker)
                               && (trimmedText.size() == marker.size()
                                   || trimmedText.at(marker.size()).isSpace());
                    })) {
                    break;
                }
                TextBlockUserData::doFoldOrUnfold(block, false);
                moveCursorVisible();
                documentLayout->requestUpdate();
                documentLayout->emitDocumentSizeChanged();
                break;
            }
        }
        if (TabSettings::firstNonSpace(text) < text.size())
            break;
        block = block.next();
    }
}

TextDocument *TextEditorWidget::textDocument() const
{
    return d->m_document.data();
}

void TextEditorWidget::aboutToOpen(const Utils::FilePath &filePath, const Utils::FilePath &realFilePath)
{
    Q_UNUSED(filePath)
    Q_UNUSED(realFilePath)
}

void TextEditorWidget::openFinishedSuccessfully()
{
    d->moveCursor(QTextCursor::Start);
    d->updateCannotDecodeInfo();
    updateTextCodecLabel();
    updateVisualWrapColumn();
}

TextDocumentPtr TextEditorWidget::textDocumentPtr() const
{
    return d->m_document;
}

TextEditorWidget *TextEditorWidget::currentTextEditorWidget()
{
    return fromEditor(EditorManager::currentEditor());
}

TextEditorWidget *TextEditorWidget::fromEditor(const IEditor *editor)
{
    if (editor)
        return Aggregation::query<TextEditorWidget>(editor->widget());
    return nullptr;
}

void TextEditorWidgetPrivate::editorContentsChange(int position, int charsRemoved, int charsAdded)
{
    updateSuggestion();

    if (m_bracketsAnimator)
        m_bracketsAnimator->finish();

    m_contentsChanged = true;
    QTextDocument *doc = q->document();
    auto documentLayout = static_cast<TextDocumentLayout*>(doc->documentLayout());
    const QTextBlock posBlock = doc->findBlock(position);

    // Keep the line numbers and the block information for the text marks updated
    if (charsRemoved != 0) {
        documentLayout->updateMarksLineNumber();
        documentLayout->updateMarksBlock(posBlock);
    } else {
        const QTextBlock nextBlock = doc->findBlock(position + charsAdded);
        if (posBlock != nextBlock) {
            documentLayout->updateMarksLineNumber();
            documentLayout->updateMarksBlock(posBlock);
            documentLayout->updateMarksBlock(nextBlock);
        } else {
            documentLayout->updateMarksBlock(posBlock);
        }
    }

    if (m_snippetOverlay->isVisible()) {
        QTextCursor cursor = q->textCursor();
        cursor.setPosition(position);
        snippetCheckCursor(cursor);
    }

    if ((charsAdded != 0 && q->document()->characterAt(position + charsAdded - 1).isPrint()) || charsRemoved != 0)
        m_codeAssistant.notifyChange();

    int newBlockCount = doc->blockCount();
    if (!q->hasFocus() && newBlockCount != m_blockCount) {
        // lines were inserted or removed from outside, keep viewport on same part of text
        if (q->firstVisibleBlock().blockNumber() > posBlock.blockNumber())
            q->verticalScrollBar()->setValue(q->verticalScrollBar()->value() + newBlockCount - m_blockCount);
    }
    m_blockCount = newBlockCount;
    m_scrollBarUpdateTimer.start(500);
    m_visualIndentCache.clear();
}

void TextEditorWidgetPrivate::slotSelectionChanged()
{
    if (!q->textCursor().hasSelection() && !m_selectBlockAnchor.isNull())
        m_selectBlockAnchor = QTextCursor();
    // Clear any link which might be showing when the selection changes
    clearLink();
    setClipboardSelection();
}

void TextEditorWidget::gotoBlockStart()
{
    if (multiTextCursor().hasMultipleCursors())
        return;

    QTextCursor cursor = textCursor();
    if (TextBlockUserData::findPreviousOpenParenthesis(&cursor, false)) {
        setTextCursor(cursor);
        d->_q_matchParentheses();
    }
}

void TextEditorWidget::gotoBlockEnd()
{
    if (multiTextCursor().hasMultipleCursors())
        return;

    QTextCursor cursor = textCursor();
    if (TextBlockUserData::findNextClosingParenthesis(&cursor, false)) {
        setTextCursor(cursor);
        d->_q_matchParentheses();
    }
}

void TextEditorWidget::gotoBlockStartWithSelection()
{
    if (multiTextCursor().hasMultipleCursors())
        return;

    QTextCursor cursor = textCursor();
    if (TextBlockUserData::findPreviousOpenParenthesis(&cursor, true)) {
        setTextCursor(cursor);
        d->_q_matchParentheses();
    }
}

void TextEditorWidget::gotoBlockEndWithSelection()
{
    if (multiTextCursor().hasMultipleCursors())
        return;

    QTextCursor cursor = textCursor();
    if (TextBlockUserData::findNextClosingParenthesis(&cursor, true)) {
        setTextCursor(cursor);
        d->_q_matchParentheses();
    }
}

void TextEditorWidget::gotoDocumentStart()
{
    d->moveCursor(QTextCursor::Start);
}

void TextEditorWidget::gotoDocumentEnd()
{
    d->moveCursor(QTextCursor::End);
}

void TextEditorWidget::gotoLineStart()
{
    d->handleHomeKey(false, true);
}

void TextEditorWidget::gotoLineStartWithSelection()
{
    d->handleHomeKey(true, true);
}

void TextEditorWidget::gotoLineEnd()
{
    d->moveCursor(QTextCursor::EndOfLine);
}

void TextEditorWidget::gotoLineEndWithSelection()
{
    d->moveCursor(QTextCursor::EndOfLine, QTextCursor::KeepAnchor);
}

void TextEditorWidget::gotoNextLine()
{
    d->moveCursor(QTextCursor::Down);
}

void TextEditorWidget::gotoNextLineWithSelection()
{
    d->moveCursor(QTextCursor::Down, QTextCursor::KeepAnchor);
}

void TextEditorWidget::gotoPreviousLine()
{
    d->moveCursor(QTextCursor::Up);
}

void TextEditorWidget::gotoPreviousLineWithSelection()
{
    d->moveCursor(QTextCursor::Up, QTextCursor::KeepAnchor);
}

void TextEditorWidget::gotoPreviousCharacter()
{
    d->moveCursor(QTextCursor::PreviousCharacter);
}

void TextEditorWidget::gotoPreviousCharacterWithSelection()
{
    d->moveCursor(QTextCursor::PreviousCharacter, QTextCursor::KeepAnchor);
}

void TextEditorWidget::gotoNextCharacter()
{
    d->moveCursor(QTextCursor::NextCharacter);
}

void TextEditorWidget::gotoNextCharacterWithSelection()
{
    d->moveCursor(QTextCursor::NextCharacter, QTextCursor::KeepAnchor);
}

void TextEditorWidget::gotoPreviousWord()
{
    d->moveCursor(QTextCursor::PreviousWord);
}

void TextEditorWidget::gotoPreviousWordWithSelection()
{
    d->moveCursor(QTextCursor::PreviousWord, QTextCursor::KeepAnchor);
}

void TextEditorWidget::gotoNextWord()
{
    d->moveCursor(QTextCursor::NextWord);
}

void TextEditorWidget::gotoNextWordWithSelection()
{
    d->moveCursor(QTextCursor::NextWord, QTextCursor::KeepAnchor);
}

void TextEditorWidget::gotoPreviousWordCamelCase()
{
    MultiTextCursor cursor = multiTextCursor();
    CamelCaseCursor::left(&cursor, QTextCursor::MoveAnchor);
    setMultiTextCursor(cursor);
}

void TextEditorWidget::gotoPreviousWordCamelCaseWithSelection()
{
    MultiTextCursor cursor = multiTextCursor();
    CamelCaseCursor::left(&cursor, QTextCursor::KeepAnchor);
    setMultiTextCursor(cursor);
}

void TextEditorWidget::gotoNextWordCamelCase()
{
    MultiTextCursor cursor = multiTextCursor();
    CamelCaseCursor::right(&cursor, QTextCursor::MoveAnchor);
    setMultiTextCursor(cursor);
}

void TextEditorWidget::gotoNextWordCamelCaseWithSelection()
{
    MultiTextCursor cursor = multiTextCursor();
    CamelCaseCursor::right(&cursor, QTextCursor::KeepAnchor);
    setMultiTextCursor(cursor);
}

bool TextEditorWidget::selectBlockUp()
{
    if (multiTextCursor().hasMultipleCursors())
        return false;

    QTextCursor cursor = textCursor();
    if (!cursor.hasSelection())
        d->m_selectBlockAnchor = cursor;
    else
        cursor.setPosition(cursor.selectionStart());

    if (!TextBlockUserData::findPreviousOpenParenthesis(&cursor, false))
        return false;
    if (!TextBlockUserData::findNextClosingParenthesis(&cursor, true))
        return false;

    setTextCursor(Text::flippedCursor(cursor));
    d->_q_matchParentheses();
    return true;
}

bool TextEditorWidget::selectBlockDown()
{
    if (multiTextCursor().hasMultipleCursors())
        return false;

    QTextCursor tc = textCursor();
    QTextCursor cursor = d->m_selectBlockAnchor;

    if (!tc.hasSelection() || cursor.isNull())
        return false;
    tc.setPosition(tc.selectionStart());

    forever {
        QTextCursor ahead = cursor;
        if (!TextBlockUserData::findPreviousOpenParenthesis(&ahead, false))
            break;
        if (ahead.position() <= tc.position())
            break;
        cursor = ahead;
    }
    if ( cursor != d->m_selectBlockAnchor)
        TextBlockUserData::findNextClosingParenthesis(&cursor, true);

    setTextCursor(Text::flippedCursor(cursor));
    d->_q_matchParentheses();
    return true;
}

void TextEditorWidget::selectWordUnderCursor()
{
    MultiTextCursor cursor = multiTextCursor();
    for (QTextCursor &c : cursor) {
        if (!c.hasSelection())
            c.select(QTextCursor::WordUnderCursor);
    }
    setMultiTextCursor(cursor);
}

void TextEditorWidget::clearSelection()
{
    MultiTextCursor cursor = multiTextCursor();
    cursor.clearSelection();
    setMultiTextCursor(cursor);
}

void TextEditorWidget::showContextMenu()
{
    QTextCursor tc = textCursor();
    const QPoint cursorPos = mapToGlobal(cursorRect(tc).bottomRight() + QPoint(1,1));
    qGuiApp->postEvent(
        this, new QContextMenuEvent(QContextMenuEvent::Keyboard, cursorPos, QCursor::pos()));
}

void TextEditorWidget::copyLineUp()
{
    d->copyLineUpDown(true);
}

void TextEditorWidget::copyLineDown()
{
    d->copyLineUpDown(false);
}

// @todo: Potential reuse of some code around the following functions...
void TextEditorWidgetPrivate::copyLineUpDown(bool up)
{
    if (q->multiTextCursor().hasMultipleCursors())
        return;
    QTextCursor cursor = q->textCursor();
    QTextCursor move = cursor;
    move.beginEditBlock();

    bool hasSelection = cursor.hasSelection();

    if (hasSelection) {
        move.setPosition(cursor.selectionStart());
        move.movePosition(QTextCursor::StartOfBlock);
        move.setPosition(cursor.selectionEnd(), QTextCursor::KeepAnchor);
        move.movePosition(move.atBlockStart() ? QTextCursor::Left: QTextCursor::EndOfBlock,
                          QTextCursor::KeepAnchor);
    } else {
        move.movePosition(QTextCursor::StartOfBlock);
        move.movePosition(QTextCursor::EndOfBlock, QTextCursor::KeepAnchor);
    }

    QString text = move.selectedText();

    if (up) {
        move.setPosition(cursor.selectionStart());
        move.movePosition(QTextCursor::StartOfBlock);
        move.insertBlock();
        move.movePosition(QTextCursor::Left);
    } else {
        move.movePosition(QTextCursor::EndOfBlock);
        if (move.atBlockStart()) {
            move.movePosition(QTextCursor::NextBlock);
            move.insertBlock();
            move.movePosition(QTextCursor::Left);
        } else {
            move.insertBlock();
        }
    }

    int start = move.position();
    move.clearSelection();
    move.insertText(text);
    int end = move.position();

    move.setPosition(start);
    move.setPosition(end, QTextCursor::KeepAnchor);

    m_document->autoIndent(move);
    move.endEditBlock();

    q->setTextCursor(move);
}

void TextEditorWidget::joinLines()
{
    MultiTextCursor cursor = multiTextCursor();
    cursor.beginEditBlock();
    for (QTextCursor &c : cursor) {
        QTextCursor start = c;
        QTextCursor end = c;

        start.setPosition(c.selectionStart());
        end.setPosition(c.selectionEnd() - 1);

        int lineCount = qMax(1, end.blockNumber() - start.blockNumber());

        c.setPosition(c.selectionStart());
        while (lineCount--) {
            c.movePosition(QTextCursor::NextBlock);
            c.movePosition(QTextCursor::StartOfBlock);
            c.movePosition(QTextCursor::EndOfBlock, QTextCursor::KeepAnchor);
            QString cutLine = c.selectedText();

            // Collapse leading whitespaces to one or insert whitespace
            static const QRegularExpression regexp("^\\s*");
            cutLine.replace(regexp, QLatin1String(" "));
            c.movePosition(QTextCursor::Right, QTextCursor::KeepAnchor);
            c.removeSelectedText();

            c.movePosition(QTextCursor::PreviousBlock);
            c.movePosition(QTextCursor::EndOfBlock);

            c.insertText(cutLine);
        }
    }
    cursor.endEditBlock();
    cursor.mergeCursors();
    setMultiTextCursor(cursor);
}

void TextEditorWidget::insertLineAbove()
{
    MultiTextCursor cursor = multiTextCursor();
    cursor.beginEditBlock();
    for (QTextCursor &c : cursor) {
        // If the cursor is at the beginning of the document,
        // it should still insert a line above the current line.
        c.movePosition(QTextCursor::StartOfBlock, QTextCursor::MoveAnchor);
        c.insertBlock();
        c.movePosition(QTextCursor::PreviousBlock, QTextCursor::MoveAnchor);
        d->m_document->autoIndent(c);
    }
    cursor.endEditBlock();
    setMultiTextCursor(cursor);
}

void TextEditorWidget::insertLineBelow()
{
    MultiTextCursor cursor = multiTextCursor();
    cursor.beginEditBlock();
    for (QTextCursor &c : cursor) {
        c.movePosition(QTextCursor::EndOfBlock, QTextCursor::MoveAnchor);
        c.insertBlock();
        d->m_document->autoIndent(c);
    }
    cursor.endEditBlock();
    setMultiTextCursor(cursor);
}

void TextEditorWidget::moveLineUp()
{
    d->moveLineUpDown(true);
}

void TextEditorWidget::moveLineDown()
{
    d->moveLineUpDown(false);
}

void TextEditorWidget::uppercaseSelection()
{
    d->transformSelection([](const QString &str) { return str.toUpper(); });
}

void TextEditorWidget::lowercaseSelection()
{
    d->transformSelection([](const QString &str) { return str.toLower(); });
}

void TextEditorWidget::sortLines()
{
    if (d->m_cursors.hasMultipleCursors())
        return;

    QTextCursor cursor = textCursor();
    if (!cursor.hasSelection()) {
        // try to get a sensible scope for the sort
        const QTextBlock currentBlock = cursor.block();
        QString text = currentBlock.text();
        if (text.simplified().isEmpty())
            return;
        const TabSettings ts = textDocument()->tabSettings();
        const int currentIndent = ts.columnAt(text, TabSettings::firstNonSpace(text));

        int anchor = currentBlock.position();
        for (auto block = currentBlock.previous(); block.isValid(); block = block.previous()) {
            text = block.text();
            if (text.simplified().isEmpty()
                || ts.columnAt(text, TabSettings::firstNonSpace(text)) != currentIndent) {
                break;
            }
            anchor = block.position();
        }

        int pos = currentBlock.position();
        for (auto block = currentBlock.next(); block.isValid(); block = block.next()) {
            text = block.text();
            if (text.simplified().isEmpty()
                || ts.columnAt(text, TabSettings::firstNonSpace(text)) != currentIndent) {
                break;
            }
            pos = block.position();
        }
        if (anchor == pos)
            return;

        cursor.setPosition(anchor);
        cursor.setPosition(pos, QTextCursor::KeepAnchor);
        cursor.movePosition(QTextCursor::EndOfBlock, QTextCursor::KeepAnchor);
    }

    const bool downwardDirection = cursor.anchor() < cursor.position();
    int startPosition = cursor.selectionStart();
    int endPosition = cursor.selectionEnd();

    cursor.setPosition(startPosition);
    cursor.movePosition(QTextCursor::StartOfBlock);
    startPosition = cursor.position();

    cursor.setPosition(endPosition, QTextCursor::KeepAnchor);
    if (cursor.positionInBlock() == 0)
        cursor.movePosition(QTextCursor::PreviousBlock, QTextCursor::KeepAnchor);
    cursor.movePosition(QTextCursor::EndOfBlock, QTextCursor::KeepAnchor);
    endPosition = qMax(cursor.position(), endPosition);

    const QString text = cursor.selectedText();
    QStringList lines = text.split(QChar::ParagraphSeparator);
    lines.sort();
    cursor.insertText(lines.join(QChar::ParagraphSeparator));

    // (re)select the changed lines
    // Note: this assumes the transformation did not change the length
    cursor.setPosition(downwardDirection ? startPosition : endPosition);
    cursor.setPosition(downwardDirection ? endPosition : startPosition, QTextCursor::KeepAnchor);
    setTextCursor(cursor);
}

void TextEditorWidget::indent()
{
    setMultiTextCursor(textDocument()->indent(multiTextCursor()));
}

void TextEditorWidget::unindent()
{
    setMultiTextCursor(textDocument()->unindent(multiTextCursor()));
}

void TextEditorWidget::undo()
{
    doSetTextCursor(multiTextCursor().mainCursor());
    PlainTextEdit::undo();
}

void TextEditorWidget::redo()
{
    doSetTextCursor(multiTextCursor().mainCursor());
    PlainTextEdit::redo();
}

bool TextEditorWidget::isUndoAvailable() const
{
    return document()->isUndoAvailable();
}

bool TextEditorWidget::isRedoAvailable() const
{
    return document()->isRedoAvailable();
}

void TextEditorWidget::openLinkUnderCursor()
{
    d->openLinkUnderCursor(alwaysOpenLinksInNextSplit());
}

void TextEditorWidget::openLinkUnderCursorInNextSplit()
{
    d->openLinkUnderCursor(!alwaysOpenLinksInNextSplit());
}

void TextEditorWidget::openTypeUnderCursor()
{
    d->openTypeUnderCursor(alwaysOpenLinksInNextSplit());
}

void TextEditorWidget::openTypeUnderCursorInNextSplit()
{
    d->openTypeUnderCursor(!alwaysOpenLinksInNextSplit());
}

void TextEditorWidget::findUsages()
{
    emit requestUsages(textCursor());
}

void TextEditorWidget::renameSymbolUnderCursor()
{
    emit requestRename(textCursor());
}

void TextEditorWidget::openCallHierarchy()
{
    emit requestCallHierarchy(textCursor());
}

void TextEditorWidget::abortAssist()
{
    d->m_codeAssistant.destroyContext();
}

void TextEditorWidgetPrivate::moveLineUpDown(bool up)
{
    if (m_cursors.hasMultipleCursors())
        return;
    QTextCursor cursor = q->textCursor();
    QTextCursor move = cursor;

    move.setVisualNavigation(false); // this opens folded items instead of destroying them

    if (m_moveLineUndoHack)
        move.joinPreviousEditBlock();
    else
        move.beginEditBlock();

    bool hasSelection = cursor.hasSelection();

    if (hasSelection) {
        move.setPosition(cursor.selectionStart());
        move.movePosition(QTextCursor::StartOfBlock);
        move.setPosition(cursor.selectionEnd(), QTextCursor::KeepAnchor);
        move.movePosition(move.atBlockStart() ? QTextCursor::PreviousCharacter: QTextCursor::EndOfBlock,
                          QTextCursor::KeepAnchor);
    } else {
        move.movePosition(QTextCursor::StartOfBlock);
        move.movePosition(QTextCursor::EndOfBlock, QTextCursor::KeepAnchor);
    }
    QString text = move.selectedText();

    RefactorMarkers affectedMarkers;
    RefactorMarkers nonAffectedMarkers;
    QList<int> markerOffsets;

    const QList<RefactorMarker> markers = m_refactorOverlay->markers();
    for (const RefactorMarker &marker : markers) {
        //test if marker is part of the selection to be moved
        if ((move.selectionStart() <= marker.cursor.position())
                && (move.selectionEnd() >= marker.cursor.position())) {
            affectedMarkers.append(marker);
            //remember the offset of markers in text
            int offset = marker.cursor.position() - move.selectionStart();
            markerOffsets.append(offset);
        } else {
            nonAffectedMarkers.append(marker);
        }
    }

    move.movePosition(QTextCursor::NextCharacter, QTextCursor::KeepAnchor);
    move.removeSelectedText();

    if (up) {
        move.movePosition(QTextCursor::PreviousBlock);
        move.insertBlock();
        move.movePosition(QTextCursor::PreviousCharacter);
    } else {
        move.movePosition(QTextCursor::EndOfBlock);
        if (move.atBlockStart()) { // empty block
            move.movePosition(QTextCursor::NextBlock);
            move.insertBlock();
            move.movePosition(QTextCursor::PreviousCharacter);
        } else {
            move.insertBlock();
        }
    }

    int start = move.position();
    move.clearSelection();
    move.insertText(text);
    int end = move.position();

    if (hasSelection) {
        move.setPosition(end);
        move.setPosition(start, QTextCursor::KeepAnchor);
    } else {
        move.setPosition(start);
    }

    //update positions of affectedMarkers
    for (int i=0;i < affectedMarkers.count(); i++) {
        int newPosition = start + markerOffsets.at(i);
        affectedMarkers[i].cursor.setPosition(newPosition);
    }
    m_refactorOverlay->setMarkers(nonAffectedMarkers + affectedMarkers);

    bool shouldReindent = true;
    if (m_commentDefinition.isValid()) {
        if (m_commentDefinition.hasMultiLineStyle()) {
            // Don't have any single line comments; try multi line.
            if (text.startsWith(m_commentDefinition.multiLineStart)
                && text.endsWith(m_commentDefinition.multiLineEnd)) {
                shouldReindent = false;
            }
        }
        if (shouldReindent && m_commentDefinition.hasSingleLineStyle()) {
            shouldReindent = false;
            QTextBlock block = move.block();
            while (block.isValid() && block.position() < end) {
                if (!block.text().startsWith(m_commentDefinition.singleLine))
                    shouldReindent = true;
                block = block.next();
            }
        }
    }

    if (shouldReindent) {
        // The text was not commented at all; re-indent.
        m_document->autoReindent(move);
    }
    move.endEditBlock();

    q->setTextCursor(move);
    m_moveLineUndoHack = true;
}

void TextEditorWidget::cleanWhitespace()
{
    d->m_document->cleanWhitespace(textCursor());
}

bool TextEditorWidgetPrivate::cursorMoveKeyEvent(QKeyEvent *e)
{
    MultiTextCursor cursor = m_cursors;
    if (cursor.handleMoveKeyEvent(e, q->camelCaseNavigationEnabled())) {
        resetCursorFlashTimer();
        q->setMultiTextCursor(cursor);
        q->ensureCursorVisible();
        updateCurrentLineHighlight();
        return true;
    }
    return false;
}

void TextEditorWidget::viewPageUp()
{
    verticalScrollBar()->triggerAction(QAbstractSlider::SliderPageStepSub);
}

void TextEditorWidget::viewPageDown()
{
    verticalScrollBar()->triggerAction(QAbstractSlider::SliderPageStepAdd);
}

void TextEditorWidget::viewLineUp()
{
    verticalScrollBar()->triggerAction(QAbstractSlider::SliderSingleStepSub);
}

void TextEditorWidget::viewLineDown()
{
    verticalScrollBar()->triggerAction(QAbstractSlider::SliderSingleStepAdd);
}

static inline bool isModifier(QKeyEvent *e)
{
    if (!e)
        return false;
    switch (e->key()) {
    case Qt::Key_Shift:
    case Qt::Key_Control:
    case Qt::Key_Meta:
    case Qt::Key_Alt:
        return true;
    default:
        return false;
    }
}

static inline bool isPrintableText(const QString &text)
{
    return !text.isEmpty() && (text.at(0).isPrint() || text.at(0) == QLatin1Char('\t'));
}

void TextEditorWidget::keyPressEvent(QKeyEvent *e)
{
    ICore::restartTrimmer();

    QScopeGuard cleanup([&] { d->clearBlockSelection(); });

    if (!isModifier(e) && mouseHidingEnabled())
        viewport()->setCursor(Qt::BlankCursor);
    ToolTip::hide();

    d->m_moveLineUndoHack = false;
    d->clearVisibleFoldedBlock();

    MultiTextCursor cursor = multiTextCursor();

    if (e->key() == Qt::Key_Alt
            && d->m_behaviorSettings.m_keyboardTooltips) {
        d->m_maybeFakeTooltipEvent = true;
    } else {
        d->m_maybeFakeTooltipEvent = false;
        if (e->key() == Qt::Key_Escape ) {
            TextEditorWidgetFind::cancelCurrentSelectAll();
            if (d->m_suggestionBlock.isValid()) {
                d->clearCurrentSuggestion();
                e->accept();
                return;
            }
            if (d->m_snippetOverlay->isVisible()) {
                e->accept();
                d->m_snippetOverlay->accept();
                QTextCursor cursor = textCursor();
                cursor.clearSelection();
                setTextCursor(cursor);
                return;
            }
            if (cursor.hasMultipleCursors()) {
                QTextCursor c = cursor.mainCursor();
                c.setPosition(c.position(), QTextCursor::MoveAnchor);
                doSetTextCursor(c);
                return;
            }
        }
    }

    const bool ro = isReadOnly();
    const bool inOverwriteMode = overwriteMode();
    const bool hasMultipleCursors = cursor.hasMultipleCursors();

    if (TextSuggestion *suggestion = TextBlockUserData::suggestion(d->m_suggestionBlock)) {
        if (e->matches(QKeySequence::MoveToNextWord)) {
            e->accept();
            if (suggestion->applyWord(this))
                d->clearCurrentSuggestion();
            return;
        } else if (e->modifiers() == Qt::NoModifier
                   && (e->key() == Qt::Key_Tab || e->key() == Qt::Key_Backtab)) {
            e->accept();
            if (suggestion->apply())
                d->clearCurrentSuggestion();
            return;
        } else if ((e->modifiers() & Qt::ShiftModifier)
                   && (e->key() == Qt::Key_Tab || e->key() == Qt::Key_Backtab)) {
            e->accept();
            if (suggestion->applyLine(this))
                d->clearCurrentSuggestion();
            return;
        }
    }

    if (!ro
        && (e == QKeySequence::InsertParagraphSeparator
            || (!d->m_lineSeparatorsAllowed && e == QKeySequence::InsertLineSeparator))) {
        if (d->m_snippetOverlay->isVisible()) {
            e->accept();
            d->m_snippetOverlay->accept();
            QTextCursor cursor = textCursor();
            cursor.movePosition(QTextCursor::EndOfBlock);
            setTextCursor(cursor);
            return;
        }

        e->accept();
        cursor.beginEditBlock();
        for (QTextCursor &cursor : cursor) {
            const TabSettings ts = d->m_document->tabSettings();
            const TypingSettings &tps = d->m_document->typingSettings();

            int extraBlocks = d->m_autoCompleter->paragraphSeparatorAboutToBeInserted(cursor);

            QString previousIndentationString;
            if (tps.m_autoIndent) {
                cursor.insertBlock();
                d->m_document->autoIndent(cursor);
            } else {
                cursor.insertBlock();

                // After inserting the block, to avoid duplicating whitespace on the same line
                const QString &previousBlockText = cursor.block().previous().text();
                previousIndentationString = ts.indentationString(previousBlockText);
                if (!previousIndentationString.isEmpty())
                    cursor.insertText(previousIndentationString);
            }

            if (extraBlocks > 0) {
                const int cursorPosition = cursor.position();
                QTextCursor ensureVisible = cursor;
                while (extraBlocks > 0) {
                    --extraBlocks;
                    ensureVisible.movePosition(QTextCursor::NextBlock);
                    if (tps.m_autoIndent)
                        d->m_document->autoIndent(ensureVisible, QChar::Null, cursorPosition);
                    else if (!previousIndentationString.isEmpty())
                        ensureVisible.insertText(previousIndentationString);
                    if (d->m_animateAutoComplete || d->m_highlightAutoComplete) {
                        QTextCursor tc = ensureVisible;
                        tc.movePosition(QTextCursor::EndOfBlock);
                        tc.movePosition(QTextCursor::StartOfBlock, QTextCursor::KeepAnchor);
                        tc.movePosition(QTextCursor::NextWord, QTextCursor::KeepAnchor);
                        d->autocompleterHighlight(tc);
                    }
                }
                cursor.setPosition(cursorPosition);
            }
        }
        cursor.endEditBlock();
        setMultiTextCursor(cursor);
        ensureCursorVisible();
        return;
    } else if (!ro
               && (e == QKeySequence::MoveToStartOfBlock || e == QKeySequence::SelectStartOfBlock
                   || e == QKeySequence::MoveToStartOfLine
                   || e == QKeySequence::SelectStartOfLine)) {
        const bool blockOp = e == QKeySequence::MoveToStartOfBlock || e == QKeySequence::SelectStartOfBlock;
        const bool select = e == QKeySequence::SelectStartOfLine || e == QKeySequence::SelectStartOfBlock;
        d->handleHomeKey(select, blockOp);
        e->accept();
        return;
    } else if (!ro && e == QKeySequence::DeleteStartOfWord) {
        e->accept();
        if (!cursor.hasSelection()) {
            if (camelCaseNavigationEnabled())
                CamelCaseCursor::left(&cursor, QTextCursor::KeepAnchor);
            else
                cursor.movePosition(QTextCursor::PreviousWord, QTextCursor::KeepAnchor);
        }
        cursor.removeSelectedText();
        setMultiTextCursor(cursor);
        return;
    } else if (!ro && e == QKeySequence::DeleteEndOfWord) {
        e->accept();
        if (!cursor.hasSelection()) {
            if (camelCaseNavigationEnabled())
                CamelCaseCursor::right(&cursor, QTextCursor::KeepAnchor);
            else
                cursor.movePosition(QTextCursor::NextWord, QTextCursor::KeepAnchor);
        }
        cursor.removeSelectedText();
        setMultiTextCursor(cursor);
        return;
    } else if (!ro && e == QKeySequence::DeleteCompleteLine) {
        e->accept();
        for (QTextCursor &c : cursor)
            c.select(QTextCursor::BlockUnderCursor);
        cursor.mergeCursors();
        cursor.removeSelectedText();
        setMultiTextCursor(cursor);
        return;
    } else
        switch (e->key()) {
#if 0
    case Qt::Key_Dollar: {
            d->m_overlay->setVisible(!d->m_overlay->isVisible());
            d->m_overlay->setCursor(textCursor());
            e->accept();
        return;

    } break;
#endif
    case Qt::Key_Tab:
    case Qt::Key_Backtab: {
        if (ro) break;
        if (d->m_snippetOverlay->isVisible() && !d->m_snippetOverlay->isEmpty()) {
            d->snippetTabOrBacktab(e->key() == Qt::Key_Tab);
            e->accept();
            return;
        }
        QTextCursor cursor = textCursor();
        if (d->m_skipAutoCompletedText && e->key() == Qt::Key_Tab) {
            bool skippedAutoCompletedText = false;
            while (!d->m_autoCompleteHighlightPos.isEmpty()
                   && d->m_autoCompleteHighlightPos.last().selectionStart() == cursor.position()) {
                skippedAutoCompletedText = true;
                cursor.setPosition(d->m_autoCompleteHighlightPos.last().selectionEnd());
                d->m_autoCompleteHighlightPos.pop_back();
            }
            if (skippedAutoCompletedText) {
                setTextCursor(cursor);
                e->accept();
                d->updateAutoCompleteHighlight();
                return;
            }
        }
        int newPosition;
        if (!hasMultipleCursors
            && d->m_document->typingSettings().tabShouldIndent(document(), cursor, &newPosition)) {
            if (newPosition != cursor.position() && !cursor.hasSelection()) {
                cursor.setPosition(newPosition);
                setTextCursor(cursor);
            }
            d->m_document->autoIndent(cursor);
        } else {
            if (e->key() == Qt::Key_Tab)
                indent();
            else
                unindent();
        }
        e->accept();
        return;
    } break;
    case Qt::Key_Backspace:
        if (ro) break;
        if ((e->modifiers() & (Qt::ControlModifier
                               | Qt::AltModifier
                               | Qt::MetaModifier)) == Qt::NoModifier) {
            e->accept();
            d->clearCurrentSuggestion();
            if (cursor.hasSelection()) {
                cursor.removeSelectedText();
                setMultiTextCursor(cursor);
            } else {
                d->handleBackspaceKey();
            }
            ensureCursorVisible();
            return;
        }
        break;
    case Qt::Key_Insert:
        if (ro) break;
        if (e->modifiers() == Qt::NoModifier || e->modifiers() == Qt::KeypadModifier) {
            setOverwriteMode(!inOverwriteMode);
            if (inOverwriteMode) {
                for (const QTextCursor &cursor : multiTextCursor()) {
                    const QRectF oldBlockRect = d->cursorBlockRect(document(),
                                                                   cursor.block(),
                                                                   cursor.position());
                    viewport()->update(oldBlockRect.toAlignedRect());
                }
            }
            e->accept();
            return;
        }
        break;
    case Qt::Key_Delete:
        if (hasMultipleCursors && !ro
            && (e->modifiers() == Qt::NoModifier || e->modifiers() == Qt::KeypadModifier)) {
            if (cursor.hasSelection()) {
                cursor.removeSelectedText();
            } else {
                cursor.beginEditBlock();
                for (QTextCursor c : cursor)
                    c.deleteChar();
                cursor.mergeCursors();
                cursor.endEditBlock();
            }
            e->accept();
            return;
        }
        break;
    default:
        break;
    }

    const QString eventText = e->text();

    if (e->key() == Qt::Key_H
            && e->modifiers() == Qt::KeyboardModifiers(HostOsInfo::controlModifier())) {
        d->universalHelper();
        e->accept();
        return;
    }

    if (ro || !isPrintableText(eventText)) {
        QTextCursor::MoveOperation blockSelectionOperation = QTextCursor::NoMove;
        if (e->modifiers() == (Qt::AltModifier | Qt::ShiftModifier)
            && !Utils::HostOsInfo::isMacHost()) {
            if (MultiTextCursor::multiCursorEvent(
                           e, QKeySequence::MoveToNextLine, Qt::ShiftModifier)) {
                blockSelectionOperation = QTextCursor::Down;
            } else if (MultiTextCursor::multiCursorEvent(
                           e, QKeySequence::MoveToPreviousLine, Qt::ShiftModifier)) {
                blockSelectionOperation = QTextCursor::Up;
            } else if (MultiTextCursor::multiCursorEvent(
                           e, QKeySequence::MoveToNextChar, Qt::ShiftModifier)) {
                blockSelectionOperation = QTextCursor::NextCharacter;
            } else if (MultiTextCursor::multiCursorEvent(
                           e, QKeySequence::MoveToPreviousChar, Qt::ShiftModifier)) {
                blockSelectionOperation = QTextCursor::PreviousCharacter;
            }
        }

        if (blockSelectionOperation != QTextCursor::NoMove) {
            cleanup.dismiss();
            d->handleMoveBlockSelection(blockSelectionOperation);
        } else if (!d->cursorMoveKeyEvent(e)) {
            QTextCursor cursor = textCursor();
            bool cursorWithinSnippet = false;
            if (d->m_snippetOverlay->isVisible()
                && (e->key() == Qt::Key_Delete || e->key() == Qt::Key_Backspace)) {
                cursorWithinSnippet = d->snippetCheckCursor(cursor);
            }
            if (cursorWithinSnippet)
                cursor.beginEditBlock();

            PlainTextEdit::keyPressEvent(e);

            if (cursorWithinSnippet) {
                cursor.endEditBlock();
                d->m_snippetOverlay->updateEquivalentSelections(textCursor());
            }
        }
    } else if (hasMultipleCursors) {
        if (inOverwriteMode) {
            cursor.beginEditBlock();
            for (QTextCursor &c : cursor) {
                QTextBlock block = c.block();
                int eolPos = block.position() + block.length() - 1;
                int selEndPos = qMin(c.position() + eventText.length(), eolPos);
                c.setPosition(selEndPos, QTextCursor::KeepAnchor);
                c.insertText(eventText);
            }
            cursor.endEditBlock();
        } else {
            cursor.insertText(eventText);
        }
        setMultiTextCursor(cursor);
    } else if ((e->modifiers() & (Qt::ControlModifier|Qt::AltModifier)) != Qt::ControlModifier){
        // only go here if control is not pressed, except if also alt is pressed
        // because AltGr maps to Alt + Ctrl
        QTextCursor cursor = textCursor();
        QString autoText;
        if (!inOverwriteMode) {
            const bool skipChar = d->m_skipAutoCompletedText
                    && !d->m_autoCompleteHighlightPos.isEmpty()
                    && cursor == d->m_autoCompleteHighlightPos.last();
            autoText = autoCompleter()->autoComplete(cursor, eventText, skipChar);
        }
        const bool cursorWithinSnippet = d->snippetCheckCursor(cursor);

        QChar electricChar;
        if (d->m_document->typingSettings().m_autoIndent) {
            for (const QChar c : eventText) {
                if (d->m_document->indenter()->isElectricCharacter(c)) {
                    electricChar = c;
                    break;
                }
            }
        }

        bool doEditBlock = !electricChar.isNull() || !autoText.isEmpty() || cursorWithinSnippet;
        if (doEditBlock)
            cursor.beginEditBlock();

        if (inOverwriteMode) {
            if (!doEditBlock)
                cursor.beginEditBlock();
            QTextBlock block = cursor.block();
            int eolPos = block.position() + block.length() - 1;
            int selEndPos = qMin(cursor.position() + eventText.length(), eolPos);
            cursor.setPosition(selEndPos, QTextCursor::KeepAnchor);
            cursor.insertText(eventText);
            if (!doEditBlock)
                cursor.endEditBlock();
        } else {
            cursor.insertText(eventText);
        }

        if (!autoText.isEmpty()) {
            int pos = cursor.position();
            cursor.insertText(autoText);
            cursor.movePosition(QTextCursor::PreviousCharacter, QTextCursor::KeepAnchor);
            d->autocompleterHighlight(cursor);
            //Select the inserted text, to be able to re-indent the inserted text
            cursor.setPosition(pos, QTextCursor::KeepAnchor);
        }
        if (!electricChar.isNull() && d->m_autoCompleter->contextAllowsElectricCharacters(cursor))
            d->m_document->autoIndent(cursor, electricChar, cursor.position());
        if (!autoText.isEmpty())
            cursor.setPosition(autoText.length() == 1 ? cursor.position() : cursor.anchor());

        if (doEditBlock)
            cursor.endEditBlock();

        setTextCursor(cursor);

        if (doEditBlock && cursorWithinSnippet)
            d->m_snippetOverlay->updateEquivalentSelections(textCursor());
    }

    if (!ro && e->key() == Qt::Key_Delete && d->m_parenthesesMatchingEnabled)
        d->m_parenthesesMatchingTimer.start();

    if (!ro && d->m_contentsChanged && isPrintableText(eventText) && !inOverwriteMode)
        d->m_codeAssistant.process();
}

class PositionedPart : public ParsedSnippet::Part
{
public:
    explicit PositionedPart(const ParsedSnippet::Part &part) : ParsedSnippet::Part(part) {}
    int start;
    int end;
};

class CursorPart : public ParsedSnippet::Part
{
public:
    CursorPart(const PositionedPart &part, QTextDocument *doc)
        : ParsedSnippet::Part(part)
        , cursor(doc)
    {
        cursor.setPosition(part.start);
        cursor.setPosition(part.end, QTextCursor::KeepAnchor);
    }
    QTextCursor cursor;
};

void TextEditorWidget::insertCodeSnippet(int basePosition,
                                         const QString &snippet,
                                         const SnippetParser &parse)
{
    SnippetParseResult result = parse(snippet);
    if (std::holds_alternative<SnippetParseError>(result)) {
        const auto &error = std::get<SnippetParseError>(result);
        QMessageBox::warning(this, Tr::tr("Snippet Parse Error"), error.htmlMessage());
        return;
    }
    QTC_ASSERT(std::holds_alternative<ParsedSnippet>(result), return);
    ParsedSnippet data = std::get<ParsedSnippet>(result);

    QTextCursor cursor = textCursor();
    cursor.setPosition(basePosition, QTextCursor::KeepAnchor);
    cursor.beginEditBlock();
    cursor.removeSelectedText();
    const int startCursorPosition = cursor.position();

    d->m_snippetOverlay->accept();

    QList<PositionedPart> positionedParts;
    for (const ParsedSnippet::Part &part : std::as_const(data.parts)) {
        if (part.variableIndex >= 0) {
            PositionedPart posPart(part);
            posPart.start = cursor.position();
            cursor.insertText(part.text);
            posPart.end = cursor.position();
            positionedParts << posPart;
        } else {
            cursor.insertText(part.text);
        }
    }

    const QList<CursorPart> cursorParts = Utils::transform(positionedParts,
                                                     [doc = document()](const PositionedPart &part) {
                                                         return CursorPart(part, doc);
                                                     });

    cursor.setPosition(startCursorPosition, QTextCursor::KeepAnchor);
    d->m_document->autoIndent(cursor);
    cursor.endEditBlock();

    const QColor occurrencesColor
        = textDocument()->fontSettings().toTextCharFormat(C_OCCURRENCES).background().color();
    const QColor renameColor
        = textDocument()->fontSettings().toTextCharFormat(C_OCCURRENCES_RENAME).background().color();

    for (const CursorPart &part : cursorParts) {
        const QColor &color = part.cursor.hasSelection() ? occurrencesColor : renameColor;
        if (part.finalPart) {
            d->m_snippetOverlay->setFinalSelection(part.cursor, color);
        } else {
            d->m_snippetOverlay->addSnippetSelection(part.cursor,
                                                     color,
                                                     part.mangler,
                                                     part.variableIndex);
        }
    }

    cursor = d->m_snippetOverlay->firstSelectionCursor();
    if (!cursor.isNull()) {
        setTextCursor(cursor);
        if (d->m_snippetOverlay->isFinalSelection(cursor))
            d->m_snippetOverlay->accept();
        else
            d->m_snippetOverlay->setVisible(true);
    }
}

void TextEditorWidgetPrivate::universalHelper()
{
    // Test function for development. Place your new fangled experiment here to
    // give it proper scrutiny before pushing it onto others.
}

void TextEditorWidget::doSetTextCursor(const QTextCursor &cursor, bool keepMultiSelection)
{
    // workaround for QTextControl bug
    bool selectionChange = cursor.hasSelection() || textCursor().hasSelection();
    QTextCursor c = cursor;
    c.setVisualNavigation(true);
    const MultiTextCursor oldCursor = d->m_cursors;
    if (!keepMultiSelection)
        const_cast<MultiTextCursor &>(d->m_cursors).setCursors({c});
    else
        const_cast<MultiTextCursor &>(d->m_cursors).replaceMainCursor(c);
    d->updateCursorSelections();
    d->resetCursorFlashTimer();
    PlainTextEdit::doSetTextCursor(c);
    if (oldCursor != d->m_cursors) {
        QRect updateRect = d->cursorUpdateRect(oldCursor);
        if (d->m_highlightCurrentLine)
            updateRect = QRect(0, updateRect.y(), viewport()->rect().width(), updateRect.height());
        updateRect |= d->cursorUpdateRect(d->m_cursors);
        viewport()->update(updateRect);
        emit cursorPositionChanged();
    }
    if (selectionChange)
        d->slotSelectionChanged();
}

void TextEditorWidget::doSetTextCursor(const QTextCursor &cursor)
{
    doSetTextCursor(cursor, false);
}

void TextEditorWidget::gotoLine(int line, int column, bool centerLine, bool animate)
{
    d->m_lastCursorChangeWasInteresting = false; // avoid adding the previous position to history
    const int blockNumber = qMin(line, document()->blockCount()) - 1;
    const QTextBlock &block = document()->findBlockByNumber(blockNumber);
    if (block.isValid()) {
        QTextCursor cursor(block);
        if (column >= block.length()) {
            cursor.movePosition(QTextCursor::EndOfBlock);
        } else if (column > 0) {
            cursor.movePosition(QTextCursor::Right, QTextCursor::MoveAnchor, column);
        } else {
            int pos = cursor.position();
            while (document()->characterAt(pos).category() == QChar::Separator_Space) {
                ++pos;
            }
            cursor.setPosition(pos);
        }

        const DisplaySettings &ds = d->m_displaySettings;
        if (animate && ds.m_animateNavigationWithinFile) {
            QScrollBar *scrollBar = verticalScrollBar();
            const int start = scrollBar->value();

            ensureBlockIsUnfolded(block);
            setUpdatesEnabled(false);
            setTextCursor(cursor);
            if (centerLine)
                centerCursor();
            else
                ensureCursorVisible();
            const int end = scrollBar->value();
            scrollBar->setValue(start);
            setUpdatesEnabled(true);

            const int delta = end - start;
            // limit the number of steps for the animation otherwise you wont be able to tell
            // the direction of the animantion for large delta values
            const int steps = qMax(-ds.m_animateWithinFileTimeMax,
                                   qMin(ds.m_animateWithinFileTimeMax, delta));
            // limit the duration of the animation to at least 4 pictures on a 60Hz Monitor and
            // at most to the number of absolute steps
            const int durationMinimum = int (4 // number of pictures
                                             * float(1) / 60 // on a 60 Hz Monitor
                                             * 1000); // milliseconds
            const int duration = qMax(durationMinimum, qAbs(steps));

            d->m_navigationAnimation = new QSequentialAnimationGroup(this);
            auto startAnimation = new QPropertyAnimation(verticalScrollBar(), "value");
            startAnimation->setEasingCurve(QEasingCurve::InExpo);
            startAnimation->setStartValue(start);
            startAnimation->setEndValue(start + steps / 2);
            startAnimation->setDuration(duration / 2);
            d->m_navigationAnimation->addAnimation(startAnimation);
            auto endAnimation = new QPropertyAnimation(verticalScrollBar(), "value");
            endAnimation->setEasingCurve(QEasingCurve::OutExpo);
            endAnimation->setStartValue(end - steps / 2);
            endAnimation->setEndValue(end);
            endAnimation->setDuration(duration / 2);
            d->m_navigationAnimation->addAnimation(endAnimation);
            d->m_navigationAnimation->start(QAbstractAnimation::DeleteWhenStopped);
        } else {
            setTextCursor(cursor);
            if (centerLine)
                centerCursor();
            else
                ensureCursorVisible();
        }
    }
    d->saveCurrentCursorPositionForNavigation();
}

int TextEditorWidget::position(TextPositionOperation posOp, int at) const
{
    QTextCursor tc = textCursor();

    if (at != -1)
        tc.setPosition(at);

    if (posOp == CurrentPosition)
        return tc.position();

    switch (posOp) {
    case EndOfLinePosition:
        tc.movePosition(QTextCursor::EndOfLine);
        return tc.position();
    case StartOfLinePosition:
        tc.movePosition(QTextCursor::StartOfLine);
        return tc.position();
    case AnchorPosition:
        if (tc.hasSelection())
            return tc.anchor();
        break;
    case EndOfDocPosition:
        tc.movePosition(QTextCursor::End);
        return tc.position();
    default:
        break;
    }

    return -1;
}

QTextCursor TextEditorWidget::textCursorAt(int position) const
{
    QTextCursor c = textCursor();
    c.setPosition(position);
    return c;
}

Text::Position TextEditorWidget::lineColumn() const
{
    return Utils::Text::Position::fromCursor(textCursor());
}

QRect TextEditorWidget::cursorRect(int pos) const
{
    QTextCursor tc = textCursor();
    if (pos >= 0)
        tc.setPosition(pos);
    QRect result = cursorRect(tc);
    result.moveTo(viewport()->mapToGlobal(result.topLeft()));
    return result;
}

void TextEditorWidget::convertPosition(int pos, int *line, int *column) const
{
    Text::convertPosition(document(), pos, line, column);
}

bool TextEditorWidget::event(QEvent *e)
{
    if (!d)
        return PlainTextEdit::event(e);

    // FIXME: That's far too heavy, and triggers e.g for ChildEvent
    if (e->type() != QEvent::InputMethodQuery)
        d->m_contentsChanged = false;
    switch (e->type()) {
    case QEvent::ShortcutOverride: {
        auto ke = static_cast<QKeyEvent *>(e);
        if (ke->key() == Qt::Key_Escape
            && (d->m_snippetOverlay->isVisible()
                || multiTextCursor().hasMultipleCursors()
                || d->m_suggestionBlock.isValid()
                || d->m_numEmbeddedWidgets > 0)) {
            if (d->m_numEmbeddedWidgets > 0)
                emit embeddedWidgetsShouldClose();
            e->accept();
        } else {
            // hack copied from QInputControl::isCommonTextEditShortcut
            // Fixes: QTCREATORBUG-22854
            e->setAccepted((ke->modifiers() == Qt::NoModifier || ke->modifiers() == Qt::ShiftModifier
                            || ke->modifiers() == Qt::KeypadModifier)
                           && (ke->key() < Qt::Key_Escape));
            d->m_maybeFakeTooltipEvent = false;
        }
        return true;
    }
    case QEvent::ApplicationPaletteChange: {
        // slight hack: ignore palette changes
        // at this point the palette has changed already,
        // so undo it by re-setting the palette:
        applyFontSettings();
        return true;
    }
    case QEvent::ReadOnlyChange:
        d->updateFileLineEndingVisible();
        d->updateTabSettingsButtonVisible();
        if (isReadOnly())
            setTextInteractionFlags(textInteractionFlags() | Qt::TextSelectableByKeyboard);
        d->updateActions();
        break;
    default:
        break;
    }

    return PlainTextEdit::event(e);
}

void TextEditorWidget::contextMenuEvent(QContextMenuEvent *e)
{
    showDefaultContextMenu(e, Id());
}

void TextEditorWidgetPrivate::documentAboutToBeReloaded()
{
    //memorize cursor position
    m_tempState = q->saveState();

    // remove extra selections (loads of QTextCursor objects)

    m_extraSelections.clear();
    m_extraSelections.reserve(NExtraSelectionKinds);
    q->PlainTextEdit::setExtraSelections(QList<QTextEdit::ExtraSelection>());

    // clear all overlays
    m_overlay->clear();
    m_snippetOverlay->clear();
    m_searchResultOverlay->clear();
    m_selectionHighlightOverlay->clear();
    m_refactorOverlay->clear();

    // clear search results
    m_searchResults.clear();
    m_selectionResults.clear();
}

void TextEditorWidgetPrivate::documentReloadFinished(bool success)
{
    if (!success)
        return;

    // restore cursor position
    q->restoreState(m_tempState);
    updateCannotDecodeInfo();
}

QByteArray TextEditorWidget::saveState() const
{
    QByteArray state;
    QDataStream stream(&state, QIODevice::WriteOnly);
    stream << 2; // version number
    stream << verticalScrollBar()->value();
    stream << horizontalScrollBar()->value();
    int line, column;
    convertPosition(textCursor().position(), &line, &column);
    stream << line;
    stream << column;

    // store code folding state
    QList<int> foldedBlocks;
    QTextBlock block = document()->firstBlock();
    while (block.isValid()) {
        if (TextBlockUserData::isFolded(block)) {
            int number = block.blockNumber();
            foldedBlocks += number;
        }
        block = block.next();
    }
    stream << foldedBlocks;

    stream << firstVisibleBlockNumber();
    stream << lastVisibleBlockNumber();

    return state;
}

bool TextEditorWidget::singleShotAfterHighlightingDone(std::function<void()> &&f)
{
    if (d->m_document->syntaxHighlighter()
        && !d->m_document->syntaxHighlighter()->syntaxHighlighterUpToDate()) {
        connect(d->m_document->syntaxHighlighter(),
                &SyntaxHighlighter::finished,
                this,
                [f = std::move(f)] { f(); }, Qt::SingleShotConnection);
        return true;
    }
    return false;
}

void TextEditorWidget::restoreState(const QByteArray &state)
{
    const auto callFoldLicenseHeader = [this] {
        auto callFold = [this] {
            if (d->m_displaySettings.m_autoFoldFirstComment)
                d->foldLicenseHeader();
        };

        if (!singleShotAfterHighlightingDone(callFold))
            callFold();
    };

    if (state.isEmpty()) {
        callFoldLicenseHeader();
        return;
    }

    int version;
    int vval;
    int hval;
    int lineVal;
    int columnVal;
    QDataStream stream(state);
    stream >> version;
    stream >> vval;
    stream >> hval;
    stream >> lineVal;
    stream >> columnVal;

    if (version >= 1) {
        QList<int> collapsedBlocks;
        stream >> collapsedBlocks;
        auto foldingRestore = [this, collapsedBlocks] {
            QTextDocument *doc = document();
            bool layoutChanged = false;
            for (const int blockNumber : std::as_const(collapsedBlocks)) {
                QTextBlock block = doc->findBlockByNumber(qMax(0, blockNumber));
                if (block.isValid()) {
                    TextBlockUserData::doFoldOrUnfold(block, false);
                    layoutChanged = true;
                }
            }
            if (layoutChanged) {
                auto documentLayout = qobject_cast<TextDocumentLayout *>(doc->documentLayout());
                QTC_ASSERT(documentLayout, return);
                documentLayout->requestUpdate();
                documentLayout->emitDocumentSizeChanged();
                d->updateCursorPosition();
            }
        };
        if (!singleShotAfterHighlightingDone(foldingRestore))
            foldingRestore();
    } else {
        callFoldLicenseHeader();
    }

    d->m_lastCursorChangeWasInteresting = false; // avoid adding last position to history
    // line is 1-based, column is 0-based
    gotoLine(lineVal, columnVal);
    verticalScrollBar()->setValue(vval);
    horizontalScrollBar()->setValue(hval);

    if (version >= 2) {
        int originalFirstBlock, originalLastBlock;
        stream >> originalFirstBlock;
        stream >> originalLastBlock;
        // If current line was visible in the old state, make sure it is visible in the new state.
        // This can happen if the height of the editor changed in the meantime
        const int lineBlock = lineVal - 1; // line is 1-based, blocks are 0-based
        const bool originalCursorVisible = (originalFirstBlock <= lineBlock
                                            && lineBlock <= originalLastBlock);
        const int firstBlock = firstVisibleBlockNumber();
        const int lastBlock = lastVisibleBlockNumber();
        const bool cursorVisible = (firstBlock <= lineBlock && lineBlock <= lastBlock);
        if (originalCursorVisible && !cursorVisible)
            centerCursor();
    }

    d->saveCurrentCursorPositionForNavigation();
}

void TextEditorWidget::setParenthesesMatchingEnabled(bool b)
{
    d->m_parenthesesMatchingEnabled = b;
}

bool TextEditorWidget::isParenthesesMatchingEnabled() const
{
    return d->m_parenthesesMatchingEnabled;
}

void TextEditorWidget::setHighlightCurrentLine(bool b)
{
    d->m_highlightCurrentLine = b;
    d->updateCurrentLineHighlight();
}

bool TextEditorWidget::highlightCurrentLine() const
{
    return d->m_highlightCurrentLine;
}

void TextEditorWidget::setLineNumbersVisible(bool b)
{
    d->m_lineNumbersVisible = b;
    d->slotUpdateExtraAreaWidth();
}

bool TextEditorWidget::lineNumbersVisible() const
{
    return d->m_lineNumbersVisible;
}

void TextEditorWidget::setAlwaysOpenLinksInNextSplit(bool b)
{
    d->m_displaySettings.m_openLinksInNextSplit = b;
}

bool TextEditorWidget::alwaysOpenLinksInNextSplit() const
{
    return d->m_displaySettings.m_openLinksInNextSplit;
}

void TextEditorWidget::setMarksVisible(bool b)
{
    d->m_marksVisible = b;
    d->slotUpdateExtraAreaWidth();
}

bool TextEditorWidget::marksVisible() const
{
    return d->m_marksVisible;
}

void TextEditorWidget::setRequestMarkEnabled(bool b)
{
    d->m_requestMarkEnabled = b;
}

bool TextEditorWidget::requestMarkEnabled() const
{
    return d->m_requestMarkEnabled;
}

void TextEditorWidget::setLineSeparatorsAllowed(bool b)
{
    d->m_lineSeparatorsAllowed = b;
}

bool TextEditorWidget::lineSeparatorsAllowed() const
{
    return d->m_lineSeparatorsAllowed;
}

void TextEditorWidgetPrivate::updateCodeFoldingVisible()
{
    const bool visible = m_codeFoldingSupported && m_displaySettings.m_displayFoldingMarkers;
    if (m_codeFoldingVisible != visible) {
        m_codeFoldingVisible = visible;
        slotUpdateExtraAreaWidth();
    }
}

void TextEditorWidgetPrivate::updateFileLineEndingVisible()
{
    m_fileLineEndingAction->setVisible(m_displaySettings.m_displayFileLineEnding && !q->isReadOnly());
}

void TextEditorWidgetPrivate::updateTabSettingsButtonVisible()
{
    m_tabSettingsButton->setVisible(m_displaySettings.m_displayTabSettings && !q->isReadOnly());
}

void TextEditorWidgetPrivate::reconfigure()
{
    m_document->setMimeType(
        Utils::mimeTypeForFile(m_document->filePath(),
                               MimeMatchMode::MatchDefaultAndRemote).name());
    q->configureGenericHighlighter();
}

void TextEditorWidgetPrivate::updateSyntaxInfoBar(const HighlighterHelper::Definitions &definitions,
                                                  const QString &fileName)
{
    Id missing(Constants::INFO_MISSING_SYNTAX_DEFINITION);
    Id multiple(Constants::INFO_MULTIPLE_SYNTAX_DEFINITIONS);
    InfoBar *infoBar = m_document->infoBar();

    if (definitions.isEmpty() && infoBar->canInfoBeAdded(missing)
        && !TextEditorSettings::highlighterSettings().isIgnoredFilePattern(fileName)) {
        InfoBarEntry info(missing,
                          Tr::tr("A highlight definition was not found for this file. "
                                 "Would you like to download additional highlight definition files?"),
                          InfoBarEntry::GlobalSuppression::Enabled);
        info.addCustomButton(
            Tr::tr("Download Definitions"),
            []() { HighlighterHelper::downloadDefinitions(); },
            {},
            InfoBarEntry::ButtonAction::Hide);

        infoBar->removeInfo(multiple);
        infoBar->addInfo(info);
        return;
    }

    infoBar->removeInfo(multiple);
    infoBar->removeInfo(missing);

    if (definitions.size() > 1) {
        InfoBarEntry info(multiple,
                          Tr::tr("More than one highlight definition was found for this file. "
                                 "Which one should be used to highlight this file?"));
        info.setComboInfo(Utils::transform(definitions, &HighlighterHelper::Definition::name),
                          [this](const InfoBarEntry::ComboInfo &info) {
            this->configureGenericHighlighter(HighlighterHelper::definitionForName(info.displayText));
        });

        info.addCustomButton(
            Tr::tr("Remember My Choice"),
            [this]() { rememberCurrentSyntaxDefinition(); },
            {},
            InfoBarEntry::ButtonAction::Hide);

        infoBar->addInfo(info);
    }
}

void TextEditorWidgetPrivate::removeSyntaxInfoBar()
{
    InfoBar *infoBar = m_document->infoBar();
    infoBar->removeInfo(Constants::INFO_MISSING_SYNTAX_DEFINITION);
    infoBar->removeInfo(Constants::INFO_MULTIPLE_SYNTAX_DEFINITIONS);
}

void TextEditorWidgetPrivate::configureGenericHighlighter(
    const KSyntaxHighlighting::Definition &definition)
{
    if (definition.isValid()) {
        setupFromDefinition(definition);
    } else {
        q->setCodeFoldingSupported(false);
    }

    m_document->resetSyntaxHighlighter([definition] {
        auto highlighter = new Highlighter;
        highlighter->setDefinition(definition);
        return highlighter;
    });

    m_document->setFontSettings(TextEditorSettings::fontSettings());
}

void TextEditorWidgetPrivate::setupFromDefinition(const KSyntaxHighlighting::Definition &definition)
{
    const TypingSettings::CommentPosition commentPosition
        = m_document->typingSettings().m_commentPosition;
    m_commentDefinition.isAfterWhitespace = commentPosition != TypingSettings::StartOfLine;
    if (!definition.isValid())
        return;
    m_commentDefinition.singleLine = definition.singleLineCommentMarker();
    m_commentDefinition.multiLineStart = definition.multiLineCommentMarker().first;
    m_commentDefinition.multiLineEnd = definition.multiLineCommentMarker().second;
    if (commentPosition == TypingSettings::Automatic) {
        m_commentDefinition.isAfterWhitespace
            = definition.singleLineCommentPosition()
              == KSyntaxHighlighting::CommentPosition::AfterWhitespace;
    }
    q->setCodeFoldingSupported(true);
}

KSyntaxHighlighting::Definition TextEditorWidgetPrivate::currentDefinition()
{
    if (auto *highlighter = qobject_cast<Highlighter *>(m_document->syntaxHighlighter()))
        return highlighter->definition();
    return {};
}

void TextEditorWidgetPrivate::rememberCurrentSyntaxDefinition()
{
    const HighlighterHelper::Definition &definition = currentDefinition();
    if (definition.isValid())
        HighlighterHelper::rememberDefinitionForDocument(definition, m_document.data());
}

void TextEditorWidgetPrivate::openLinkUnderCursor(bool openInNextSplit)
{
    q->findLinkAt(
        q->textCursor(),
        [openInNextSplit, self = QPointer<TextEditorWidget>(q)](const Link &symbolLink) {
            if (self)
                self->openLink(symbolLink, openInNextSplit);
        },
        true,
        openInNextSplit);
}

void TextEditorWidgetPrivate::openTypeUnderCursor(bool openInNextSplit)
{
    q->findTypeAt(
        q->textCursor(),
        [openInNextSplit, self = QPointer<TextEditorWidget>(q)](const Link &symbolLink) {
            if (self)
                self->openLink(symbolLink, openInNextSplit);
        },
        true,
        openInNextSplit);
}

qreal TextEditorWidgetPrivate::charWidth() const
{
    return QFontMetricsF(q->font()).horizontalAdvance(QLatin1Char('x'));
}
class CarrierWidget : public QWidget
{
public:
    CarrierWidget(TextEditorWidget *textEditorWidget, QWidget *embed)
        : QWidget(textEditorWidget->viewport())
        , m_embed(embed)
        , m_textEditorWidget(textEditorWidget)
    {
        m_layout = new QVBoxLayout(this);
        updateContentMargins();
        m_layout->addWidget(m_embed);

        setFixedWidth(m_textEditorWidget->width() - m_textEditorWidget->extraAreaWidth());
        setFixedHeight(m_embed->minimumSizeHint().height());

        connect(m_textEditorWidget, &TextEditorWidget::resized, this, [this] {
            setFixedWidth(m_textEditorWidget->width() - m_textEditorWidget->extraAreaWidth());
        });

        m_textEditorWidget->viewport()->installEventFilter(this);
    }

    int embedHeight() { return m_embed->sizeHint().height(); }

    bool eventFilter(QObject *obj, QEvent *event) override
    {
        if (event->type() == QEvent::Resize)
            updateContentMargins();
        return QObject::eventFilter(obj, event);
    }

private:
    void updateContentMargins() {
        bool verticalScrollBarVisible = m_textEditorWidget->verticalScrollBar()->isVisible();
        int verticalScrollBarWidth = m_textEditorWidget->verticalScrollBar()->width();

        // Value 4 here is the liitle space between extraArea (space with line numbers) and code.
        m_layout->setContentsMargins(0, 0, 4 + (verticalScrollBarVisible ? verticalScrollBarWidth : 0), 0);
    }

    QWidget *m_embed;
    TextEditorWidget *m_textEditorWidget;
    QVBoxLayout *m_layout;
};

EmbeddedWidgetInterface::~EmbeddedWidgetInterface()
{
    close();
}

void EmbeddedWidgetInterface::resize()
{
    emit resized();
}

void EmbeddedWidgetInterface::close()
{
    emit closed();
}

void TextEditorWidgetPrivate::forceUpdateScrollbarSize()
{
    // We use resizeEvent here as a workaround as we can't get access to the
    // scrollarea which is a private part of the PlainTextEdit.
    // During the resizeEvent the plain text edit will resize its scrollbars.
    // The TextEditorWidget will also update its scrollbar overlays.
    QResizeEvent event(q->size(), q->size());
    q->resizeEvent(&event);
}

std::unique_ptr<EmbeddedWidgetInterface> TextEditorWidgetPrivate::insertWidget(
    QWidget *widget, int pos)
{
    QPointer<CarrierWidget> carrier = new CarrierWidget(q, widget);
    std::unique_ptr<EmbeddedWidgetInterface> result(new EmbeddedWidgetInterface());

    connect(
        q,
        &TextEditorWidget::embeddedWidgetsShouldClose,
        result.get(),
        &EmbeddedWidgetInterface::shouldClose);

    struct State
    {
        int height = 0;
        QTextCursor cursor;
        QTextBlock block;
    };

    std::shared_ptr<State> pState = std::make_shared<State>();
    pState->cursor = QTextCursor(q->document());
    pState->cursor.setPosition(pos);
    pState->cursor.movePosition(QTextCursor::StartOfBlock);

    auto position = [this, pState, carrier] {
        QTextBlock block = pState->cursor.block();
        QTC_ASSERT(block.isValid(), return);
        auto documentLayout = qobject_cast<TextDocumentLayout *>(q->document()->documentLayout());
        QTC_ASSERT(documentLayout, return);

        TextBlockUserData *userData = TextBlockUserData::userData(block);
        if (block != pState->block) {
            TextBlockUserData *previousUserData = TextBlockUserData::userData(pState->block);
            if (previousUserData && userData != previousUserData) {
                // We have swapped into a different block, remove it from the previous block
                TextBlockUserData::removeEmbeddedWidget(pState->block, carrier);
            }
            TextBlockUserData::addEmbeddedWidget(block, carrier);
            pState->block = block;
            pState->height = 0;
        }

        const QPoint pos
            = q->blockBoundingGeometry(block).translated(q->contentOffset()).topLeft().toPoint()
              + QPoint(0, documentLayout->embeddedWidgetOffset(block, carrier));

        int h = carrier->embedHeight();
        if (h == pState->height && pos == carrier->pos())
            return;

        carrier->move(pos);
        carrier->setFixedHeight(h);

        pState->height = h;

        documentLayout->scheduleUpdate();
    };

    position();

    connect(widget, &QWidget::destroyed, this, [pState, carrier, this] {
        if (carrier)
            carrier->deleteLater();
        if (!q->document())
            return;
        QTextBlock block = pState->cursor.block();
        TextBlockUserData::removeEmbeddedWidget(block, carrier);
        m_numEmbeddedWidgets--;
        forceUpdateScrollbarSize();
    });
    connect(q->document()->documentLayout(), &QAbstractTextDocumentLayout::update, carrier, position);
    connect(q->verticalScrollBar(), &QScrollBar::valueChanged, carrier, position);
    connect(result.get(), &EmbeddedWidgetInterface::resized, carrier, [position, this]() {
        position();
        forceUpdateScrollbarSize();
    });
    connect(result.get(), &EmbeddedWidgetInterface::closed, this, [this, carrier] {
        if (carrier)
            carrier->deleteLater();
        QAbstractTextDocumentLayout *layout = q->document()->documentLayout();
        QTimer::singleShot(0, layout, [layout] { layout->update(); });
    });

    m_numEmbeddedWidgets++;

    carrier->show();

    forceUpdateScrollbarSize();
    return result;
}

void TextEditorWidgetPrivate::registerActions()
{
    using namespace Core::Constants;
    using namespace TextEditor::Constants;

    ActionBuilder(this, Constants::COMPLETE_THIS)
        .setContext(m_editorContext)
        .addOnTriggered(this, [this] { q->invokeAssist(Completion); });

    ActionBuilder(this, Constants::FUNCTION_HINT)
        .setContext(m_editorContext)
        .addOnTriggered(this, [this] { q->invokeAssist(FunctionHint); });

    ActionBuilder(this, Constants::QUICKFIX_THIS)
        .setContext(m_editorContext)
        .addOnTriggered(this, [this] { q->invokeAssist(QuickFix); });

    ActionBuilder(this, Constants::SHOWCONTEXTMENU)
        .setContext(m_editorContext)
        .addOnTriggered(this, [this] { q->showContextMenu(); });

    m_undoAction = ActionBuilder(this, UNDO)
                       .setContext(m_editorContext)
                       .addOnTriggered([this] { q->undo(); })
                       .setScriptable(true)
                       .contextAction();
    m_redoAction = ActionBuilder(this, REDO)
                       .setContext(m_editorContext)
                       .addOnTriggered([this] { q->redo(); })
                       .setScriptable(true)
                       .contextAction();
    m_copyAction = ActionBuilder(this, COPY)
                       .setContext(m_editorContext)
                       .addOnTriggered([this] { q->copy(); })
                       .setScriptable(true)
                       .contextAction();
    m_cutAction = ActionBuilder(this, CUT)
                      .setContext(m_editorContext)
                      .addOnTriggered([this] { q->cut(); })
                      .setScriptable(true)
                      .contextAction();
    m_pasteAction = ActionBuilder(this, PASTE)
                                  .setContext(m_editorContext)
                                  .addOnTriggered([this] { q->paste(); })
                                  .setScriptable(true)
                                  .contextAction();
    m_modifyingActions << m_pasteAction;

    ActionBuilder(this, SELECTALL)
        .setContext(m_editorContext)
        .setScriptable(true)
        .addOnTriggered([this] { q->selectAll(); });
    ActionBuilder(this, GOTO).setContext(m_editorContext).addOnTriggered([] {
        LocatorManager::showFilter(lineNumberFilter());
    });
    ActionBuilder(this, PRINT)
        .setContext(m_editorContext)
        .addOnTriggered([this] { q->print(ICore::printer()); })
        .contextAction();
    m_modifyingActions << ActionBuilder(this, DELETE_LINE)
                              .setContext(m_editorContext)
                              .addOnTriggered([this] { q->deleteLine(); })
                              .setScriptable(true)
                              .contextAction();
    m_modifyingActions << ActionBuilder(this, DELETE_END_OF_LINE)
                              .setContext(m_editorContext)
                              .addOnTriggered([this] { q->deleteEndOfLine(); })
                              .setScriptable(true)
                              .contextAction();
    m_modifyingActions << ActionBuilder(this, DELETE_END_OF_WORD)
                              .setContext(m_editorContext)
                              .addOnTriggered([this] { q->deleteEndOfWord(); })
                              .setScriptable(true)
                              .contextAction();
    m_modifyingActions << ActionBuilder(this, DELETE_END_OF_WORD_CAMEL_CASE)
                              .setContext(m_editorContext)
                              .addOnTriggered([this] { q->deleteEndOfWordCamelCase(); })
                              .setScriptable(true)
                              .contextAction();
    m_modifyingActions << ActionBuilder(this, DELETE_START_OF_LINE)
                              .setContext(m_editorContext)
                              .addOnTriggered([this] { q->deleteStartOfLine(); })
                              .setScriptable(true)
                              .contextAction();
    m_modifyingActions << ActionBuilder(this, DELETE_START_OF_WORD)
                              .setContext(m_editorContext)
                              .addOnTriggered([this] { q->deleteStartOfWord(); })
                              .setScriptable(true)
                              .contextAction();
    m_modifyingActions << ActionBuilder(this, DELETE_START_OF_WORD_CAMEL_CASE)
                              .setContext(m_editorContext)
                              .addOnTriggered([this] { q->deleteStartOfWordCamelCase(); })
                              .setScriptable(true)
                              .contextAction();
    ActionBuilder(this, GOTO_BLOCK_START_WITH_SELECTION)
        .setContext(m_editorContext)
        .addOnTriggered([this] { q->gotoBlockStartWithSelection(); })
        .setScriptable(true);
    ActionBuilder(this, GOTO_BLOCK_END_WITH_SELECTION)
        .setContext(m_editorContext)
        .addOnTriggered([this] { q->gotoBlockEndWithSelection(); })
        .setScriptable(true);
    m_modifyingActions << ActionBuilder(this, MOVE_LINE_UP)
                              .setContext(m_editorContext)
                              .addOnTriggered([this] { q->moveLineUp(); })
                              .setScriptable(true)
                              .contextAction();
    m_modifyingActions << ActionBuilder(this, MOVE_LINE_DOWN)
                              .setContext(m_editorContext)
                              .addOnTriggered([this] { q->moveLineDown(); })
                              .setScriptable(true)
                              .contextAction();
    m_modifyingActions << ActionBuilder(this, COPY_LINE_UP)
                              .setContext(m_editorContext)
                              .addOnTriggered([this] { q->copyLineUp(); })
                              .setScriptable(true)
                              .contextAction();
    m_modifyingActions << ActionBuilder(this, COPY_LINE_DOWN)
                              .setContext(m_editorContext)
                              .addOnTriggered([this] { q->copyLineDown(); })
                              .setScriptable(true)
                              .contextAction();
    m_modifyingActions << ActionBuilder(this, JOIN_LINES)
                              .setContext(m_editorContext)
                              .addOnTriggered([this] { q->joinLines(); })
                              .setScriptable(true)
                              .contextAction();
    m_modifyingActions << ActionBuilder(this, INSERT_LINE_ABOVE)
                              .setContext(m_editorContext)
                              .addOnTriggered([this] { q->insertLineAbove(); })
                              .setScriptable(true)
                              .contextAction();
    m_modifyingActions << ActionBuilder(this, INSERT_LINE_BELOW)
                              .setContext(m_editorContext)
                              .addOnTriggered([this] { q->insertLineBelow(); })
                              .setScriptable(true)
                              .contextAction();
    m_modifyingActions << ActionBuilder(this, SWITCH_UTF8BOM)
                              .setContext(m_editorContext)
                              .addOnTriggered([this] { q->switchUtf8bom(); })
                              .contextAction();
    m_modifyingActions << ActionBuilder(this, INDENT)
                              .setContext(m_editorContext)
                              .addOnTriggered([this] { q->indent(); })
                              .setScriptable(true)
                              .contextAction();
    m_modifyingActions << ActionBuilder(this, UNINDENT)
                              .setContext(m_editorContext)
                              .addOnTriggered([this] { q->unindent(); })
                              .setScriptable(true)
                              .contextAction();
    m_followSymbolAction = ActionBuilder(this, FOLLOW_SYMBOL_UNDER_CURSOR)
                               .setContext(m_editorContext)
                               .addOnTriggered([this] { q->openLinkUnderCursor(); })
                               .contextAction();
    m_followSymbolInNextSplitAction = ActionBuilder(this, FOLLOW_SYMBOL_UNDER_CURSOR_IN_NEXT_SPLIT)
                                          .setContext(m_editorContext)
                                          .addOnTriggered(
                                              [this] { q->openLinkUnderCursorInNextSplit(); })
                                          .contextAction();
    m_followToTypeAction = ActionBuilder(this, FOLLOW_SYMBOL_TO_TYPE)
                               .setContext(m_editorContext)
                               .addOnTriggered([this] { q->openTypeUnderCursor(); })
                               .contextAction();
    m_followToTypeInNextSplitAction = ActionBuilder(this, FOLLOW_SYMBOL_TO_TYPE_IN_NEXT_SPLIT)
                                          .setContext(m_editorContext)
                                          .addOnTriggered(
                                              [this] { q->openTypeUnderCursorInNextSplit(); })
                                          .contextAction();
    m_findUsageAction = ActionBuilder(this, FIND_USAGES)
                            .setContext(m_editorContext)
                            .addOnTriggered([this] { q->findUsages(); })
                            .contextAction();
    m_renameSymbolAction = ActionBuilder(this, RENAME_SYMBOL)
                               .setContext(m_editorContext)
                               .addOnTriggered([this] { q->renameSymbolUnderCursor(); })
                               .contextAction();
    m_jumpToFileAction = ActionBuilder(this, JUMP_TO_FILE_UNDER_CURSOR)
                             .setContext(m_editorContext)
                             .addOnTriggered([this] { q->openLinkUnderCursor(); })
                             .contextAction();
    m_jumpToFileInNextSplitAction = ActionBuilder(this, JUMP_TO_FILE_UNDER_CURSOR_IN_NEXT_SPLIT)
                                        .setContext(m_editorContext)
                                        .addOnTriggered(
                                            [this] { q->openLinkUnderCursorInNextSplit(); })
                                        .contextAction();
    m_openCallHierarchyAction = ActionBuilder(this, OPEN_CALL_HIERARCHY)
                                    .setContext(m_editorContext)
                                    .addOnTriggered([this] { q->openCallHierarchy(); })
                                    .setScriptable(true)
                                    .contextAction();
    m_openTypeHierarchyAction = ActionBuilder(this, OPEN_TYPE_HIERARCHY)
                                    .setContext(m_editorContext)
                                    .addOnTriggered([] {
                                        updateTypeHierarchy(NavigationWidget::activateSubWidget(
                                            Constants::TYPE_HIERARCHY_FACTORY_ID, Side::Left));
                                    })
                                    .setScriptable(true)
                                    .contextAction();
    ActionBuilder(this, VIEW_PAGE_UP)
        .setContext(m_editorContext)
        .addOnTriggered([this] { q->viewPageUp(); })
        .setScriptable(true);
    ActionBuilder(this, VIEW_PAGE_DOWN)
        .setContext(m_editorContext)
        .addOnTriggered([this] { q->viewPageDown(); })
        .setScriptable(true);
    ActionBuilder(this, VIEW_LINE_UP)
        .setContext(m_editorContext)
        .addOnTriggered([this] { q->viewLineUp(); })
        .setScriptable(true);
    ActionBuilder(this, VIEW_LINE_DOWN)
        .setContext(m_editorContext)
        .addOnTriggered([this] { q->viewLineDown(); })
        .setScriptable(true);

    ActionBuilder(this, SELECT_ENCODING).setContext(m_editorContext).addOnTriggered([this] {
        q->selectEncoding();
    });
    m_modifyingActions << ActionBuilder(this, CIRCULAR_PASTE)
                              .setContext(m_editorContext)
                              .addOnTriggered([this] { q->circularPaste(); })
                              .contextAction();
    m_modifyingActions << ActionBuilder(this, NO_FORMAT_PASTE)
                              .setContext(m_editorContext)
                              .addOnTriggered([this] { q->pasteWithoutFormat(); })
                              .setScriptable(true)
                              .contextAction();

    m_autoIndentAction = ActionBuilder(this, AUTO_INDENT_SELECTION)
                             .setContext(m_editorContext)
                             .addOnTriggered([this] { q->autoIndent(); })
                             .setScriptable(true)
                             .contextAction();
    m_autoFormatAction = ActionBuilder(this, AUTO_FORMAT_SELECTION)
                             .setContext(m_editorContext)
                             .addOnTriggered([this] { q->autoFormat(); })
                             .setScriptable(true)
                             .contextAction();
    m_modifyingActions << ActionBuilder(this, REWRAP_PARAGRAPH)
                              .setContext(m_editorContext)
                              .addOnTriggered([this] { q->rewrapParagraph(); })
                              .setScriptable(true)
                              .contextAction();
    m_visualizeWhitespaceAction = ActionBuilder(this, VISUALIZE_WHITESPACE)
                                      .setContext(m_editorContext)
                                      .setCheckable(true)
                                      .addOnToggled(
                                          this,
                                          [this](bool checked) {
                                              DisplaySettings ds = q->displaySettings();
                                              ds.m_visualizeWhitespace = checked;
                                              q->setDisplaySettings(ds);
                                          })
                                      .contextAction();
    m_modifyingActions << ActionBuilder(this, CLEAN_WHITESPACE)
                              .setContext(m_editorContext)
                              .addOnTriggered([this] { q->cleanWhitespace(); })
                              .setScriptable(true)
                              .contextAction();
    m_textWrappingAction = ActionBuilder(this, TEXT_WRAPPING)
                               .setContext(m_editorContext)
                               .setCheckable(true)
                               .addOnToggled(
                                   this,
                                   [this](bool checked) {
                                       DisplaySettings ds = q->displaySettings();
                                       ds.m_textWrapping = checked;
                                       q->setDisplaySettings(ds);
                                   })
                               .contextAction();
    m_unCommentSelectionAction = ActionBuilder(this, UN_COMMENT_SELECTION)
                                     .setContext(m_editorContext)
                                     .addOnTriggered([this] { q->unCommentSelection(); })
                                     .setScriptable(true)
                                     .contextAction();
    m_modifyingActions << ActionBuilder(this, CUT_LINE)
                              .setContext(m_editorContext)
                              .addOnTriggered([this] { q->cutLine(); })
                              .setScriptable(true)
                              .contextAction();
    ActionBuilder(this, COPY_LINE)
        .setContext(m_editorContext)
        .addOnTriggered([this] { q->copyLine(); })
        .setScriptable(true);
    m_copyHtmlAction = ActionBuilder(this, COPY_WITH_HTML)
                           .setContext(m_editorContext)
                           .addOnTriggered([this] { q->copyWithHtml(); })
                           .setScriptable(true)
                           .contextAction();
    ActionBuilder(this, ADD_CURSORS_TO_LINE_ENDS)
        .setContext(m_editorContext)
        .addOnTriggered([this] { q->addCursorsToLineEnds(); })
        .setScriptable(true);
    ActionBuilder(this, ADD_SELECT_NEXT_FIND_MATCH)
        .setContext(m_editorContext)
        .addOnTriggered([this] { q->addSelectionNextFindMatch(); })
        .setScriptable(true);
    m_modifyingActions << ActionBuilder(this, DUPLICATE_SELECTION)
                              .setContext(m_editorContext)
                              .addOnTriggered([this] { q->duplicateSelection(); })
                              .setScriptable(true)
                              .contextAction();
    m_modifyingActions << ActionBuilder(this, DUPLICATE_SELECTION_AND_COMMENT)
                              .setContext(m_editorContext)
                              .addOnTriggered([this] { q->duplicateSelectionAndComment(); })
                              .setScriptable(true)
                              .contextAction();
    m_modifyingActions << ActionBuilder(this, UPPERCASE_SELECTION)
                              .setContext(m_editorContext)
                              .addOnTriggered([this] { q->uppercaseSelection(); })
                              .setScriptable(true)
                              .contextAction();
    m_modifyingActions << ActionBuilder(this, LOWERCASE_SELECTION)
                              .setContext(m_editorContext)
                              .addOnTriggered([this] { q->lowercaseSelection(); })
                              .setScriptable(true)
                              .contextAction();
    m_modifyingActions << ActionBuilder(this, SORT_LINES)
                              .setContext(m_editorContext)
                              .addOnTriggered([this] { q->sortLines(); })
                              .setScriptable(true)
                              .contextAction();
    ActionBuilder(this, FOLD)
        .setContext(m_editorContext)
        .addOnTriggered([this] { q->foldCurrentBlock(); })
        .setScriptable(true);
    ActionBuilder(this, UNFOLD)
        .setContext(m_editorContext)
        .addOnTriggered([this] { q->unfoldCurrentBlock(); })
        .setScriptable(true);
    ActionBuilder(this, FOLD_RECURSIVELY)
        .setContext(m_editorContext)
        .addOnTriggered([this] { q->fold(q->textCursor().block(), true); })
        .setScriptable(true);
    ActionBuilder(this, UNFOLD_RECURSIVELY)
        .setContext(m_editorContext)
        .addOnTriggered([this] { q->unfold(q->textCursor().block(), true); })
        .setScriptable(true);
    m_unfoldAllAction = ActionBuilder(this, UNFOLD_ALL)
                            .setContext(m_editorContext)
                            .addOnTriggered([this] { q->toggleFoldAll(); })
                            .setScriptable(true)
                            .contextAction();
    ActionBuilder(this, INCREASE_FONT_SIZE).setContext(m_editorContext).addOnTriggered([this] {
        q->increaseFontZoom();
    });
    ActionBuilder(this, DECREASE_FONT_SIZE).setContext(m_editorContext).addOnTriggered([this] {
        q->decreaseFontZoom();
    });
    ActionBuilder(this, RESET_FONT_SIZE).setContext(m_editorContext).addOnTriggered([this] {
        q->zoomReset();
    });
    ActionBuilder(this, GOTO_BLOCK_START)
        .setContext(m_editorContext)
        .addOnTriggered([this] { q->gotoBlockStart(); })
        .setScriptable(true);
    ActionBuilder(this, GOTO_BLOCK_END)
        .setContext(m_editorContext)
        .addOnTriggered([this] { q->gotoBlockEnd(); })
        .setScriptable(true);
    ActionBuilder(this, SELECT_BLOCK_UP)
        .setContext(m_editorContext)
        .addOnTriggered([this] { q->selectBlockUp(); })
        .setScriptable(true);
    ActionBuilder(this, SELECT_BLOCK_DOWN)
        .setContext(m_editorContext)
        .addOnTriggered([this] { q->selectBlockDown(); })
        .setScriptable(true);
    ActionBuilder(this, SELECT_WORD_UNDER_CURSOR)
        .setContext(m_editorContext)
        .addOnTriggered([this] { q->selectWordUnderCursor(); })
        .setScriptable(true);
    ActionBuilder(this, CLEAR_SELECTION)
        .setContext(m_editorContext)
        .addOnTriggered([this] { q->clearSelection(); })
        .setScriptable(true);

    ActionBuilder(this, GOTO_DOCUMENT_START)
        .setContext(m_editorContext)
        .addOnTriggered([this] { q->gotoDocumentStart(); })
        .setScriptable(true);
    ActionBuilder(this, GOTO_DOCUMENT_END)
        .setContext(m_editorContext)
        .addOnTriggered([this] { q->gotoDocumentEnd(); })
        .setScriptable(true);
    ActionBuilder(this, GOTO_LINE_START)
        .setContext(m_editorContext)
        .addOnTriggered([this] { q->gotoLineStart(); })
        .setScriptable(true);
    ActionBuilder(this, GOTO_LINE_END)
        .setContext(m_editorContext)
        .addOnTriggered([this] { q->gotoLineEnd(); })
        .setScriptable(true);
    ActionBuilder(this, GOTO_NEXT_LINE)
        .setContext(m_editorContext)
        .addOnTriggered([this] { q->gotoNextLine(); })
        .setScriptable(true);
    ActionBuilder(this, GOTO_PREVIOUS_LINE)
        .setContext(m_editorContext)
        .addOnTriggered([this] { q->gotoPreviousLine(); })
        .setScriptable(true);
    ActionBuilder(this, GOTO_PREVIOUS_CHARACTER)
        .setContext(m_editorContext)
        .addOnTriggered([this] { q->gotoPreviousCharacter(); })
        .setScriptable(true);
    ActionBuilder(this, GOTO_NEXT_CHARACTER)
        .setContext(m_editorContext)
        .addOnTriggered([this] { q->gotoNextCharacter(); })
        .setScriptable(true);
    ActionBuilder(this, GOTO_PREVIOUS_WORD)
        .setContext(m_editorContext)
        .addOnTriggered([this] { q->gotoPreviousWord(); })
        .setScriptable(true);
    ActionBuilder(this, GOTO_NEXT_WORD)
        .setContext(m_editorContext)
        .addOnTriggered([this] { q->gotoNextWord(); })
        .setScriptable(true);
    ActionBuilder(this, GOTO_PREVIOUS_WORD_CAMEL_CASE)
        .setContext(m_editorContext)
        .addOnTriggered([this] { q->gotoPreviousWordCamelCase(); })
        .setScriptable(true);
    ActionBuilder(this, GOTO_NEXT_WORD_CAMEL_CASE)
        .setContext(m_editorContext)
        .addOnTriggered([this] { q->gotoNextWordCamelCase(); })
        .setScriptable(true);

    ActionBuilder(this, GOTO_LINE_START_WITH_SELECTION)
        .setContext(m_editorContext)
        .addOnTriggered([this] { q->gotoLineStartWithSelection(); })
        .setScriptable(true);
    ActionBuilder(this, GOTO_LINE_END_WITH_SELECTION)
        .setContext(m_editorContext)
        .addOnTriggered([this] { q->gotoLineEndWithSelection(); })
        .setScriptable(true);
    ActionBuilder(this, GOTO_NEXT_LINE_WITH_SELECTION)
        .setContext(m_editorContext)
        .addOnTriggered([this] { q->gotoNextLineWithSelection(); })
        .setScriptable(true);
    ActionBuilder(this, GOTO_PREVIOUS_LINE_WITH_SELECTION)
        .setContext(m_editorContext)
        .addOnTriggered([this] { q->gotoPreviousLineWithSelection(); })
        .setScriptable(true);
    ActionBuilder(this, GOTO_PREVIOUS_CHARACTER_WITH_SELECTION)
        .setContext(m_editorContext)
        .addOnTriggered([this] { q->gotoPreviousCharacterWithSelection(); })
        .setScriptable(true);
    ActionBuilder(this, GOTO_NEXT_CHARACTER_WITH_SELECTION)
        .setContext(m_editorContext)
        .addOnTriggered([this] { q->gotoNextCharacterWithSelection(); })
        .setScriptable(true);
    ActionBuilder(this, GOTO_PREVIOUS_WORD_WITH_SELECTION)
        .setContext(m_editorContext)
        .addOnTriggered([this] { q->gotoPreviousWordWithSelection(); })
        .setScriptable(true);
    ActionBuilder(this, GOTO_NEXT_WORD_WITH_SELECTION)
        .setContext(m_editorContext)
        .addOnTriggered([this] { q->gotoNextWordWithSelection(); })
        .setScriptable(true);
    ActionBuilder(this, GOTO_PREVIOUS_WORD_CAMEL_CASE_WITH_SELECTION)
        .setContext(m_editorContext)
        .addOnTriggered([this] { q->gotoPreviousWordCamelCaseWithSelection(); })
        .setScriptable(true);
    ActionBuilder(this, GOTO_NEXT_WORD_CAMEL_CASE_WITH_SELECTION)
        .setContext(m_editorContext)
        .addOnTriggered([this] { q->gotoNextWordCamelCaseWithSelection(); })
        .setScriptable(true);

    // Collect additional modifying actions so we can check for them inside a readonly file
    // and disable them
    m_modifyingActions << m_autoIndentAction;
    m_modifyingActions << m_autoFormatAction;
    m_modifyingActions << m_unCommentSelectionAction;

    updateOptionalActions();
}

void TextEditorWidgetPrivate::updateActions()
{
    bool isWritable = !q->isReadOnly();
    for (QAction *a : std::as_const(m_modifyingActions))
        a->setEnabled(isWritable);
    m_unCommentSelectionAction->setEnabled((m_optionalActionMask & OptionalActions::UnCommentSelection) && isWritable);
    m_visualizeWhitespaceAction->setEnabled(q);
    if (TextEditorSettings::fontSettings().relativeLineSpacing() == 100) {
        m_textWrappingAction->setEnabled(q);
    } else {
        m_textWrappingAction->setEnabled(false);
        m_textWrappingAction->setChecked(false);
    }
    m_visualizeWhitespaceAction->setChecked(m_displaySettings.m_visualizeWhitespace);
    m_textWrappingAction->setChecked(m_displaySettings.m_textWrapping);

    updateRedoAction();
    updateUndoAction();
    updateCopyAction(q->textCursor().hasSelection());
    updatePasteAction();
    updateOptionalActions();
}

void TextEditorWidgetPrivate::updateOptionalActions()
{
    using namespace OptionalActions;
    m_followSymbolAction->setEnabled(m_optionalActionMask & FollowSymbolUnderCursor);
    m_followSymbolInNextSplitAction->setEnabled(m_optionalActionMask & FollowSymbolUnderCursor);
    m_followToTypeAction->setEnabled(m_optionalActionMask & FollowTypeUnderCursor);
    m_followToTypeInNextSplitAction->setEnabled(m_optionalActionMask & FollowTypeUnderCursor);
    m_findUsageAction->setEnabled(m_optionalActionMask & FindUsage);
    m_jumpToFileAction->setEnabled(m_optionalActionMask & JumpToFileUnderCursor);
    m_jumpToFileInNextSplitAction->setEnabled(m_optionalActionMask & JumpToFileUnderCursor);
    m_unfoldAllAction->setEnabled(m_optionalActionMask & UnCollapseAll);
    m_renameSymbolAction->setEnabled(m_optionalActionMask & RenameSymbol);
    m_openCallHierarchyAction->setEnabled(m_optionalActionMask & CallHierarchy);
    m_openTypeHierarchyAction->setEnabled(m_optionalActionMask & TypeHierarchy);

    bool formatEnabled = (m_optionalActionMask & OptionalActions::Format)
                         && !q->isReadOnly();
    m_autoIndentAction->setEnabled(formatEnabled);
    m_autoFormatAction->setEnabled(formatEnabled);
}

void TextEditorWidgetPrivate::updateRedoAction()
{
    m_redoAction->setEnabled(q->isRedoAvailable());
}

void TextEditorWidgetPrivate::updateUndoAction()
{
    m_undoAction->setEnabled(q->isUndoAvailable());
}

void TextEditorWidgetPrivate::updateCopyAction(bool hasCopyableText)
{
    if (m_cutAction)
        m_cutAction->setEnabled(hasCopyableText && !q->isReadOnly());
    if (m_copyAction)
        m_copyAction->setEnabled(hasCopyableText);
    if (m_copyHtmlAction)
        m_copyHtmlAction->setEnabled(hasCopyableText);
}

void TextEditorWidgetPrivate::updatePasteAction()
{
<<<<<<< HEAD
=======
    m_updatePasteActionScheduled = false;
>>>>>>> d114082f
    if (m_pasteAction)
        m_pasteAction->setEnabled(!q->isReadOnly() && !qApp->clipboard()->text(QClipboard::Mode::Clipboard).isEmpty());
}

bool TextEditorWidget::codeFoldingVisible() const
{
    return d->m_codeFoldingVisible;
}

/**
 * Sets whether code folding is supported by the syntax highlighter. When not
 * supported (the default), this makes sure the code folding is not shown.
 *
 * Needs to be called before calling setCodeFoldingVisible.
 */
void TextEditorWidget::setCodeFoldingSupported(bool b)
{
    d->m_codeFoldingSupported = b;
    d->updateCodeFoldingVisible();
}

bool TextEditorWidget::codeFoldingSupported() const
{
    return d->m_codeFoldingSupported;
}

void TextEditorWidget::setMouseNavigationEnabled(bool b)
{
    d->m_behaviorSettings.m_mouseNavigation = b;
}

bool TextEditorWidget::mouseNavigationEnabled() const
{
    return d->m_behaviorSettings.m_mouseNavigation;
}

void TextEditorWidget::setMouseHidingEnabled(bool b)
{
    d->m_behaviorSettings.m_mouseHiding = b;
}

bool TextEditorWidget::mouseHidingEnabled() const
{
    return Utils::HostOsInfo::isMacHost() ? false : d->m_behaviorSettings.m_mouseHiding;
}

void TextEditorWidget::setScrollWheelZoomingEnabled(bool b)
{
    d->m_behaviorSettings.m_scrollWheelZooming = b;
}

bool TextEditorWidget::scrollWheelZoomingEnabled() const
{
    return d->m_behaviorSettings.m_scrollWheelZooming;
}

void TextEditorWidget::setConstrainTooltips(bool b)
{
    d->m_behaviorSettings.m_constrainHoverTooltips = b;
}

bool TextEditorWidget::constrainTooltips() const
{
    return d->m_behaviorSettings.m_constrainHoverTooltips;
}

void TextEditorWidget::setCamelCaseNavigationEnabled(bool b)
{
    d->m_behaviorSettings.m_camelCaseNavigation = b;
}

bool TextEditorWidget::camelCaseNavigationEnabled() const
{
    return d->m_behaviorSettings.m_camelCaseNavigation;
}

void TextEditorWidget::setRevisionsVisible(bool b)
{
    d->m_revisionsVisible = b;
    d->slotUpdateExtraAreaWidth();
}

bool TextEditorWidget::revisionsVisible() const
{
    return d->m_revisionsVisible;
}

void TextEditorWidget::setVisibleWrapColumn(int column)
{
    d->m_visibleWrapColumn = column;
    viewport()->update();
}

int TextEditorWidget::visibleWrapColumn() const
{
    return d->m_visibleWrapColumn;
}

void TextEditorWidget::setAutoCompleter(AutoCompleter *autoCompleter)
{
    d->m_autoCompleter.reset(autoCompleter);
}

AutoCompleter *TextEditorWidget::autoCompleter() const
{
    return d->m_autoCompleter.data();
}

//
// TextEditorWidgetPrivate
//

bool TextEditorWidgetPrivate::snippetCheckCursor(const QTextCursor &cursor)
{
    if (!m_snippetOverlay->isVisible() || m_snippetOverlay->isEmpty())
        return false;

    QTextCursor start = cursor;
    start.setPosition(cursor.selectionStart());
    QTextCursor end = cursor;
    end.setPosition(cursor.selectionEnd());
    if (!m_snippetOverlay->hasCursorInSelection(start)
        || !m_snippetOverlay->hasCursorInSelection(end)
        || m_snippetOverlay->hasFirstSelectionBeginMoved()) {
        m_snippetOverlay->accept();
        return false;
    }
    return true;
}

void TextEditorWidgetPrivate::snippetTabOrBacktab(bool forward)
{
    if (!m_snippetOverlay->isVisible() || m_snippetOverlay->isEmpty())
        return;
    QTextCursor cursor = forward ? m_snippetOverlay->nextSelectionCursor(q->textCursor())
                                 : m_snippetOverlay->previousSelectionCursor(q->textCursor());
    q->setTextCursor(cursor);
    if (m_snippetOverlay->isFinalSelection(cursor))
        m_snippetOverlay->accept();
}

// Calculate global position for a tooltip considering the left extra area.
QPoint TextEditorWidget::toolTipPosition(const QTextCursor &c) const
{
    const QPoint cursorPos = mapToGlobal(cursorRect(c).bottomRight() + QPoint(1,1));
    return cursorPos + QPoint(d->m_extraArea->width(), HostOsInfo::isWindowsHost() ? -24 : -16);
}

void TextEditorWidget::showTextMarksToolTip(const QPoint &pos,
                                            const TextMarks &marks,
                                            const TextMark *mainTextMark) const
{
    d->showTextMarksToolTip(pos, marks, mainTextMark);
}

void TextEditorWidgetPrivate::processTooltipRequest(const QTextCursor &c)
{
    const QPoint toolTipPoint = q->toolTipPosition(c);
    bool handled = false;
    emit q->tooltipOverrideRequested(q, toolTipPoint, c.position(), &handled);
    if (handled)
        return;

    const auto callback = [toolTipPoint](TextEditorWidget *widget, BaseHoverHandler *handler, int) {
        handler->showToolTip(widget, toolTipPoint);
    };
    const auto fallback = [toolTipPoint, position = c.position()](TextEditorWidget *widget) {
        emit widget->tooltipRequested(toolTipPoint, position);
    };
    m_hoverHandlerRunner.startChecking(c, callback, fallback);
}

bool TextEditorWidgetPrivate::processAnnotaionTooltipRequest(const QTextBlock &block,
                                                             const QPoint &pos) const
{
    TextBlockUserData *blockUserData = TextBlockUserData::textUserData(block);
    if (!blockUserData)
        return false;

    for (const AnnotationRect &annotationRect : m_annotationRects[block.blockNumber()]) {
        if (!annotationRect.rect.contains(pos))
            continue;
        showTextMarksToolTip(q->mapToGlobal(pos), blockUserData->marks(), annotationRect.mark);
        return true;
    }
    return false;
}

bool TextEditorWidget::viewportEvent(QEvent *event)
{
    d->m_contentsChanged = false;
    if (event->type() == QEvent::ToolTip) {
        if (QApplication::keyboardModifiers() & Qt::ControlModifier
                || (!(QApplication::keyboardModifiers() & Qt::ShiftModifier)
                    && d->m_behaviorSettings.m_constrainHoverTooltips)) {
            // Tooltips should be eaten when either control is pressed (so they don't get in the
            // way of code navigation) or if they are in constrained mode and shift is not pressed.
            return true;
        }
        const QHelpEvent *he = static_cast<QHelpEvent*>(event);
        const QPoint &pos = he->pos();

        RefactorMarker refactorMarker = d->m_refactorOverlay->markerAt(pos);
        if (refactorMarker.isValid() && !refactorMarker.tooltip.isEmpty()) {
            ToolTip::show(he->globalPos(), refactorMarker.tooltip,
                          viewport(), {}, refactorMarker.rect);
            return true;
        }

        QTextCursor tc = cursorForPosition(pos);
        QTextBlock block = tc.block();
        QTextLine line = block.layout()->lineForTextPosition(tc.positionInBlock());
        QTC_CHECK(line.isValid());
        // Only handle tool tip for text cursor if mouse is within the block for the text cursor,
        // and not if the mouse is e.g. in the empty space behind a short line.
        if (line.isValid()) {
            const QRectF blockGeometry = blockBoundingGeometry(block).translated(contentOffset());
            const int width = block == d->m_suggestionBlock ? blockGeometry.width()
                                                            : line.naturalTextRect().right();
            if (pos.x() <= blockGeometry.left() + width) {
                d->processTooltipRequest(tc);
                return true;
            } else if (d->processAnnotaionTooltipRequest(block, pos)) {
                return true;
            }
            ToolTip::hide();
        }
    }
    return PlainTextEdit::viewportEvent(event);
}


void TextEditorWidget::resizeEvent(QResizeEvent *e)
{
    PlainTextEdit::resizeEvent(e);
    QRect cr = rect();
    d->m_extraArea->setGeometry(
        QStyle::visualRect(layoutDirection(), cr,
                           QRect(cr.left() + frameWidth(), cr.top() + frameWidth(),
                                 extraAreaWidth(), cr.height() - 2 * frameWidth())));
    d->adjustScrollBarRanges();
    d->updateCurrentLineInScrollbar();
    emit resized();
}

QRect TextEditorWidgetPrivate::foldBox()
{
    if (m_highlightBlocksInfo.isEmpty() || extraAreaHighlightFoldedBlockNumber < 0)
        return {};

    QTextBlock begin = q->document()->findBlockByNumber(m_highlightBlocksInfo.open.last());

    QTextBlock end = q->document()->findBlockByNumber(m_highlightBlocksInfo.close.first());
    if (!begin.isValid() || !end.isValid())
        return {};
    QRectF br = q->blockBoundingGeometry(begin).translated(q->contentOffset());
    QRectF er = q->blockBoundingGeometry(end).translated(q->contentOffset());


    if (TextEditorSettings::fontSettings().relativeLineSpacing() == 100) {
        return QRect(m_extraArea->width() - foldBoxWidth(q->fontMetrics()),
                     int(br.top()),
                     foldBoxWidth(q->fontMetrics()),
                     int(er.bottom() - br.top()));
    }

    return QRect(m_extraArea->width() - foldBoxWidth(),
                 int(br.top()),
                 foldBoxWidth(),
                 int(er.bottom() - br.top()));
}

QTextBlock TextEditorWidgetPrivate::foldedBlockAt(const QPoint &pos, QRect *box) const
{
    QPointF offset = q->contentOffset();
    QTextBlock block = q->firstVisibleBlock();
    qreal top = q->blockBoundingGeometry(block).translated(offset).top();
    qreal bottom = top + q->blockBoundingRect(block).height();

    int viewportHeight = q->viewport()->height();

    while (block.isValid() && top <= viewportHeight) {
        QTextBlock nextBlock = block.next();
        if (block.isVisible() && bottom >= 0 && q->replacementVisible(block.blockNumber())) {
            if (nextBlock.isValid() && !nextBlock.isVisible()) {
                QTextLayout *layout = block.layout();
                QTextLine line = layout->lineAt(layout->lineCount()-1);
                QRectF lineRect = line.naturalTextRect().translated(offset.x(), top);
                lineRect.adjust(0, 0, -1, -1);

                QString replacement = QLatin1String(" {") + q->foldReplacementText(block)
                        + QLatin1String("}; ");

                QRectF collapseRect(lineRect.right() + 12,
                                    lineRect.top(),
                                    q->fontMetrics().horizontalAdvance(replacement),
                                    lineRect.height());
                if (collapseRect.contains(pos)) {
                    QTextBlock result = block;
                    if (box)
                        *box = collapseRect.toAlignedRect();
                    return result;
                } else {
                    block = nextBlock;
                    while (nextBlock.isValid() && !nextBlock.isVisible()) {
                        block = nextBlock;
                        nextBlock = block.next();
                    }
                }
            }
        }

        block = nextBlock;
        top = bottom;
        bottom = top + q->blockBoundingRect(block).height();
    }
    return QTextBlock();
}

void TextEditorWidgetPrivate::highlightSearchResults(const QTextBlock &block, const PaintEventData &data) const
{
    if (m_searchExpr.pattern().isEmpty())
        return;

    int blockPosition = block.position();

    QTextCursor cursor = q->textCursor();
    QString text = block.text();
    text.replace(QChar::Nbsp, QLatin1Char(' '));
    int idx = -1;
    int l = 0;

    const int left = data.viewportRect.left() - int(data.offset.x());
    const int right = data.viewportRect.right() - int(data.offset.x());
    const int top = data.viewportRect.top() - int(data.offset.y());
    const int bottom = data.viewportRect.bottom() - int(data.offset.y());
    const QColor &searchResultColor = m_document->fontSettings()
            .toTextCharFormat(C_SEARCH_RESULT).background().color().darker(120);

    while (idx < text.length()) {
        const QRegularExpressionMatch match = m_searchExpr.match(text, idx + l + 1);
        if (!match.hasMatch())
            break;
        idx = match.capturedStart();
        l = match.capturedLength();
        if (l == 0)
            break;
        if (m_findFlags & FindWholeWords) {
            auto posAtWordSeparator = [](const QString &text, int idx) {
                if (idx < 0)
                    return QTC_GUARD(idx == -1);
                int textLength = text.length();
                if (idx >= textLength)
                    return QTC_GUARD(idx == textLength);
                const QChar c = text.at(idx);
                return !c.isLetterOrNumber() && c != QLatin1Char('_');
            };
            if (!posAtWordSeparator(text, idx - 1) || !posAtWordSeparator(text, idx + l))
                continue;
        }


        const int start = blockPosition + idx;
        const int end = start + l;
        if (!m_find->inScope(start, end))
            continue;

        // check if the result is inside the visible area for long blocks
        const QTextLine &startLine = block.layout()->lineForTextPosition(idx);
        const QTextLine &endLine = block.layout()->lineForTextPosition(idx + l);

        if (startLine.isValid() && endLine.isValid()
                && startLine.lineNumber() == endLine.lineNumber()) {
            const int lineY = int(endLine.y() + q->blockBoundingGeometry(block).y());
            if (startLine.cursorToX(idx) > right) { // result is behind the visible area
                if (endLine.lineNumber() >= block.lineCount() - 1)
                    break; // this is the last line in the block, nothing more to add

                // skip to the start of the next line
                idx = block.layout()->lineAt(endLine.lineNumber() + 1).textStart();
                l = 0;
                continue;
            } else if (endLine.cursorToX(idx + l, QTextLine::Trailing) < left) { // result is in front of the visible area skip it
                continue;
            } else if (lineY + endLine.height() < top) {
                if (endLine.lineNumber() >= block.lineCount() - 1)
                    break; // this is the last line in the block, nothing more to add
                // before visible area, skip to the start of the next line
                idx = block.layout()->lineAt(endLine.lineNumber() + 1).textStart();
                l = 0;
                continue;
            } else if (lineY > bottom) {
                break; // under the visible area, nothing more to add
            }
        }

        const uint flag = (idx == cursor.selectionStart() - blockPosition
                           && idx + l == cursor.selectionEnd() - blockPosition) ?
                    TextEditorOverlay::DropShadow : 0;
        m_searchResultOverlay->addOverlaySelection(start, end, searchResultColor, QColor(), flag);
    }
}

void TextEditorWidgetPrivate::highlightSelection(const QTextBlock &block, const PaintEventData &data) const
{
    if (!m_displaySettings.m_highlightSelection || m_cursors.hasMultipleCursors())
        return;
    const QString selection = m_cursors.selectedText();
    if (selection.trimmed().isEmpty())
        return;

    const int blockPosition = block.position();

    QString text = block.text();
    text.replace(QChar::Nbsp, QLatin1Char(' '));
    const int l = selection.length();

    const int left = data.viewportRect.left() - int(data.offset.x());
    const int right = data.viewportRect.right() - int(data.offset.x());
    const int top = data.viewportRect.top() - int(data.offset.y());
    const int bottom = data.viewportRect.bottom() - int(data.offset.y());

    for (int idx = text.indexOf(selection, 0, Qt::CaseInsensitive);
         idx >= 0;
         idx = text.indexOf(selection, idx + 1, Qt::CaseInsensitive)) {
        const int start = blockPosition + idx;
        const int end = start + l;

        // check if the result is inside the visible area for long blocks
        const QTextLine &startLine = block.layout()->lineForTextPosition(idx);
        const QTextLine &endLine = block.layout()->lineForTextPosition(idx + l);

        if (startLine.isValid() && endLine.isValid()
            && startLine.lineNumber() == endLine.lineNumber()) {
            const int lineY = int(endLine.y() + q->blockBoundingGeometry(block).y());
            if (startLine.cursorToX(idx) > right) { // result is behind the visible area
                if (endLine.lineNumber() >= block.lineCount() - 1)
                    break; // this is the last line in the block, nothing more to add

                // skip to the start of the next line
                idx = block.layout()->lineAt(endLine.lineNumber() + 1).textStart();
                continue;
            } else if (endLine.cursorToX(idx + l, QTextLine::Trailing) < left) { // result is in front of the visible area skip it
                continue;
            } else if (lineY + endLine.height() < top) {
                if (endLine.lineNumber() >= block.lineCount() - 1)
                    break; // this is the last line in the block, nothing more to add
                // before visible area, skip to the start of the next line
                idx = block.layout()->lineAt(endLine.lineNumber() + 1).textStart();
                continue;
            } else if (lineY > bottom) {
                break; // under the visible area, nothing more to add
            }
        }

        if (!Utils::contains(m_selectionHighlightOverlay->selections(),
                             [&](const OverlaySelection &selection) {
                                 return selection.m_cursor_begin.position() == start
                                        && selection.m_cursor_end.position() == end;
                             })) {
            m_selectionHighlightOverlay->addOverlaySelection(start, end, {}, {});
        }
    }
}

void TextEditorWidgetPrivate::startCursorFlashTimer()
{
    const int flashTime = QApplication::cursorFlashTime();
    if (flashTime > 0) {
        m_cursorFlashTimer.stop();
        m_cursorFlashTimer.start(flashTime / 2, q);
    }
    if (!m_cursorVisible) {
        m_cursorVisible = true;
        q->viewport()->update(cursorUpdateRect(m_cursors));
    }
}

void TextEditorWidgetPrivate::resetCursorFlashTimer()
{
    if (!m_cursorFlashTimer.isActive())
        return;
    const int flashTime = QApplication::cursorFlashTime();
    if (flashTime > 0) {
        m_cursorFlashTimer.stop();
        m_cursorFlashTimer.start(flashTime / 2, q);
    }
    if (!m_cursorVisible) {
        m_cursorVisible = true;
        q->viewport()->update(cursorUpdateRect(m_cursors));
    }
}

void TextEditorWidgetPrivate::updateCursorSelections()
{
    const QTextCharFormat selectionFormat = TextEditorSettings::fontSettings().toTextCharFormat(
        C_SELECTION);
    QList<QTextEdit::ExtraSelection> selections;
    for (const QTextCursor &cursor : m_cursors) {
        if (cursor.hasSelection())
            selections << QTextEdit::ExtraSelection{cursor, selectionFormat};
    }
    q->setExtraSelections(TextEditorWidget::CursorSelection, selections);

    m_selectionHighlightOverlay->clear();

    if (m_selectionHighlightFuture.isRunning())
        m_selectionHighlightFuture.cancel();

    m_selectionResults.clear();
    if (!m_highlightScrollBarController)
        return;
    m_highlightScrollBarController->removeHighlights(Constants::SCROLL_BAR_SELECTION);

    if (!m_displaySettings.m_highlightSelection || m_cursors.hasMultipleCursors())
        return;

    const QString txt = m_cursors.selectedText();
    if (txt.trimmed().isEmpty())
        return;

    m_selectionHighlightFuture = Utils::asyncRun(Utils::searchInContents,
                                                 txt,
                                                 FindFlags{},
                                                 m_document->filePath(),
                                                 m_document->plainText());

    Utils::onResultReady(m_selectionHighlightFuture,
                         this,
                         [this](const SearchResultItems &resultList) {
                             QList<SearchResult> results;
                             for (const SearchResultItem &item : resultList) {
                                 int start = item.mainRange().begin.toPositionInDocument(
                                     m_document->document());
                                 int end = item.mainRange().end.toPositionInDocument(
                                     m_document->document());
                                 results << SearchResult{start, end - start};
                             }
                             m_selectionResults = results;
                             addSelectionHighlightToScrollBar(results);
                         });
}

void TextEditorWidgetPrivate::moveCursor(QTextCursor::MoveOperation operation,
                                         QTextCursor::MoveMode mode)
{
    MultiTextCursor cursor = m_cursors;
    cursor.movePosition(operation, mode);
    q->setMultiTextCursor(cursor);
}

QRect TextEditorWidgetPrivate::cursorUpdateRect(const MultiTextCursor &cursor)
{
    QRect result(0, 0, 0, 0);
    for (const QTextCursor &c : cursor)
        result |= q->cursorRect(c);
    return result;
}

void TextEditorWidgetPrivate::moveCursorVisible(bool ensureVisible)
{
    QTextCursor cursor = q->textCursor();
    if (!cursor.block().isVisible()) {
        cursor.setVisualNavigation(true);
        cursor.movePosition(QTextCursor::Up);
        q->setTextCursor(cursor);
    }
    if (ensureVisible)
        q->ensureCursorVisible();
}

static QColor blendColors(const QColor &a, const QColor &b, int alpha)
{
    return QColor((a.red()   * (256 - alpha) + b.red()   * alpha) / 256,
                  (a.green() * (256 - alpha) + b.green() * alpha) / 256,
                  (a.blue()  * (256 - alpha) + b.blue()  * alpha) / 256);
}

static QColor calcBlendColor(const QColor &baseColor, int level, int count)
{
    QColor color80;
    QColor color90;

    if (baseColor.value() > 128) {
        const int f90 = 15;
        const int f80 = 30;
        color80.setRgb(qMax(0, baseColor.red() - f80),
                       qMax(0, baseColor.green() - f80),
                       qMax(0, baseColor.blue() - f80));
        color90.setRgb(qMax(0, baseColor.red() - f90),
                       qMax(0, baseColor.green() - f90),
                       qMax(0, baseColor.blue() - f90));
    } else {
        const int f90 = 20;
        const int f80 = 40;
        color80.setRgb(qMin(255, baseColor.red() + f80),
                       qMin(255, baseColor.green() + f80),
                       qMin(255, baseColor.blue() + f80));
        color90.setRgb(qMin(255, baseColor.red() + f90),
                       qMin(255, baseColor.green() + f90),
                       qMin(255, baseColor.blue() + f90));
    }

    if (level == count)
        return baseColor;
    if (level == 0)
        return color80;
    if (level == count - 1)
        return color90;

    const int blendFactor = level * (256 / (count - 1));

    return blendColors(color80, color90, blendFactor);
}

static QTextLayout::FormatRange createBlockCursorCharFormatRange(int pos,
                                                                 const QColor &textColor,
                                                                 const QColor &baseColor)
{
    QTextLayout::FormatRange o;
    o.start = pos;
    o.length = 1;
    o.format.setForeground(baseColor);
    o.format.setBackground(textColor);
    return o;
}

static TextMarks availableMarks(const TextMarks &marks,
                                QRectF &boundingRect,
                                const QFontMetrics &fm,
                                const qreal itemOffset)
{
    TextMarks ret;
    bool first = true;
    for (TextMark *mark : marks) {
        const TextMark::AnnotationRects &rects = mark->annotationRects(
                    boundingRect, fm, first ? 0 : itemOffset, 0);
        if (rects.annotationRect.isEmpty())
            break;
        boundingRect.setLeft(rects.fadeOutRect.right());
        ret.append(mark);
        if (boundingRect.isEmpty())
            break;
        first = false;
    }
    return ret;
}

QRectF TextEditorWidgetPrivate::getLastLineLineRect(const QTextBlock &block)
{
    QTextLayout *layout = nullptr;
    if (TextSuggestion *suggestion = TextBlockUserData::suggestion(block))
        layout = suggestion->replacementDocument()->firstBlock().layout();
    else
        layout = block.layout();

    QTC_ASSERT(layout, layout = block.layout());
    const int lineCount = layout->lineCount();
    if (lineCount < 1)
        return {};
    const QTextLine line = layout->lineAt(lineCount - 1);
    const QPointF contentOffset = q->contentOffset();
    const qreal top = q->blockBoundingGeometry(block).translated(contentOffset).top();
    return line.naturalTextRect().translated(contentOffset.x(), top).adjusted(0, 0, -1, -1);
}

bool TextEditorWidgetPrivate::updateAnnotationBounds(const QTextBlock &block,
                                                     TextDocumentLayout *layout,
                                                     bool annotationsVisible)
{
    const bool additionalHeightNeeded = annotationsVisible
            && m_displaySettings.m_annotationAlignment == AnnotationAlignment::BetweenLines;

    int additionalHeight = 0;
    if (additionalHeightNeeded) {
        if (TextEditorSettings::fontSettings().relativeLineSpacing() == 100)
            additionalHeight = q->fontMetrics().lineSpacing();
        else
            TextEditorSettings::fontSettings().lineSpacing();
    }

    if (TextBlockUserData::additionalAnnotationHeight(block) == additionalHeight)
        return false;
    TextBlockUserData::setAdditionalAnnotationHeight(block, additionalHeight);
    q->viewport()->update();
    layout->emitDocumentSizeChanged();
    return true;
}

void TextEditorWidgetPrivate::updateLineAnnotation(const PaintEventData &data,
                                                   const PaintEventBlockData &blockData,
                                                   QPainter &painter)
{
    const QList<AnnotationRect> previousRects = m_annotationRects.take(data.block.blockNumber());

    if (!m_displaySettings.m_displayAnnotations)
        return;

    TextBlockUserData *blockUserData = TextBlockUserData::textUserData(data.block);
    if (!blockUserData)
        return;

    TextMarks marks = Utils::filtered(blockUserData->marks(), [](const TextMark *mark) {
        return !mark->lineAnnotation().isEmpty() && mark->isVisible()
               && !TextDocument::marksAnnotationHidden(mark->category().id);
    });

    const bool annotationsVisible = !marks.isEmpty();

    if (updateAnnotationBounds(data.block, data.documentLayout, annotationsVisible)
            || !annotationsVisible) {
        return;
    }

    const QRectF lineRect = getLastLineLineRect(data.block);
    if (lineRect.isNull())
        return;

    Utils::sort(marks, [](const TextMark* mark1, const TextMark* mark2){
        return mark1->priority() > mark2->priority();
    });

    qreal itemOffset = 0.0;
    if (TextEditorSettings::fontSettings().relativeLineSpacing() == 100)
        itemOffset = q->fontMetrics().lineSpacing();
    else
        itemOffset = blockData.boundingRect.height();

    const qreal initialOffset = m_displaySettings.m_annotationAlignment == AnnotationAlignment::BetweenLines ? itemOffset / 2 : itemOffset * 2;
    const qreal minimalContentWidth = charWidth() * m_displaySettings.m_minimalAnnotationContent;
    qreal offset = initialOffset;
    qreal x = 0;
    if (marks.isEmpty())
        return;
    QRectF boundingRect;
    if (m_displaySettings.m_annotationAlignment == AnnotationAlignment::BetweenLines) {
        boundingRect = QRectF(lineRect.bottomLeft(), blockData.boundingRect.bottomRight());
    } else {
        boundingRect = QRectF(lineRect.topLeft().x(), lineRect.topLeft().y(),
                              q->viewport()->width() - lineRect.right(), lineRect.height());
        x = lineRect.right();
        if (m_displaySettings.m_annotationAlignment == AnnotationAlignment::NextToMargin
                && data.rightMargin > lineRect.right() + offset
                && q->viewport()->width() > data.rightMargin + minimalContentWidth) {
            offset = data.rightMargin - lineRect.right();
        } else if (m_displaySettings.m_annotationAlignment != AnnotationAlignment::NextToContent) {
            marks = availableMarks(marks, boundingRect, q->fontMetrics(), itemOffset);
            if (boundingRect.width() > 0)
                offset = qMax(boundingRect.width(), initialOffset);
        }
    }

    QList<AnnotationRect> newRects;
    for (const TextMark *mark : std::as_const(marks)) {
        boundingRect = QRectF(x, boundingRect.top(), q->viewport()->width() - x, boundingRect.height());
        if (boundingRect.isEmpty())
            break;

        mark->paintAnnotation(painter,
                              data.eventRect,
                              &boundingRect,
                              offset,
                              itemOffset / 2,
                              q->contentOffset());

        x = boundingRect.right();
        offset = itemOffset / 2;
        newRects.append({boundingRect, mark});
    }

    if (previousRects != newRects) {
        for (const AnnotationRect &annotationRect : std::as_const(newRects))
            q->viewport()->update(annotationRect.rect.toAlignedRect());
        for (const AnnotationRect &annotationRect : previousRects)
            q->viewport()->update(annotationRect.rect.toAlignedRect());
    }
    m_annotationRects[data.block.blockNumber()] = newRects;
    QTC_ASSERT(data.lineSpacing != 0, return);
    const int maxVisibleLines = data.viewportRect.height() / data.lineSpacing;
    if (m_annotationRects.size() >= maxVisibleLines * 2)
        scheduleCleanupAnnotationCache();
}

QColor blendRightMarginColor(const FontSettings &settings, bool areaColor)
{
    const QColor baseColor = settings.toTextCharFormat(C_TEXT).background().color();
    const QColor col = (baseColor.value() > 128) ? Qt::black : Qt::white;
    return blendColors(baseColor, col, areaColor ? 16 : 32);
}

void TextEditorWidgetPrivate::paintRightMarginArea(PaintEventData &data, QPainter &painter) const
{
    if (m_visibleWrapColumn <= 0)
        return;
    // Don't use QFontMetricsF::averageCharWidth here, due to it returning
    // a fractional size even when this is not supported by the platform.
    data.rightMargin = charWidth() * (m_visibleWrapColumn + m_visualIndentOffset)
            + data.offset.x() + 4;
    if (m_marginSettings.m_tintMarginArea && data.rightMargin < data.viewportRect.width()) {
        const QRectF behindMargin(data.rightMargin,
                                  data.eventRect.top(),
                                  data.viewportRect.width() - data.rightMargin,
                                  data.eventRect.height());
        painter.fillRect(behindMargin, blendRightMarginColor(m_document->fontSettings(), true));
    }
}

void TextEditorWidgetPrivate::paintRightMarginLine(const PaintEventData &data,
                                                   QPainter &painter) const
{
    if (m_visibleWrapColumn <= 0 || data.rightMargin >= data.viewportRect.width())
        return;

    const QPen pen = painter.pen();
    painter.setPen(blendRightMarginColor(m_document->fontSettings(), false));
    painter.drawLine(QPointF(data.rightMargin, data.eventRect.top()),
                     QPointF(data.rightMargin, data.eventRect.bottom()));
    painter.setPen(pen);
}

static QTextBlock nextVisibleBlock(const QTextBlock &block,
                                   const QTextDocument *doc)
{
    QTextBlock nextVisibleBlock = block.next();
    if (!nextVisibleBlock.isVisible()) {
        // invisible blocks do have zero line count
        nextVisibleBlock = doc->findBlockByLineNumber(nextVisibleBlock.firstLineNumber());
        // paranoia in case our code somewhere did not set the line count
        // of the invisible block to 0
        while (nextVisibleBlock.isValid() && !nextVisibleBlock.isVisible())
            nextVisibleBlock = nextVisibleBlock.next();
    }
    return nextVisibleBlock;
}

void TextEditorWidgetPrivate::paintBlockHighlight(const PaintEventData &data,
                                                  QPainter &painter) const
{
    if (m_highlightBlocksInfo.isEmpty())
        return;

    const QColor baseColor = m_document->fontSettings().toTextCharFormat(C_TEXT).background().color();

    // extra pass for the block highlight

    const int margin = 5;
    QTextBlock block = data.block;
    QPointF offset = data.offset;
    while (block.isValid()) {
        QRectF blockBoundingRect = q->blockBoundingRect(block).translated(offset);

        int n = block.blockNumber();
        int depth = 0;
        const QList<int> open = m_highlightBlocksInfo.open;
        for (const int i : open)
            if (n >= i)
                ++depth;
        const QList<int> close = m_highlightBlocksInfo.close;
        for (const int i : close)
            if (n > i)
                --depth;

        int count = m_highlightBlocksInfo.count();
        if (count) {
            for (int i = 0; i <= depth; ++i) {
                const QColor &blendedColor = calcBlendColor(baseColor, i, count);
                int vi = i > 0 ? m_highlightBlocksInfo.visualIndent.at(i - 1) : 0;
                QRectF oneRect = blockBoundingRect;
                oneRect.setWidth(qMax(data.viewportRect.width(), data.documentWidth));
                oneRect.adjust(vi, 0, 0, 0);
                if (oneRect.left() >= oneRect.right())
                    continue;
                if (data.rightMargin > 0 && oneRect.left() < data.rightMargin
                        && oneRect.right() > data.rightMargin) {
                    QRectF otherRect = blockBoundingRect;
                    otherRect.setLeft(data.rightMargin + 1);
                    otherRect.setRight(oneRect.right());
                    oneRect.setRight(data.rightMargin - 1);
                    painter.fillRect(otherRect, blendedColor);
                }
                painter.fillRect(oneRect, blendedColor);
            }
        }
        offset.ry() += blockBoundingRect.height();

        if (offset.y() > data.viewportRect.height() + margin)
            break;

        block = TextEditor::nextVisibleBlock(block, data.doc);
    }

}

void TextEditorWidgetPrivate::paintSearchResultOverlay(const PaintEventData &data,
                                                       QPainter &painter) const
{
    m_searchResultOverlay->clear();
    if (m_searchExpr.pattern().isEmpty() || !m_searchExpr.isValid())
        return;

    const int margin = 5;
    QTextBlock block = data.block;
    QPointF offset = data.offset;
    while (block.isValid()) {
        QRectF blockBoundingRect = q->blockBoundingRect(block).translated(offset);

        if (blockBoundingRect.bottom() >= data.eventRect.top() - margin
                && blockBoundingRect.top() <= data.eventRect.bottom() + margin) {
            highlightSearchResults(block, data);
        }
        offset.ry() += blockBoundingRect.height();

        if (offset.y() > data.viewportRect.height() + margin)
            break;

        block = TextEditor::nextVisibleBlock(block, data.doc);
    }

    m_searchResultOverlay->fill(&painter,
                                data.searchResultFormat.background().color(),
                                data.eventRect);
}

void TextEditorWidgetPrivate::paintSelectionOverlay(const PaintEventData &data,
                                                    QPainter &painter) const
{
    if (m_cursors.hasMultipleCursors())
        return;
    const QString expr = m_cursors.selectedText();
    if (expr.isEmpty())
        return;

    const int margin = 5;
    QTextBlock block = data.block;
    QPointF offset = data.offset;
    while (block.isValid()) {
        QRectF blockBoundingRect = q->blockBoundingRect(block).translated(offset);

        if (blockBoundingRect.bottom() >= data.eventRect.top() - margin
            && blockBoundingRect.top() <= data.eventRect.bottom() + margin) {
            highlightSelection(block, data);
        }
        offset.ry() += blockBoundingRect.height();

        if (offset.y() > data.viewportRect.height() + margin)
            break;

        block = TextEditor::nextVisibleBlock(block, data.doc);
    }

    QColor selection = m_document->fontSettings().toTextCharFormat(C_SELECTION).background().color();
    const QColor text = m_document->fontSettings().toTextCharFormat(C_TEXT).background().color();
    selection.setAlphaF(StyleHelper::luminance(text) > 0.5 ? 0.25 : 0.5);

    m_selectionHighlightOverlay->fill(&painter, selection, data.eventRect);
}

void TextEditorWidgetPrivate::paintIfDefedOutBlocks(const PaintEventData &data,
                                                    QPainter &painter) const
{
    QTextBlock block = data.block;
    QPointF offset = data.offset;
    while (block.isValid()) {

        QRectF r = q->blockBoundingRect(block).translated(offset);

        if (r.bottom() >= data.eventRect.top() && r.top() <= data.eventRect.bottom()) {
            if (TextBlockUserData::ifdefedOut(block)) {
                QRectF rr = r;
                rr.setRight(data.viewportRect.width() - offset.x());
                if (data.rightMargin > 0)
                    rr.setRight(qMin(data.rightMargin, rr.right()));
                painter.fillRect(rr, data.ifdefedOutFormat.background());
            }
        }
        offset.ry() += r.height();

        if (offset.y() > data.viewportRect.height())
            break;

        block = TextEditor::nextVisibleBlock(block, data.doc);
    }
}

void TextEditorWidgetPrivate::paintFindScope(const PaintEventData &data, QPainter &painter) const
{
    if (m_findScope.isNull())
        return;
    auto overlay = new TextEditorOverlay(q);
    for (const QTextCursor &c : m_findScope) {
        overlay->addOverlaySelection(c.selectionStart(),
                                     c.selectionEnd(),
                                     data.searchScopeFormat.foreground().color(),
                                     data.searchScopeFormat.background().color(),
                                     TextEditorOverlay::ExpandBegin);
    }
    overlay->setAlpha(false);
    overlay->paint(&painter, data.eventRect);
    delete overlay;
}

void TextEditorWidgetPrivate::paintCurrentLineHighlight(const PaintEventData &data,
                                                        QPainter &painter) const
{
    if (!m_highlightCurrentLine)
        return;

    QList<QTextCursor> cursorsForBlock;
    for (const QTextCursor &c : m_cursors) {
        if (c.block() == data.block)
            cursorsForBlock << c;
    }
    if (cursorsForBlock.isEmpty())
        return;

    const QRectF blockRect = q->blockBoundingRect(data.block).translated(data.offset);
    QColor color = m_document->fontSettings().toTextCharFormat(C_CURRENT_LINE).background().color();
    color.setAlpha(128);
    QSet<int> seenLines;
    for (const QTextCursor &cursor : std::as_const(cursorsForBlock)) {
        QTextLine line = data.block.layout()->lineForTextPosition(cursor.positionInBlock());
        if (!Utils::insert(seenLines, line.lineNumber()))
            continue;
        QRectF lineRect = line.rect();
        lineRect.moveTop(lineRect.top() + blockRect.top());
        lineRect.setLeft(0);
        lineRect.setRight(data.viewportRect.width());
        painter.fillRect(lineRect, color);
    }
}

QRectF TextEditorWidgetPrivate::cursorBlockRect(const QTextDocument *doc,
                                                const QTextBlock &block,
                                                int cursorPosition,
                                                QRectF blockBoundingRect,
                                                bool *doSelection) const
{
    const qreal space = charWidth();
    int relativePos = cursorPosition - block.position();
    qobject_cast<TextDocumentLayout *>(m_document->document()->documentLayout())
        ->ensureBlockLayout(block);
    QTextLine line = block.layout()->lineForTextPosition(relativePos);
    QTC_ASSERT(line.isValid(), return {});
    qreal x = line.cursorToX(relativePos);
    qreal w = 0;
    if (relativePos < line.textLength() - line.textStart()) {
        w = line.cursorToX(relativePos + 1) - x;
        if (doc->characterAt(cursorPosition) == QLatin1Char('\t')) {
            if (doSelection)
                *doSelection = false;
            if (w > space) {
                x += w - space;
                w = space;
            }
        }
    } else {
        w = space; // in sync with QTextLine::draw()
    }

    if (blockBoundingRect.isEmpty())
        blockBoundingRect = q->blockBoundingGeometry(block).translated(q->contentOffset());

    QRectF cursorRect = line.rect();
    cursorRect.moveTop(cursorRect.top() + blockBoundingRect.top());
    cursorRect.moveLeft(blockBoundingRect.left() + x);
    cursorRect.setWidth(w);
    return cursorRect;
}

void TextEditorWidgetPrivate::paintCursorAsBlock(const PaintEventData &data,
                                                 QPainter &painter,
                                                 PaintEventBlockData &blockData,
                                                 int cursorPosition) const
{
    bool doSelection = true;
    const QRectF cursorRect = cursorBlockRect(data.doc,
                                              data.block,
                                              cursorPosition,
                                              blockData.boundingRect,
                                              &doSelection);
    const QTextCharFormat textFormat = data.fontSettings.toTextCharFormat(C_TEXT);
    painter.fillRect(cursorRect, textFormat.foreground());
    int relativePos = cursorPosition - blockData.position;
    if (doSelection) {
        blockData.selections.append(
            createBlockCursorCharFormatRange(relativePos,
                                             textFormat.foreground().color(),
                                             textFormat.background().color()));
    }
}

void TextEditorWidgetPrivate::paintAdditionalVisualWhitespaces(PaintEventData &data,
                                                               QPainter &painter,
                                                               qreal top) const
{
    if (!m_displaySettings.m_visualizeWhitespace)
        return;

    QTextLayout *layout = data.block.layout();
    const bool nextBlockIsValid = data.block.next().isValid();
    int lineCount = layout->lineCount();
    if (lineCount >= 2 || !nextBlockIsValid) {
        painter.save();
        painter.setPen(data.visualWhitespaceFormat.foreground().color());
        for (int i = 0; i < lineCount-1; ++i) { // paint line wrap indicator
            QTextLine line = layout->lineAt(i);
            QRectF lineRect = line.naturalTextRect().translated(data.offset.x(), top);
            QChar visualArrow(ushort(0x21b5));
            painter.drawText(QPointF(lineRect.right(), lineRect.top() + line.ascent()),
                             visualArrow);
        }
        if (!nextBlockIsValid) { // paint EOF symbol
            if (TextSuggestion *suggestion = TextBlockUserData::suggestion(data.block)) {
                const QTextBlock lastReplacementBlock
                    = suggestion->replacementDocument()->lastBlock();
                for (QTextBlock block = suggestion->replacementDocument()->firstBlock();
                     block != lastReplacementBlock && block.isValid();
                     block = block.next()) {
                    top += suggestion->replacementDocument()
                               ->documentLayout()
                               ->blockBoundingRect(block)
                               .height();
                }
                layout = lastReplacementBlock.layout();
                lineCount = layout->lineCount();
            }
            QTextLine line = layout->lineAt(lineCount - 1);
            QRectF lineRect = line.naturalTextRect().translated(data.offset.x(), top);
            int h = 4;
            lineRect.adjust(0, 0, -1, -1);
            QPainterPath path;
            QPointF pos(lineRect.topRight() + QPointF(h + 4, line.ascent()));
            path.moveTo(pos);
            path.lineTo(pos + QPointF(-h, -h));
            path.lineTo(pos + QPointF(0, -2 * h));
            path.lineTo(pos + QPointF(h, -h));
            path.closeSubpath();
            painter.setBrush(painter.pen().color());
            painter.drawPath(path);
        }
        painter.restore();
    }
}

int TextEditorWidgetPrivate::indentDepthForBlock(const QTextBlock &block, const PaintEventData &data)
{
    const auto blockDepth = [&](const QTextBlock &block) {
        int depth = m_visualIndentCache.value(block.blockNumber(), -1);
        if (depth < 0) {
            const QString text = block.text().mid(m_visualIndentOffset);
            depth = text.simplified().isEmpty() ? -1 : data.tabSettings.indentationColumn(text);
        }
        return depth;
    };
    const auto ensureCacheSize = [&](const int size) {
        if (m_visualIndentCache.size() < size)
            m_visualIndentCache.resize(size, -1);
    };
    int depth = blockDepth(block);
    if (depth < 0) {
        // find previous non empty block and get the indent depth of this block
        QTextBlock it = block.previous();
        int prevDepth = -1;
        while (it.isValid()) {
            prevDepth = blockDepth(it);
            if (prevDepth >= 0)
                break;
            it = it.previous();
        }
        const int startBlockNumber = it.isValid() ? it.blockNumber() + 1 : 0;

        // find next non empty block and get the indent depth of this block
        it = block.next();
        int nextDepth = -1;
        while (it.isValid()) {
            nextDepth = blockDepth(it);
            if (nextDepth >= 0)
                break;
            it = it.next();
        }
        const int endBlockNumber = it.isValid() ? it.blockNumber() : m_blockCount;

        // get the depth for the whole range of empty blocks and fill the cache so we do not need to
        // redo this for every paint event
        depth = prevDepth > 0 && nextDepth > 0 ? qMin(prevDepth, nextDepth) : 0;
        ensureCacheSize(endBlockNumber);
        for (int i = startBlockNumber; i < endBlockNumber; ++i)
            m_visualIndentCache[i] = depth;
    }
    return depth;
}

void TextEditorWidgetPrivate::paintIndentDepth(PaintEventData &data,
                                               QPainter &painter,
                                               const PaintEventBlockData &blockData)
{
    if (!m_displaySettings.m_visualizeIndent)
        return;

    const int depth = indentDepthForBlock(data.block, data);
    if (depth <= 0 || blockData.layout->lineCount() < 1)
        return;

    const qreal singleAdvance = charWidth();
    const qreal indentAdvance = singleAdvance * data.tabSettings.m_indentSize;

    painter.save();

    const QTextLine textLine = blockData.layout->lineAt(0);
    const QRectF rect = textLine.naturalTextRect();
    qreal x = textLine.x() + data.offset.x() + qMax(0, q->cursorWidth() - 1)
              + singleAdvance * m_visualIndentOffset;
    int paintColumn = 0;

    QList<int> cursorPositions;
    for (const QTextCursor & cursor : m_cursors) {
        if (cursor.block() == data.block)
            cursorPositions << cursor.positionInBlock();
    }

    const QColor normalColor = data.visualWhitespaceFormat.foreground().color();
    QColor cursorColor = normalColor;
    cursorColor.setAlpha(cursorColor.alpha() / 2);

    const QString text = data.block.text().mid(m_visualIndentOffset);
    while (paintColumn < depth) {
        if (x >= 0) {
            int paintPosition = data.tabSettings.positionAtColumn(text, paintColumn);
            if (q->lineWrapMode() == PlainTextEdit::WidgetWidth
                && blockData.layout->lineForTextPosition(paintPosition).lineNumber() != 0) {
                break;
            }
            if (cursorPositions.contains(paintPosition))
                painter.setPen(cursorColor);
            else
                painter.setPen(normalColor);
            const QPointF top(x, blockData.boundingRect.top());
            const QPointF bottom(x, blockData.boundingRect.top() + rect.height());
            const QLineF line(top, bottom);
            painter.drawLine(line);
        }
        x += indentAdvance;
        paintColumn += data.tabSettings.m_indentSize;
    }
    painter.restore();
}

void TextEditorWidgetPrivate::paintReplacement(PaintEventData &data, QPainter &painter,
                                               qreal top) const
{
    QTextBlock nextBlock = data.block.next();

    if (nextBlock.isValid() && !nextBlock.isVisible() && q->replacementVisible(data.block.blockNumber())) {
        const bool selectThis = (data.textCursor.hasSelection()
                                 && nextBlock.position() >= data.textCursor.selectionStart()
                                 && nextBlock.position() < data.textCursor.selectionEnd());


        const QTextCharFormat selectionFormat = data.fontSettings.toTextCharFormat(C_SELECTION);

        painter.save();
        if (selectThis) {
            painter.setBrush(selectionFormat.background().style() != Qt::NoBrush
                                 ? selectionFormat.background()
                                 : QApplication::palette().brush(QPalette::Highlight));
        } else {
            QColor rc = q->replacementPenColor(data.block.blockNumber());
            if (rc.isValid())
                painter.setPen(rc);
        }

        QTextLayout *layout = data.block.layout();
        QTextLine line = layout->lineAt(layout->lineCount()-1);
        QRectF lineRect = line.naturalTextRect().translated(data.offset.x(), top);
        lineRect.adjust(0, 0, -1, -1);

        QString replacement = q->foldReplacementText(data.block);
        QString rectReplacement = QLatin1String(" {") + replacement + QLatin1String("}; ");

        QRectF collapseRect(lineRect.right() + 12,
                            lineRect.top(),
                            q->fontMetrics().horizontalAdvance(rectReplacement),
                            lineRect.height());
        painter.setRenderHint(QPainter::Antialiasing, true);
        painter.translate(.5, .5);
        painter.drawRoundedRect(collapseRect.adjusted(0, 0, 0, -1), 3, 3);
        painter.setRenderHint(QPainter::Antialiasing, false);
        painter.translate(-.5, -.5);

        if (TextBlockUserData::foldingStartIncluded(nextBlock))
            replacement.prepend(nextBlock.text().trimmed().at(0));

        QTextBlock lastInvisibleBlock = TextEditor::nextVisibleBlock(data.block, data.doc).previous();
        if (!lastInvisibleBlock.isValid())
            lastInvisibleBlock = data.doc->lastBlock();

        if (TextBlockUserData::foldingEndIncluded(lastInvisibleBlock)) {
            QString right = lastInvisibleBlock.text().trimmed();
            if (right.endsWith(QLatin1Char(';'))) {
                right.chop(1);
                right = right.trimmed();
                replacement.append(right.right(right.endsWith('/') ? 2 : 1));
                replacement.append(QLatin1Char(';'));
            } else {
                replacement.append(right.right(right.endsWith('/') ? 2 : 1));
            }
        }

        if (selectThis)
            painter.setPen(selectionFormat.foreground().color());
        painter.drawText(collapseRect, Qt::AlignCenter, replacement);
        painter.restore();
    }
}

void TextEditorWidgetPrivate::paintWidgetBackground(const PaintEventData &data,
                                                    QPainter &painter) const
{
    painter.fillRect(data.eventRect, data.fontSettings.toTextCharFormat(C_TEXT).background());
}

void TextEditorWidgetPrivate::paintOverlays(const PaintEventData &data, QPainter &painter) const
{
    // draw the overlays, but only if we do not have a find scope, otherwise the
    // view becomes too noisy.
    if (m_findScope.isNull()) {
        if (m_overlay->isVisible())
            m_overlay->paint(&painter, data.eventRect);

        if (m_snippetOverlay->isVisible())
            m_snippetOverlay->paint(&painter, data.eventRect);

        if (!m_refactorOverlay->isEmpty())
            m_refactorOverlay->paint(&painter, data.eventRect);
    }

    if (!m_searchResultOverlay->isEmpty()) {
        m_searchResultOverlay->paint(&painter, data.eventRect);
        m_searchResultOverlay->clear();
    }
}

void TextEditorWidgetPrivate::paintCursor(const PaintEventData &data, QPainter &painter) const
{
    for (const CursorData &cursor : data.cursors) {
        painter.setPen(cursor.pen);
        cursor.layout->drawCursor(&painter, cursor.offset, cursor.pos, q->cursorWidth());
    }
}

void TextEditorWidgetPrivate::setupBlockLayout(const PaintEventData &data,
                                               QPainter &painter,
                                               PaintEventBlockData &blockData) const
{
    blockData.layout = data.block.layout();

    QTextOption option = blockData.layout->textOption();
    if (data.suppressSyntaxInIfdefedOutBlock
            && TextBlockUserData::ifdefedOut(data.block)) {
        option.setFlags(option.flags() | QTextOption::SuppressColors);
        painter.setPen(data.ifdefedOutFormat.foreground().color());
    } else {
        option.setFlags(option.flags() & ~QTextOption::SuppressColors);
        painter.setPen(data.context.palette.text().color());
    }
    blockData.layout->setTextOption(option);
    blockData.layout->setFont(data.doc->defaultFont());
}

void TextEditorWidgetPrivate::setupSelections(const PaintEventData &data,
                                              PaintEventBlockData &blockData) const
{
    QList<QTextLayout::FormatRange> prioritySelections;

    int deltaPos = -1;
    int delta = 0;

    if (TextSuggestion *suggestion = TextBlockUserData::suggestion(data.block)) {
        deltaPos = suggestion->currentPosition() - data.block.position();
        const QString trailingText = data.block.text().mid(deltaPos);
        if (!trailingText.isEmpty()) {
            const int trailingIndex = suggestion->replacementDocument()
                                          ->firstBlock()
                                          .text()
                                          .indexOf(trailingText, deltaPos);
            if (trailingIndex >= 0)
                delta = std::max(trailingIndex - deltaPos, 0);
        }
    }

    for (int i = 0; i < data.context.selections.size(); ++i) {
        const QAbstractTextDocumentLayout::Selection &range = data.context.selections.at(i);
        const int selStart = range.cursor.selectionStart() - blockData.position;
        const int selEnd = range.cursor.selectionEnd() - blockData.position;
        if (selStart < blockData.length && selEnd >= 0
            && selEnd >= selStart) {
            QTextLayout::FormatRange o;
            o.start = selStart;
            o.length = selEnd - selStart;
            o.format = range.format;
            QTextLayout::FormatRange rest;
            rest.start = -1;
            if (deltaPos >= 0 && delta != 0) {
                if (o.start >= deltaPos) {
                    o.start += delta;
                } else if (o.start + o.length > deltaPos) {
                    // the format range starts before and ends after the position so we need to
                    // split the format into before and after the suggestion format ranges
                    rest.start = deltaPos + delta;
                    rest.length = o.length - (deltaPos - o.start);
                    rest.format = o.format;
                    o.length = deltaPos - o.start;
                }
            }

            o.format = range.format;
            if (data.textCursor.hasSelection() && data.textCursor == range.cursor
                && data.textCursor.anchor() == range.cursor.anchor()) {
                const QTextCharFormat selectionFormat = data.fontSettings.toTextCharFormat(C_SELECTION);
                if (selectionFormat.background().style() != Qt::NoBrush)
                    o.format.setBackground(selectionFormat.background());
                o.format.setForeground(selectionFormat.foreground());
            }
            if ((data.textCursor.hasSelection() && i == data.context.selections.size() - 1)
                || (o.format.foreground().style() == Qt::NoBrush
                && o.format.underlineStyle() != QTextCharFormat::NoUnderline
                && o.format.background() == Qt::NoBrush)) {
                if (q->selectionVisible(data.block.blockNumber())) {
                    prioritySelections.append(o);
                    if (rest.start >= 0)
                        prioritySelections.append(rest);
                }
            } else {
                blockData.selections.append(o);
                if (rest.start >= 0)
                    blockData.selections.append(rest);
            }
        }
    }
    blockData.selections.append(prioritySelections);
}

static CursorData generateCursorData(const int cursorPos,
                                     const PaintEventData &data,
                                     const PaintEventBlockData &blockData,
                                     QPainter &painter)
{
    CursorData cursorData;
    cursorData.layout = blockData.layout;
    cursorData.offset = data.offset;
    cursorData.pos = cursorPos;
    cursorData.pen = painter.pen();
    return cursorData;
}

static bool blockContainsCursor(const PaintEventBlockData &blockData, const QTextCursor &cursor)
{
    const int pos = cursor.position();
    return pos >= blockData.position && pos < blockData.position + blockData.length;
}

void TextEditorWidgetPrivate::addCursorsPosition(PaintEventData &data,
                                                 QPainter &painter,
                                                 const PaintEventBlockData &blockData) const
{
    if (!m_dndCursor.isNull()) {
        if (blockContainsCursor(blockData, m_dndCursor)) {
            data.cursors.append(
                generateCursorData(m_dndCursor.positionInBlock(), data, blockData, painter));
        }
    } else {
        for (const QTextCursor &cursor : m_cursors) {
            if (blockContainsCursor(blockData, cursor)) {
                data.cursors.append(
                    generateCursorData(cursor.positionInBlock(), data, blockData, painter));
            }
        }
    }
}

QTextBlock TextEditorWidgetPrivate::nextVisibleBlock(const QTextBlock &block) const
{
    return TextEditor::nextVisibleBlock(block, q->document());
}

void TextEditorWidgetPrivate::scheduleCleanupAnnotationCache()
{
    if (cleanupAnnotationRectsScheduled)
        return;
    QMetaObject::invokeMethod(this,
                              &TextEditorWidgetPrivate::cleanupAnnotationCache,
                              Qt::QueuedConnection);
    cleanupAnnotationRectsScheduled = true;
}

void TextEditorWidgetPrivate::cleanupAnnotationCache()
{
    cleanupAnnotationRectsScheduled = false;
    const int firstVisibleBlock = q->firstVisibleBlockNumber();
    const int lastVisibleBlock = q->lastVisibleBlockNumber();
    auto lineIsVisble = [&](int blockNumber){
        auto behindFirstVisibleBlock = [&](){
            return firstVisibleBlock >= 0 && blockNumber >= firstVisibleBlock;
        };
        auto beforeLastVisibleBlock = [&](){
            return lastVisibleBlock < 0 ||  (lastVisibleBlock >= 0 && blockNumber <= lastVisibleBlock);
        };
        return behindFirstVisibleBlock() && beforeLastVisibleBlock();
    };
    auto it = m_annotationRects.begin();
    auto end = m_annotationRects.end();
    while (it != end) {
        if (!lineIsVisble(it.key()))
            it = m_annotationRects.erase(it);
        else
            ++it;
    }
}

void TextEditorWidget::paintEvent(QPaintEvent *e)
{
    PaintEventData data(this, e, contentOffset());
    QTC_ASSERT(data.documentLayout, return);

    QPainter painter(viewport());
    // Set a brush origin so that the WaveUnderline knows where the wave started
    painter.setBrushOrigin(data.offset);

    data.block = firstVisibleBlock();
    data.context = getPaintContext();
    const QTextCharFormat textFormat = textDocument()->fontSettings().toTextCharFormat(C_TEXT);
    data.context.palette.setBrush(QPalette::Text, textFormat.foreground());
    data.context.palette.setBrush(QPalette::Base, textFormat.background());

    { // paint background
        d->paintWidgetBackground(data, painter);
        // draw backgrond to the right of the wrap column before everything else
        d->paintRightMarginArea(data, painter);
        // paint a blended background color depending on scope depth
        d->paintBlockHighlight(data, painter);
        // paint background of if defed out blocks in bigger chunks
        d->paintIfDefedOutBlocks(data, painter);
        d->paintRightMarginLine(data, painter);
        // paint find scope on top of ifdefed out blocks and right margin
        d->paintFindScope(data, painter);
        // paint search results on top of the find scope
        d->paintSearchResultOverlay(data, painter);
        // paint selection highlights
        d->paintSelectionOverlay(data, painter);
    }

    while (data.block.isValid()) {

        PaintEventBlockData blockData;
        blockData.boundingRect = blockBoundingRect(data.block).translated(data.offset);

        if (blockData.boundingRect.bottom() >= data.eventRect.top()
                && blockData.boundingRect.top() <= data.eventRect.bottom()) {

            data.documentLayout->ensureBlockLayout(data.block);
            d->setupBlockLayout(data, painter, blockData);
            blockData.position = data.block.position();
            blockData.length = data.block.length();
            d->setupSelections(data, blockData);

            d->paintCurrentLineHighlight(data, painter);

            bool drawCursor = false;
            bool drawCursorAsBlock = false;
            if (d->m_dndCursor.isNull()) {
                drawCursor = d->m_cursorVisible
                             && Utils::anyOf(d->m_cursors, [&](const QTextCursor &cursor) {
                                    return blockContainsCursor(blockData, cursor);
                                });
                drawCursorAsBlock = drawCursor && overwriteMode();
            } else {
                drawCursor = blockContainsCursor(blockData, d->m_dndCursor);
            }

            if (drawCursorAsBlock) {
                for (const QTextCursor &cursor : multiTextCursor()) {
                    if (blockContainsCursor(blockData, cursor))
                        d->paintCursorAsBlock(data, painter, blockData, cursor.position());
                }
            }

            paintBlock(&painter, data.block, data.offset, blockData.selections, data.eventRect);

            if (data.isEditable && !blockData.layout->preeditAreaText().isEmpty()) {
                if (data.context.cursorPosition < -1) {
                    const int cursorPos = blockData.layout->preeditAreaPosition()
                                          - (data.context.cursorPosition + 2);
                    data.cursors = {generateCursorData(cursorPos, data, blockData, painter)};
                }
            } else if (drawCursor && !drawCursorAsBlock) {
                d->addCursorsPosition(data, painter, blockData);
            }
            d->paintIndentDepth(data, painter, blockData);
            d->paintAdditionalVisualWhitespaces(data, painter, blockData.boundingRect.top());
            d->paintReplacement(data, painter, blockData.boundingRect.top());
            d->updateLineAnnotation(data, blockData, painter);
        }

        data.offset.ry() += blockData.boundingRect.height();

        if (data.offset.y() > data.viewportRect.height())
            break;

        data.block = data.block.next();

        if (!data.block.isVisible()) {
            if (data.block.blockNumber() == d->visibleFoldedBlockNumber) {
                data.visibleCollapsedBlock = data.block;
                data.visibleCollapsedBlockOffset = data.offset;
            }

            // invisible blocks do have zero line count
            data.block = data.doc->findBlockByLineNumber(data.block.firstLineNumber());
        }
    }

    painter.setPen(data.context.palette.text().color());

    d->updateAnimator(d->m_bracketsAnimator, painter);
    d->updateAnimator(d->m_autocompleteAnimator, painter);

    d->paintOverlays(data, painter);

    // draw the cursor last, on top of everything
    d->paintCursor(data, painter);

    // paint a popup with the content of the collapsed block
    drawCollapsedBlockPopup(painter, data.visibleCollapsedBlock,
                            data.visibleCollapsedBlockOffset, data.eventRect);
}

void TextEditorWidget::paintBlock(QPainter *painter,
                                  const QTextBlock &block,
                                  const QPointF &offset,
                                  const QList<QTextLayout::FormatRange> &selections,
                                  const QRect &clipRect) const
{
    if (TextSuggestion *suggestion = TextBlockUserData::suggestion(block)) {
        QTextBlock suggestionBlock = suggestion->replacementDocument()->firstBlock();
        QPointF suggestionOffset = offset;
        suggestionOffset.rx() += document()->documentMargin();
        while (suggestionBlock.isValid()) {
            const QList<QTextLayout::FormatRange> blockSelections
                = suggestionBlock.blockNumber() == 0 ? selections
                                                      : QList<QTextLayout::FormatRange>{};
            suggestionBlock.layout()->draw(painter,
                                            suggestionOffset,
                                            blockSelections,
                                            clipRect);
            suggestionOffset.ry() += suggestion->replacementDocument()
                                         ->documentLayout()
                                         ->blockBoundingRect(suggestionBlock)
                                         .height();
            suggestionBlock = suggestionBlock.next();
        }
        return;
    }

    block.layout()->draw(painter, offset, selections, clipRect);
}

int TextEditorWidget::visibleFoldedBlockNumber() const
{
    return d->visibleFoldedBlockNumber;
}

void TextEditorWidget::drawCollapsedBlockPopup(QPainter &painter,
                                               const QTextBlock &block,
                                               QPointF offset,
                                               const QRect &clip)
{
    if (!block.isValid())
        return;

    int margin = int(block.document()->documentMargin());
    qreal maxWidth = 0;
    qreal blockHeight = 0;
    QTextBlock b = block;

    while (!b.isVisible()) {
        b.setVisible(true); // make sure block bounding rect works
        QRectF r = blockBoundingRect(b).translated(offset);

        QTextLayout *layout = b.layout();
        for (int i = layout->lineCount()-1; i >= 0; --i)
            maxWidth = qMax(maxWidth, layout->lineAt(i).naturalTextWidth() + 2*margin);

        blockHeight += r.height();

        b.setVisible(false); // restore previous state
        b.setLineCount(0); // restore 0 line count for invisible block
        b = b.next();
    }

    painter.save();
    painter.setRenderHint(QPainter::Antialiasing, true);
    painter.translate(.5, .5);
    QBrush brush = textDocument()->fontSettings().toTextCharFormat(C_TEXT).background();
    const QTextCharFormat ifdefedOutFormat = textDocument()->fontSettings().toTextCharFormat(
        C_DISABLED_CODE);
    if (ifdefedOutFormat.hasProperty(QTextFormat::BackgroundBrush))
        brush = ifdefedOutFormat.background();
    painter.setBrush(brush);
    painter.drawRoundedRect(QRectF(offset.x(),
                                   offset.y(),
                                   maxWidth, blockHeight).adjusted(0, 0, 0, 0), 3, 3);
    painter.restore();

    QTextBlock end = b;
    b = block;
    while (b != end) {
        b.setVisible(true); // make sure block bounding rect works
        QRectF r = blockBoundingRect(b).translated(offset);
        QTextLayout *layout = b.layout();
        QList<QTextLayout::FormatRange> selections;
        layout->draw(&painter, offset, selections, clip);

        b.setVisible(false); // restore previous state
        b.setLineCount(0); // restore 0 line count for invisible block
        offset.ry() += r.height();
        b = b.next();
    }
}

QWidget *TextEditorWidget::extraArea() const
{
    return d->m_extraArea;
}

int TextEditorWidget::extraAreaWidth(int *markWidthPtr) const
{
    auto documentLayout = qobject_cast<TextDocumentLayout*>(document()->documentLayout());
    if (!documentLayout)
        return 0;

    if (!d->m_marksVisible && documentLayout->hasMarks)
        d->m_marksVisible = true;

    if (!d->m_marksVisible && !d->m_lineNumbersVisible && !d->m_codeFoldingVisible)
        return 0;

    int space = 0;
    const QFontMetrics fm(d->m_extraArea->fontMetrics());

    if (d->m_lineNumbersVisible) {
        QFont fnt = d->m_extraArea->font();
        // this works under the assumption that bold or italic
        // can only make a font wider
        const QTextCharFormat currentLineNumberFormat
            = textDocument()->fontSettings().toTextCharFormat(C_CURRENT_LINE_NUMBER);
        fnt.setBold(currentLineNumberFormat.font().bold());
        fnt.setItalic(currentLineNumberFormat.font().italic());
        const QFontMetrics linefm(fnt);

        space += linefm.horizontalAdvance(QLatin1Char('9')) * lineNumberDigits();
    }
    int markWidth = 0;

    if (d->m_marksVisible) {
        if (TextEditorSettings::fontSettings().relativeLineSpacing() == 100)
            markWidth += fm.lineSpacing() + 2;
        else
            markWidth += TextEditorSettings::fontSettings().lineSpacing() + 2;

//     if (documentLayout->doubleMarkCount)
//         markWidth += fm.lineSpacing() / 3;
        space += markWidth;
    } else {
        space += 2;
    }

    if (markWidthPtr)
        *markWidthPtr = markWidth;

    space += 4;

    if (d->m_codeFoldingVisible) {
        if (TextEditorSettings::fontSettings().relativeLineSpacing() == 100)
            space += foldBoxWidth(fm);
        else
            space += foldBoxWidth();
    }

    if (viewportMargins() != QMargins{isLeftToRight() ? space : 0, 0, isLeftToRight() ? 0 : space, 0})
        d->slotUpdateExtraAreaWidth(space);

    return space;
}

void TextEditorWidgetPrivate::slotUpdateExtraAreaWidth(std::optional<int> width)
{
    if (!width.has_value())
        width = q->extraAreaWidth();
    QMargins margins;
    if (q->isLeftToRight())
        margins = QMargins(*width, 0, 0, 0);
    else
        margins = QMargins(0, 0, *width, 0);
    if (margins != q->viewportMargins())
        q->setViewportMargins(margins);
}

struct Internal::ExtraAreaPaintEventData
{
    ExtraAreaPaintEventData(const TextEditorWidget *editor, TextEditorWidgetPrivate *d)
        : doc(editor->document())
        , documentLayout(qobject_cast<TextDocumentLayout*>(doc->documentLayout()))
        , selectionStart(editor->textCursor().selectionStart())
        , selectionEnd(editor->textCursor().selectionEnd())
        , fontMetrics(d->m_extraArea->font())
        , lineSpacing(fontMetrics.lineSpacing())
        , markWidth(d->m_marksVisible ? lineSpacing : 0)
        , collapseColumnWidth(d->m_codeFoldingVisible ? foldBoxWidth(fontMetrics) : 0)
        , extraAreaWidth(d->m_extraArea->width() - collapseColumnWidth)
        , currentLineNumberFormat(
              editor->textDocument()->fontSettings().toTextCharFormat(C_CURRENT_LINE_NUMBER))
        , palette(d->m_extraArea->palette())
    {
        if (TextEditorSettings::fontSettings().relativeLineSpacing() != 100) {
            lineSpacing = TextEditorSettings::fontSettings().lineSpacing();
            collapseColumnWidth = d->m_codeFoldingVisible ? foldBoxWidth() : 0;
            markWidth = d->m_marksVisible ? lineSpacing : 0;
        }
        palette.setCurrentColorGroup(QPalette::Active);
    }
    QTextBlock block;
    const QTextDocument *doc;
    const TextDocumentLayout *documentLayout;
    const int selectionStart;
    const int selectionEnd;
    const QFontMetrics fontMetrics;
    int lineSpacing;
    int markWidth;
    int collapseColumnWidth;
    const int extraAreaWidth;
    const QTextCharFormat currentLineNumberFormat;
    QPalette palette;
};

void TextEditorWidgetPrivate::paintLineNumbers(QPainter &painter,
                                               const ExtraAreaPaintEventData &data,
                                               const QRectF &blockBoundingRect) const
{
    if (!m_lineNumbersVisible)
        return;

    const QString &number = q->lineNumber(data.block.blockNumber());
    const bool selected = (
                (data.selectionStart < data.block.position() + data.block.length()
                 && data.selectionEnd > data.block.position())
                || (data.selectionStart == data.selectionEnd && data.selectionEnd == data.block.position())
                );
    if (selected) {
        painter.save();
        QFont f = painter.font();
        f.setBold(data.currentLineNumberFormat.font().bold());
        f.setItalic(data.currentLineNumberFormat.font().italic());
        painter.setFont(f);
        painter.setPen(data.currentLineNumberFormat.foreground().color());
        if (data.currentLineNumberFormat.background() != Qt::NoBrush) {
            painter.fillRect(QRectF(0, blockBoundingRect.top(),
                                   data.extraAreaWidth, blockBoundingRect.height()),
                             data.currentLineNumberFormat.background().color());
        }
    }
    painter.drawText(QRectF(data.markWidth, blockBoundingRect.top(),
                            data.extraAreaWidth - data.markWidth - 4, blockBoundingRect.height()),
                     Qt::AlignRight,
                     number);
    if (selected)
        painter.restore();
}

void TextEditorWidgetPrivate::paintTextMarks(QPainter &painter, const ExtraAreaPaintEventData &data,
                                             const QRectF &blockBoundingRect) const
{
    auto userData = static_cast<TextBlockUserData*>(data.block.userData());
    if (!userData || !m_marksVisible)
        return;
    TextMarks marks = userData->marks();
    QList<QIcon> icons;
    auto end = marks.crend();
    int marksWithIconCount = 0;
    QIcon overrideIcon;
    for (auto it = marks.crbegin(); it != end; ++it) {
        if ((*it)->isVisible()) {
            const QIcon icon = (*it)->icon();
            if (!icon.isNull()) {
                if ((*it)->isLocationMarker()) {
                    overrideIcon = icon;
                } else {
                    if (icons.size() < 3
                            && !Utils::contains(icons, Utils::equal(&QIcon::cacheKey, icon.cacheKey()))) {
                        icons << icon;
                    }
                    ++marksWithIconCount;
                }
            }
        }
    }


    int size = data.lineSpacing - 1;
    int xoffset = 0;
    int yoffset = blockBoundingRect.top();

    painter.save();
    const QScopeGuard cleanup([&painter, size, yoffset, xoffset, overrideIcon] {
        if (!overrideIcon.isNull()) {
            const QRect r(xoffset, yoffset, size, size);
            overrideIcon.paint(&painter, r, Qt::AlignCenter);
        }
        painter.restore();
    });

    if (icons.isEmpty())
        return;

    if (icons.size() == 1) {
        const QRect r(xoffset, yoffset, size, size);
        icons.first().paint(&painter, r, Qt::AlignCenter);
        return;
    }
    size = size / 2;
    for (const QIcon &icon : std::as_const(icons)) {
        const QRect r(xoffset, yoffset, size, size);
        icon.paint(&painter, r, Qt::AlignCenter);
        if (xoffset != 0) {
            yoffset += size;
            xoffset = 0;
        } else {
            xoffset = size;
        }
    }
    QFont font = painter.font();
    font.setPixelSize(size);
    painter.setFont(font);

    const QColor color = data.currentLineNumberFormat.foreground().color();
    if (color.isValid())
        painter.setPen(color);

    const QRect r(size, blockBoundingRect.top() + size, size, size);
    const QString detail = marksWithIconCount > 9 ? QString("+")
                                                  : QString::number(marksWithIconCount);
    painter.drawText(r, Qt::AlignRight, detail);
}

static void drawRectBox(QPainter *painter, const QRect &rect, const QPalette &pal)
{
    painter->save();
    painter->setOpacity(0.5);
    painter->fillRect(rect, pal.brush(QPalette::Highlight));
    painter->restore();
}

void TextEditorWidgetPrivate::paintCodeFolding(QPainter &painter,
                                               const ExtraAreaPaintEventData &data,
                                               const QRectF &blockBoundingRect) const
{
    if (!m_codeFoldingVisible)
        return;

    int extraAreaHighlightFoldBlockNumber = -1;
    int extraAreaHighlightFoldEndBlockNumber = -1;
    if (!m_highlightBlocksInfo.isEmpty()) {
        extraAreaHighlightFoldBlockNumber = m_highlightBlocksInfo.open.last();
        extraAreaHighlightFoldEndBlockNumber = m_highlightBlocksInfo.close.first();
    }

    const QTextBlock &nextBlock = data.block.next();

    bool drawBox = TextBlockUserData::foldingIndent(data.block)
                   < TextBlockUserData::foldingIndent(nextBlock);
    if (drawBox) {
        qCDebug(foldingLog) << "need to paint folding marker";
        qCDebug(foldingLog) << "folding indent for line" << (data.block.blockNumber() + 1) << "is"
                            << TextBlockUserData::foldingIndent(data.block);
        qCDebug(foldingLog) << "folding indent for line" << (nextBlock.blockNumber() + 1) << "is"
                            << TextBlockUserData::foldingIndent(nextBlock);
    }

    const int blockNumber = data.block.blockNumber();
    bool active = blockNumber == extraAreaHighlightFoldBlockNumber;
    bool hovered = blockNumber >= extraAreaHighlightFoldBlockNumber
            && blockNumber <= extraAreaHighlightFoldEndBlockNumber;

    int boxWidth = 0;
    if (TextEditorSettings::fontSettings().relativeLineSpacing() == 100)
        boxWidth = foldBoxWidth(data.fontMetrics);
    else
        boxWidth = foldBoxWidth();

    if (hovered) {
        int itop = qRound(blockBoundingRect.top());
        int ibottom = qRound(blockBoundingRect.bottom());
        QRect box = QRect(data.extraAreaWidth + 1, itop, boxWidth - 2, ibottom - itop);
        drawRectBox(&painter, box, data.palette);
    }

    if (drawBox) {
        bool expanded = nextBlock.isVisible();
        int size = boxWidth/4;
        QRect box(data.extraAreaWidth + size, int(blockBoundingRect.top()) + size,
                  2 * (size) + 1, 2 * (size) + 1);
        drawFoldingMarker(&painter, data.palette, box, expanded, active, hovered);
    }

}

void TextEditorWidgetPrivate::paintRevisionMarker(QPainter &painter,
                                                  const ExtraAreaPaintEventData &data,
                                                  const QRectF &blockBoundingRect) const
{
    if (m_revisionsVisible && data.block.revision() != data.documentLayout->lastSaveRevision) {
        painter.save();
        painter.setRenderHint(QPainter::Antialiasing, false);
        if (data.block.revision() < 0)
            painter.setPen(QPen(Qt::darkGreen, 2));
        else
            painter.setPen(QPen(Qt::red, 2));
        painter.drawLine(data.extraAreaWidth - 1, int(blockBoundingRect.top()),
                         data.extraAreaWidth - 1, int(blockBoundingRect.bottom()) - 1);
        painter.restore();
    }
}

void TextEditorWidget::extraAreaPaintEvent(QPaintEvent *e)
{
    ExtraAreaPaintEventData data(this, d.get());
    QTC_ASSERT(data.documentLayout, return);

    QPainter painter(d->m_extraArea);

    painter.fillRect(e->rect(), data.palette.color(QPalette::Window));

    data.block = firstVisibleBlock();
    QPointF offset = contentOffset();
    QRectF boundingRect = blockBoundingRect(data.block).translated(offset);

    while (data.block.isValid() && boundingRect.top() <= e->rect().bottom()) {
        if (boundingRect.bottom() >= e->rect().top()) {

            painter.setPen(data.palette.color(QPalette::Dark));

            d->paintLineNumbers(painter, data, boundingRect);

            if (d->m_codeFoldingVisible || d->m_marksVisible) {
                painter.save();
                painter.setRenderHint(QPainter::Antialiasing, false);

                d->paintTextMarks(painter, data, boundingRect);
                d->paintCodeFolding(painter, data, boundingRect);

                painter.restore();
            }

            d->paintRevisionMarker(painter, data, boundingRect);
        }

        offset.ry() += boundingRect.height();
        data.block = d->nextVisibleBlock(data.block);
        boundingRect = blockBoundingRect(data.block).translated(offset);
    }
}

void TextEditorWidgetPrivate::drawFoldingMarker(QPainter *painter, const QPalette &pal,
                                       const QRect &rect,
                                       bool expanded,
                                       bool active,
                                       bool hovered) const
{
    QStyle *s = q->style();
    if (auto ms = qobject_cast<ManhattanStyle*>(s))
        s = ms->baseStyle();

    QStyleOptionViewItem opt;
    opt.rect = rect;
    opt.state = QStyle::State_Active | QStyle::State_Item | QStyle::State_Children;
    if (expanded)
        opt.state |= QStyle::State_Open;
    if (active)
        opt.state |= QStyle::State_MouseOver | QStyle::State_Enabled | QStyle::State_Selected;
    if (hovered)
        opt.palette.setBrush(QPalette::Window, pal.highlight());

    const char *className = s->metaObject()->className();

    // Do not use the windows folding marker since we cannot style them and the default hover color
    // is a blue which does not guarantee an high contrast on all themes.
    static QPointer<QStyle> fusionStyleOverwrite = nullptr;
    if (!qstrcmp(className, "QWindowsVistaStyle")) {
        if (fusionStyleOverwrite.isNull())
            fusionStyleOverwrite = QStyleFactory::create("fusion");
        if (!fusionStyleOverwrite.isNull()) {
            s = fusionStyleOverwrite.data();
            className = s->metaObject()->className();
        }
    }

    if (!qstrcmp(className, "OxygenStyle")) {
        const QStyle::PrimitiveElement direction = expanded ? QStyle::PE_IndicatorArrowDown
                                                            : QStyle::PE_IndicatorArrowRight;
        StyleHelper::drawArrow(direction, painter, &opt);
    } else {
         // QGtkStyle needs a small correction to draw the marker in the right place
        if (!qstrcmp(className, "QGtkStyle"))
           opt.rect.translate(-2, 0);
        else if (!qstrcmp(className, "QMacStyle"))
            opt.rect.translate(-2, 0);
        else if (!qstrcmp(className, "QFusionStyle"))
            opt.rect.translate(0, -1);

        s->drawPrimitive(QStyle::PE_IndicatorBranch, &opt, painter, q);
    }
}

void TextEditorWidgetPrivate::slotUpdateRequest(const QRect &r, int dy)
{
    if (dy)
        m_extraArea->scroll(0, dy);

    if (r.width() > 4) { // wider than cursor width, not just cursor blinking
        m_extraArea->update(0, r.y(), m_extraArea->width(), r.height());
        if (!m_searchExpr.pattern().isEmpty()) {
            const int m = m_searchResultOverlay->dropShadowWidth();
            q->viewport()->update(r.adjusted(-m, -m, m, m));
        }
    }

    if (r.contains(q->viewport()->rect()))
        slotUpdateExtraAreaWidth();
}

void TextEditorWidgetPrivate::saveCurrentCursorPositionForNavigation()
{
    m_lastCursorChangeWasInteresting = true;
    emit q->saveCurrentStateForNavigationHistory();
}

void TextEditorWidgetPrivate::updateCurrentLineHighlight()
{
    QList<QTextEdit::ExtraSelection> extraSelections;

    if (m_highlightCurrentLine) {
        for (const QTextCursor &c : m_cursors) {
            QTextEdit::ExtraSelection sel;
            sel.format.setBackground(
                        m_document->fontSettings().toTextCharFormat(C_CURRENT_LINE).background());
            sel.format.setProperty(QTextFormat::FullWidthSelection, true);
            sel.cursor = c;
            sel.cursor.clearSelection();
            extraSelections.append(sel);
        }
    }
    updateCurrentLineInScrollbar();

    q->setExtraSelections(TextEditorWidget::CurrentLineSelection, extraSelections);

    // the extra area shows information for the entire current block, not just the currentline.
    // This is why we must force a bigger update region.
    const QPointF offset = q->contentOffset();
    auto updateBlock = [&](const QTextBlock &block) {
        if (block.isValid() && block.isVisible()) {
            QRect updateRect = q->blockBoundingGeometry(block).translated(offset).toAlignedRect();
            m_extraArea->update(updateRect);
            updateRect.setLeft(0);
            updateRect.setRight(q->viewport()->width());
            q->viewport()->update(updateRect);
        }
    };

    QSet<int> cursorBlockNumbers;
    for (const QTextCursor &c : m_cursors)
        cursorBlockNumbers.insert(c.blockNumber());

    const QSet<int> updateBlockNumbers = (cursorBlockNumbers - m_cursorBlockNumbers)
                                         + (m_cursorBlockNumbers - cursorBlockNumbers);

    for (const int blockNumber : updateBlockNumbers)
        updateBlock(m_document->document()->findBlockByNumber(blockNumber));

    m_cursorBlockNumbers = cursorBlockNumbers;
}

void TextEditorWidget::slotCursorPositionChanged()
{
#if 0
    qDebug() << "block" << textCursor().blockNumber()+1
            << "brace depth:" << BaseTextDocumentLayout::braceDepth(textCursor().block())
            << "indent:" << BaseTextDocumentLayout::userData(textCursor().block())->foldingIndent();
#endif
    if (!d->m_contentsChanged && d->m_lastCursorChangeWasInteresting) {
        emit addSavedStateToNavigationHistory();
        d->m_lastCursorChangeWasInteresting = false;
    } else if (d->m_contentsChanged) {
        d->saveCurrentCursorPositionForNavigation();
        if (EditorManager::currentEditor() && EditorManager::currentEditor()->widget() == this)
            EditorManager::setLastEditLocation(EditorManager::currentEditor());
    }
    MultiTextCursor cursor = multiTextCursor();
    cursor.replaceMainCursor(textCursor());
    setMultiTextCursor(cursor);
    d->updateCursorSelections();
    d->updateHighlights();
    d->updateSuggestion();
}

void TextEditorWidgetPrivate::updateHighlights()
{
    if (m_parenthesesMatchingEnabled && q->hasFocus()) {
        // Delay update when no matching is displayed yet, to avoid flicker
        if (q->extraSelections(TextEditorWidget::ParenthesesMatchingSelection).isEmpty()
            && m_bracketsAnimator == nullptr) {
            m_parenthesesMatchingTimer.start();
        } else {
            // when we uncheck "highlight matching parentheses"
            // we need clear current selection before viewport update
            // otherwise we get sticky highlighted parentheses
            if (!m_displaySettings.m_highlightMatchingParentheses)
                q->setExtraSelections(TextEditorWidget::ParenthesesMatchingSelection, QList<QTextEdit::ExtraSelection>());

            // use 0-timer, not direct call, to give the syntax highlighter a chance
            // to update the parentheses information
            m_parenthesesMatchingTimer.start(0);
        }
    }

    if (m_highlightAutoComplete && !m_autoCompleteHighlightPos.isEmpty()) {
        QMetaObject::invokeMethod(this, [this] {
            const QTextCursor &cursor = q->textCursor();
            auto popAutoCompletion = [&]() {
                return !m_autoCompleteHighlightPos.isEmpty()
                        && m_autoCompleteHighlightPos.last() != cursor;
            };
            if ((!m_keepAutoCompletionHighlight && !q->hasFocus()) || popAutoCompletion()) {
                while (popAutoCompletion())
                    m_autoCompleteHighlightPos.pop_back();
                updateAutoCompleteHighlight();
            }
        }, Qt::QueuedConnection);
    }

    updateCurrentLineHighlight();

    if (m_displaySettings.m_highlightBlocks) {
        QTextCursor cursor = q->textCursor();
        extraAreaHighlightFoldedBlockNumber = cursor.blockNumber();
        m_highlightBlocksTimer.start(100);
    }
}

void TextEditorWidgetPrivate::updateCurrentLineInScrollbar()
{
    if (m_highlightCurrentLine && m_highlightScrollBarController) {
        m_highlightScrollBarController->removeHighlights(Constants::SCROLL_BAR_CURRENT_LINE);
        for (const QTextCursor &tc : m_cursors) {
            if (QTextLayout *layout = tc.block().layout()) {
                const int pos = tc.block().firstLineNumber() +
                        layout->lineForTextPosition(tc.positionInBlock()).lineNumber();
                m_highlightScrollBarController->addHighlight({Constants::SCROLL_BAR_CURRENT_LINE, pos,
                                                              Theme::TextEditor_CurrentLine_ScrollBarColor,
                                                              Highlight::HighestPriority});
            }
        }
    }
}

void TextEditorWidgetPrivate::slotUpdateBlockNotify(const QTextBlock &block)
{
    static bool blockRecursion = false;
    if (blockRecursion)
        return;
    blockRecursion = true;
    if (m_overlay->isVisible()) {
        /* an overlay might draw outside the block bounderies, force
           complete viewport update */
        q->viewport()->update();
    } else {
        if (block.previous().isValid() && block.userState() != block.previous().userState()) {
        /* The syntax highlighting state changes. This opens up for
           the possibility that the paragraph has braces that support
           code folding. In this case, do the save thing and also
           update the previous block, which might contain a fold
           box which now is invalid.*/
            emit q->requestBlockUpdate(block.previous());
        }

        for (const QTextCursor &scope : m_findScope) {
            QSet<int> updatedBlocks;
            const bool blockContainsFindScope = block.position() < scope.selectionEnd()
                                                && block.position() + block.length()
                                                       >= scope.selectionStart();
            if (blockContainsFindScope) {
                QTextBlock b = block.document()->findBlock(scope.selectionStart());
                do {
                    if (Utils::insert(updatedBlocks, b.blockNumber()))
                        emit q->requestBlockUpdate(b);
                    b = b.next();
                } while (b.isValid() && b.position() < scope.selectionEnd());
            }
        }
    }
    blockRecursion = false;
}

void TextEditorWidget::timerEvent(QTimerEvent *e)
{
    if (e->timerId() == d->autoScrollTimer.timerId()) {
        const QPoint globalPos = QCursor::pos();
        const QPoint pos = d->m_extraArea->mapFromGlobal(globalPos);
        QRect visible = d->m_extraArea->rect();
        verticalScrollBar()->triggerAction( pos.y() < visible.center().y() ?
                                            QAbstractSlider::SliderSingleStepSub
                                            : QAbstractSlider::SliderSingleStepAdd);
        QMouseEvent ev(QEvent::MouseMove, pos, globalPos, Qt::LeftButton, Qt::LeftButton, Qt::NoModifier);
        extraAreaMouseEvent(&ev);
        int delta = qMax(pos.y() - visible.top(), visible.bottom() - pos.y()) - visible.height();
        if (delta < 7)
            delta = 7;
        int timeout = 4900 / (delta * delta);
        d->autoScrollTimer.start(timeout, this);

    } else if (e->timerId() == d->foldedBlockTimer.timerId()) {
        d->visibleFoldedBlockNumber = d->suggestedVisibleFoldedBlockNumber;
        d->suggestedVisibleFoldedBlockNumber = -1;
        d->foldedBlockTimer.stop();
        viewport()->update();
    } else if (e->timerId() == d->m_cursorFlashTimer.timerId()) {
        d->m_cursorVisible = !d->m_cursorVisible;
        viewport()->update(d->cursorUpdateRect(d->m_cursors));
    }
    PlainTextEdit::timerEvent(e);
}


void TextEditorWidgetPrivate::clearVisibleFoldedBlock()
{
    if (suggestedVisibleFoldedBlockNumber) {
        suggestedVisibleFoldedBlockNumber = -1;
        foldedBlockTimer.stop();
    }
    if (visibleFoldedBlockNumber >= 0) {
        visibleFoldedBlockNumber = -1;
        q->viewport()->update();
    }
}

void TextEditorWidget::mouseMoveEvent(QMouseEvent *e)
{
    d->requestUpdateLink(e);

    bool onLink = false;
    if (d->m_linkPressed && d->m_currentLink.hasValidTarget()) {
        const int eventCursorPosition = cursorForPosition(e->pos()).position();
        if (eventCursorPosition < d->m_currentLink.linkTextStart
            || eventCursorPosition > d->m_currentLink.linkTextEnd) {
            d->m_linkPressed = false;
        } else {
            onLink = true;
        }
    }

    static std::optional<MultiTextCursor> startMouseMoveCursor;
    if (e->buttons() == Qt::LeftButton && e->modifiers() & Qt::AltModifier) {
        if (!startMouseMoveCursor.has_value()) {
            startMouseMoveCursor = multiTextCursor();
            QTextCursor c = startMouseMoveCursor->takeMainCursor();
            if (!startMouseMoveCursor->hasMultipleCursors()
                && !startMouseMoveCursor->hasSelection()) {
                startMouseMoveCursor.emplace(MultiTextCursor());
            }
            c.setPosition(c.anchor());
            startMouseMoveCursor->addCursor(c);
        }
        MultiTextCursor cursor = *startMouseMoveCursor;
        const QTextCursor anchorCursor = cursor.takeMainCursor();
        const QTextCursor eventCursor = cursorForPosition(e->pos());

        const TabSettings tabSettings = d->m_document->tabSettings();
        int eventColumn = tabSettings.columnAt(eventCursor.block().text(),
                                               eventCursor.positionInBlock());
        if (eventCursor.positionInBlock() == eventCursor.block().length() - 1) {
            eventColumn += int((e->pos().x() - cursorRect(eventCursor).center().x())
                               / d->charWidth());
        }

        int anchorColumn = tabSettings.columnAt(anchorCursor.block().text(),
                                                anchorCursor.positionInBlock());
        const TextEditorWidgetPrivate::BlockSelection blockSelection = {eventCursor.blockNumber(),
                                                                        eventColumn,
                                                                        anchorCursor.blockNumber(),
                                                                        anchorColumn};

        cursor.addCursors(d->generateCursorsForBlockSelection(blockSelection));
        if (!cursor.isNull())
            setMultiTextCursor(cursor);
    } else {
        if (startMouseMoveCursor.has_value())
            startMouseMoveCursor.reset();
        if (e->buttons() == Qt::NoButton) {
            const QTextBlock collapsedBlock = d->foldedBlockAt(e->pos());
            const int blockNumber = collapsedBlock.next().blockNumber();
            if (blockNumber < 0) {
                d->clearVisibleFoldedBlock();
            } else if (blockNumber != d->visibleFoldedBlockNumber) {
                d->suggestedVisibleFoldedBlockNumber = blockNumber;
                d->foldedBlockTimer.start(40, this);
            }

            const RefactorMarker refactorMarker = d->m_refactorOverlay->markerAt(e->pos());

            // Update the mouse cursor
            if ((collapsedBlock.isValid() || refactorMarker.isValid())
                && !d->m_mouseOnFoldedMarker) {
                d->m_mouseOnFoldedMarker = true;
                viewport()->setCursor(Qt::PointingHandCursor);
            } else if (!collapsedBlock.isValid() && !refactorMarker.isValid()
                       && d->m_mouseOnFoldedMarker) {
                d->m_mouseOnFoldedMarker = false;
                viewport()->setCursor(Qt::IBeamCursor);
            }
        } else if (!onLink || e->buttons() != Qt::LeftButton
                   || e->modifiers() != Qt::ControlModifier) {
            PlainTextEdit::mouseMoveEvent(e);
        }
    }

    if (viewport()->cursor().shape() == Qt::BlankCursor)
        viewport()->setCursor(Qt::IBeamCursor);
}

static bool handleForwardBackwardMouseButtons(QMouseEvent *e)
{
    if (e->button() == Qt::XButton1) {
        EditorManager::goBackInNavigationHistory();
        return true;
    }
    if (e->button() == Qt::XButton2) {
        EditorManager::goForwardInNavigationHistory();
        return true;
    }

    return false;
}

void TextEditorWidget::mousePressEvent(QMouseEvent *e)
{
    ICore::restartTrimmer();

    if (e->button() == Qt::LeftButton) {
        MultiTextCursor multiCursor = multiTextCursor();
        const QTextCursor &cursor = cursorForPosition(e->pos());
        if (e->modifiers() & Qt::AltModifier && !(e->modifiers() & Qt::ControlModifier)) {
            if (e->modifiers() & Qt::ShiftModifier) {
                const QTextCursor anchor = multiCursor.takeMainCursor();

                const TabSettings tabSettings = d->m_document->tabSettings();
                int eventColumn
                    = tabSettings.columnAt(cursor.block().text(), cursor.positionInBlock());
                if (cursor.positionInBlock() == cursor.block().length() - 1) {
                    eventColumn += int(
                        (e->pos().x() - cursorRect(cursor).center().x()) / d->charWidth());
                }

                const int anchorColumn
                    = tabSettings.columnAt(anchor.block().text(), anchor.positionInBlock());
                const TextEditorWidgetPrivate::BlockSelection blockSelection
                    = {cursor.blockNumber(), eventColumn, anchor.blockNumber(), anchorColumn};

                multiCursor.addCursors(d->generateCursorsForBlockSelection(blockSelection));
                setMultiTextCursor(multiCursor);
            } else {
                multiCursor.addCursor(cursor);
            }
            setMultiTextCursor(multiCursor);
            return;
        } else {
            if (multiCursor.hasMultipleCursors())
                setMultiTextCursor(MultiTextCursor({cursor}));

            QTextBlock foldedBlock = d->foldedBlockAt(e->pos());
            if (foldedBlock.isValid()) {
                d->toggleBlockVisible(foldedBlock);
                viewport()->setCursor(Qt::IBeamCursor);
            }

            RefactorMarker refactorMarker = d->m_refactorOverlay->markerAt(e->pos());
            if (refactorMarker.isValid()) {
                if (refactorMarker.callback) {
                    refactorMarker.callback(this);
                    return;
                }
            } else {
                d->m_linkPressed = d->isMouseNavigationEvent(e);
            }
        }
    } else if (e->button() == Qt::RightButton) {
        int eventCursorPosition = cursorForPosition(e->pos()).position();
        if (eventCursorPosition < textCursor().selectionStart()
                || eventCursorPosition > textCursor().selectionEnd()) {
            setTextCursor(cursorForPosition(e->pos()));
        }
    }

    if (HostOsInfo::isLinuxHost() && handleForwardBackwardMouseButtons(e))
        return;

    PlainTextEdit::mousePressEvent(e);
}

void TextEditorWidget::mouseReleaseEvent(QMouseEvent *e)
{
    const Qt::MouseButton button = e->button();
    if (d->m_linkPressed && d->isMouseNavigationEvent(e) && button == Qt::LeftButton) {
        bool inNextSplit = ((e->modifiers() & Qt::AltModifier) && !alwaysOpenLinksInNextSplit())
                || (alwaysOpenLinksInNextSplit() && !(e->modifiers() & Qt::AltModifier));

        findLinkAt(textCursor(),
                   [inNextSplit, self = QPointer<TextEditorWidget>(this)](const Link &symbolLink) {
            if (self && self->openLink(symbolLink, inNextSplit))
                self->d->clearLink();
        }, true, inNextSplit);
    } else if (button == Qt::MiddleButton && !isReadOnly()
               && QGuiApplication::clipboard()->supportsSelection()) {
        if (!(e->modifiers() & Qt::AltModifier))
            doSetTextCursor(cursorForPosition(e->pos()));
        if (const QMimeData *md = QGuiApplication::clipboard()->mimeData(QClipboard::Selection))
            insertFromMimeData(md);
        e->accept();
        return;
    }

    if (!HostOsInfo::isLinuxHost() && handleForwardBackwardMouseButtons(e))
        return;

    // If the refactor marker was pressed then don't propagate release event to editor
    RefactorMarker refactorMarker = d->m_refactorOverlay->markerAt(e->pos());
    if (refactorMarker.isValid()) {
        if (refactorMarker.callback) {
            e->accept();
            return;
        }
    }

    PlainTextEdit::mouseReleaseEvent(e);

    d->setClipboardSelection();
    const QTextCursor plainTextEditCursor = textCursor();
    const QTextCursor multiMainCursor = multiTextCursor().mainCursor();
    if (multiMainCursor.position() != plainTextEditCursor.position()
        || multiMainCursor.anchor() != plainTextEditCursor.anchor()) {
        doSetTextCursor(plainTextEditCursor, true);
    }
}

void TextEditorWidget::mouseDoubleClickEvent(QMouseEvent *e)
{
    if (e->button() == Qt::LeftButton) {
        QTextCursor cursor = textCursor();
        const int position = cursor.position();
        if (TextBlockUserData::findPreviousOpenParenthesis(&cursor, false, true)) {
            if (position - cursor.position() == 1 && selectBlockUp())
                return;
        }
    }

    QTextCursor eventCursor = cursorForPosition(QPoint(e->pos().x(), e->pos().y()));
    const int eventDocumentPosition = eventCursor.position();

    PlainTextEdit::mouseDoubleClickEvent(e);

    // PlainTextEdit::mouseDoubleClickEvent just selects the word under the text cursor. If the
    // event is triggered on a position that is inbetween two whitespaces this event selects the
    // previous word or nothing if the whitespaces are at the block start. Replace this behavior
    // with selecting the whitespaces starting from the previous word end to the next word.
    const QChar character = characterAt(eventDocumentPosition);
    const QChar prevCharacter = characterAt(eventDocumentPosition - 1);

    if (character.isSpace() && prevCharacter.isSpace()) {
        if (prevCharacter != QChar::ParagraphSeparator) {
            eventCursor.movePosition(QTextCursor::PreviousWord);
            eventCursor.movePosition(QTextCursor::EndOfWord);
        } else if (character == QChar::ParagraphSeparator) {
            return; // no special handling for empty lines
        }
        eventCursor.movePosition(QTextCursor::NextWord, QTextCursor::KeepAnchor);
        MultiTextCursor cursor = multiTextCursor();
        cursor.replaceMainCursor(eventCursor);
        setMultiTextCursor(cursor);
    }
}

void TextEditorWidgetPrivate::setClipboardSelection()
{
    QClipboard *clipboard = QGuiApplication::clipboard();
    if (m_cursors.hasSelection() && clipboard->supportsSelection())
        clipboard->setMimeData(q->createMimeDataFromSelection(), QClipboard::Selection);
}

void TextEditorWidget::leaveEvent(QEvent *e)
{
    // Clear link emulation when the mouse leaves the editor
    d->clearLink();
    PlainTextEdit::leaveEvent(e);
}

void TextEditorWidget::keyReleaseEvent(QKeyEvent *e)
{
    if (e->key() == Qt::Key_Control) {
        d->clearLink();
    } else if (e->key() == Qt::Key_Shift && d->m_behaviorSettings.m_constrainHoverTooltips
               && ToolTip::isVisible()) {
        ToolTip::hide();
    } else if (e->key() == Qt::Key_Alt && d->m_maybeFakeTooltipEvent) {
        d->m_maybeFakeTooltipEvent = false;
        d->processTooltipRequest(textCursor());
    }

    PlainTextEdit::keyReleaseEvent(e);
}

void TextEditorWidget::dragEnterEvent(QDragEnterEvent *e)
{
    // If the drag event contains URLs, we don't want to insert them as text
    if (e->mimeData()->hasUrls()) {
        e->ignore();
        return;
    }

    PlainTextEdit::dragEnterEvent(e);
}

static void appendMenuActionsFromContext(QMenu *menu, Id menuContextId)
{
    ActionContainer *mcontext = ActionManager::actionContainer(menuContextId);
    QMenu *contextMenu = mcontext->menu();

    const QList<QAction *> actions = contextMenu->actions();
    for (QAction *action : actions)
        menu->addAction(action);
}

void TextEditorWidget::showDefaultContextMenu(QContextMenuEvent *e, Id menuContextId)
{
    QMenu menu;
    if (menuContextId.isValid())
        appendMenuActionsFromContext(&menu, menuContextId);
    appendStandardContextMenuActions(&menu);
    menu.exec(e->globalPos());
}

void TextEditorWidget::addHoverHandler(BaseHoverHandler *handler)
{
    if (!d->m_hoverHandlers.contains(handler))
        d->m_hoverHandlers.append(handler);
}

void TextEditorWidget::removeHoverHandler(BaseHoverHandler *handler)
{
    if (d->m_hoverHandlers.removeAll(handler) > 0)
        d->m_hoverHandlerRunner.handlerRemoved(handler);
}

void TextEditorWidget::insertSuggestion(std::unique_ptr<TextSuggestion> &&suggestion)
{
    d->insertSuggestion(std::move(suggestion));
}

void TextEditorWidget::clearSuggestion()
{
    d->clearCurrentSuggestion();
}

TextSuggestion *TextEditorWidget::currentSuggestion() const
{
    if (d->m_suggestionBlock.isValid())
        return TextBlockUserData::suggestion(d->m_suggestionBlock);
    return nullptr;
}

bool TextEditorWidget::suggestionVisible() const
{
    return currentSuggestion();
}

bool TextEditorWidget::suggestionsBlocked() const
{
    return d->m_suggestionBlocker.use_count() > 1;
}

TextEditorWidget::SuggestionBlocker TextEditorWidget::blockSuggestions()
{
    if (!suggestionsBlocked())
        clearSuggestion();
    return d->m_suggestionBlocker;
}

std::unique_ptr<EmbeddedWidgetInterface> TextEditorWidget::insertWidget(QWidget *widget, int pos)
{
    return d->insertWidget(widget, pos);
}

QList<QTextCursor> TextEditorWidget::autoCompleteHighlightPositions() const
{
    return d->m_autoCompleteHighlightPos;
}

#ifdef WITH_TESTS
void TextEditorWidget::processTooltipRequest(const QTextCursor &c)
{
    d->processTooltipRequest(c);
}
#endif

void TextEditorWidget::extraAreaLeaveEvent(QEvent *)
{
    d->extraAreaPreviousMarkTooltipRequestedLine = -1;
    ToolTip::hide();

    // fake missing mouse move event from Qt
    QMouseEvent me(QEvent::MouseMove, QPoint(-1, -1), QCursor::pos(), Qt::NoButton, {}, {});
    extraAreaMouseEvent(&me);
}

static bool xIsInsideFoldingRegion(int x, int extraAreaWidth, const QFontMetrics &fm)
{
    int boxWidth = 0;
    if (TextEditorSettings::fontSettings().relativeLineSpacing() == 100)
        boxWidth = foldBoxWidth(fm);
    else
        boxWidth = foldBoxWidth();

    return x > extraAreaWidth - boxWidth && x <= extraAreaWidth;
}

void TextEditorWidget::extraAreaContextMenuEvent(QContextMenuEvent *e)
{
    if (d->m_codeFoldingVisible
        && xIsInsideFoldingRegion(e->pos().x(), extraArea()->width(), fontMetrics())) {
        const QTextCursor cursor = cursorForPosition(QPoint(0, e->pos().y()));
        const QTextBlock block = cursor.block();
        auto menu = new QMenu(this);

        menu->addAction(Tr::tr("Fold"), this, [&] { fold(block); });
        menu->addAction(Tr::tr("Fold Recursively"), this, [&] { fold(block, true); });
        menu->addAction(Tr::tr("Fold All"), this, [this] { unfoldAll(/* unfold  = */ false); });
        menu->addAction(Tr::tr("Unfold"), this, [&] { unfold(block); });
        menu->addAction(Tr::tr("Unfold Recursively"), this, [&] { unfold(block, true); });
        menu->addAction(Tr::tr("Unfold All"), this, [this] { unfoldAll(/* fold  = */ true); });
        menu->exec(e->globalPos());

        delete menu;
        e->accept();
        return;
    }

    if (d->m_marksVisible) {
        QTextCursor cursor = cursorForPosition(QPoint(0, e->pos().y()));
        auto contextMenu = new QMenu(this);
        bookmarkManager().requestContextMenu(textDocument()->filePath(),
                                             cursor.blockNumber() + 1,
                                             contextMenu);
        emit markContextMenuRequested(this, cursor.blockNumber() + 1, contextMenu);
        if (!contextMenu->isEmpty())
            contextMenu->exec(e->globalPos());
        delete contextMenu;
        e->accept();
    }
}

void TextEditorWidget::updateFoldingHighlight(const QPoint &pos)
{
    if (!d->m_codeFoldingVisible)
        return;

    // Update which folder marker is highlighted
    QTextCursor cursor;
    if (xIsInsideFoldingRegion(pos.x(), extraArea()->width(), fontMetrics()))
        cursor = cursorForPosition(QPoint(0, pos.y()));
    else if (d->m_displaySettings.m_highlightBlocks)
        cursor = textCursor();

    updateFoldingHighlight(cursor);
}

void TextEditorWidget::updateFoldingHighlight(const QTextCursor &cursor)
{
    const int highlightBlockNumber = d->extraAreaHighlightFoldedBlockNumber;
    const bool curserIsNull = !cursor.isNull();
    if (curserIsNull)
        d->extraAreaHighlightFoldedBlockNumber = cursor.blockNumber();
    else
        d->extraAreaHighlightFoldedBlockNumber = -1;

    if (curserIsNull || (highlightBlockNumber != d->extraAreaHighlightFoldedBlockNumber))
        d->m_highlightBlocksTimer.start(d->m_highlightBlocksInfo.isEmpty() ? 120 : 0);
}

void TextEditorWidget::extraAreaToolTipEvent(QHelpEvent *e)
{
    QTextCursor cursor = cursorForPosition(QPoint(0, e->pos().y()));

    int markWidth = 0;
    extraAreaWidth(&markWidth);
    const bool inMarkArea = e->pos().x() <= markWidth && e->pos().x() >= 0;
    if (!inMarkArea)
        return;
    int line = cursor.blockNumber() + 1;
    if (d->extraAreaPreviousMarkTooltipRequestedLine != line) {
        if (auto data = static_cast<TextBlockUserData *>(cursor.block().userData())) {
            if (!data->marks().isEmpty())
                d->showTextMarksToolTip(mapToGlobal(e->pos()), data->marks());
        }
    }
    d->extraAreaPreviousMarkTooltipRequestedLine = line;
}

void TextEditorWidget::extraAreaMouseEvent(QMouseEvent *e)
{
    QTextCursor cursor = cursorForPosition(QPoint(0, e->pos().y()));

    int markWidth = 0;
    extraAreaWidth(&markWidth);
    const bool inMarkArea = e->pos().x() <= markWidth && e->pos().x() >= 0;

    if (d->m_codeFoldingVisible
            && e->type() == QEvent::MouseMove && e->buttons() == 0) { // mouse tracking
        updateFoldingHighlight(e->pos());
    }

    // Set whether the mouse cursor is a hand or normal arrow
    if (e->type() == QEvent::MouseMove) {
        if (inMarkArea) {
            // tool tips are shown in extraAreaToolTipEvent
            int line = cursor.blockNumber() + 1;
            if (d->extraAreaPreviousMarkTooltipRequestedLine != line) {
                if (auto data = static_cast<TextBlockUserData *>(cursor.block().userData())) {
                    if (data->marks().isEmpty())
                        ToolTip::hide();
                }
            }
        }

        if (!d->m_markDragging && e->buttons() & Qt::LeftButton && !d->m_markDragStart.isNull()) {
            int dist = (e->pos() - d->m_markDragStart).manhattanLength();
            if (dist > QApplication::startDragDistance()) {
                d->m_markDragging = true;
                const int height = fontMetrics().lineSpacing() - 1;
                d->m_markDragCursor = QCursor(d->m_dragMark->icon().pixmap({height, height}));
                d->m_dragMark->setVisible(false);
                QGuiApplication::setOverrideCursor(d->m_markDragCursor);
            }
        }

        if (d->m_markDragging) {
            QGuiApplication::changeOverrideCursor(inMarkArea ? d->m_markDragCursor
                                                             : QCursor(Qt::ForbiddenCursor));
        } else if (inMarkArea != (d->m_extraArea->cursor().shape() == Qt::PointingHandCursor)) {
            d->m_extraArea->setCursor(inMarkArea ? Qt::PointingHandCursor : Qt::ArrowCursor);
        }
    }

    if (e->type() == QEvent::MouseButtonPress || e->type() == QEvent::MouseButtonDblClick) {
        if (e->button() == Qt::LeftButton) {
            int boxWidth = 0;
            if (TextEditorSettings::fontSettings().relativeLineSpacing() == 100)
                boxWidth = foldBoxWidth(fontMetrics());
            else
                boxWidth = foldBoxWidth();
            if (d->m_codeFoldingVisible && e->pos().x() > extraArea()->width() - boxWidth) {
                if (!cursor.block().next().isVisible()) {
                    d->toggleBlockVisible(cursor.block());
                    d->moveCursorVisible(false);
                } else if (d->foldBox().contains(e->pos())) {
                    cursor.setPosition(
                            document()->findBlockByNumber(d->m_highlightBlocksInfo.open.last()).position()
                            );
                    QTextBlock c = cursor.block();
                    d->toggleBlockVisible(c);
                    d->moveCursorVisible(false);
                }
            } else if (d->m_lineNumbersVisible && !inMarkArea) {
                QTextCursor selection = cursor;
                selection.setVisualNavigation(true);
                d->extraAreaSelectionAnchorBlockNumber = selection.blockNumber();
                selection.movePosition(QTextCursor::EndOfBlock, QTextCursor::KeepAnchor);
                selection.movePosition(QTextCursor::Right, QTextCursor::KeepAnchor);
                setTextCursor(selection);
            } else {
                d->extraAreaToggleMarkBlockNumber = cursor.blockNumber();
                d->m_markDragging = false;
                QTextBlock block = cursor.document()->findBlockByNumber(d->extraAreaToggleMarkBlockNumber);
                if (auto data = static_cast<TextBlockUserData *>(block.userData())) {
                    TextMarks marks = data->marks();
                    for (int i = marks.size(); --i >= 0; ) {
                        TextMark *mark = marks.at(i);
                        if (mark->isDraggable()) {
                            d->m_markDragStart = e->pos();
                            d->m_dragMark = mark;
                            break;
                        }
                    }
                }
            }
        }
    } else if (d->extraAreaSelectionAnchorBlockNumber >= 0) {
        QTextCursor selection = cursor;
        selection.setVisualNavigation(true);
        if (e->type() == QEvent::MouseMove) {
            QTextBlock anchorBlock = document()->findBlockByNumber(d->extraAreaSelectionAnchorBlockNumber);
            selection.setPosition(anchorBlock.position());
            if (cursor.blockNumber() < d->extraAreaSelectionAnchorBlockNumber) {
                selection.movePosition(QTextCursor::EndOfBlock);
                selection.movePosition(QTextCursor::Right);
            }
            selection.setPosition(cursor.block().position(), QTextCursor::KeepAnchor);
            if (cursor.blockNumber() >= d->extraAreaSelectionAnchorBlockNumber) {
                selection.movePosition(QTextCursor::EndOfBlock, QTextCursor::KeepAnchor);
                selection.movePosition(QTextCursor::Right, QTextCursor::KeepAnchor);
            }

            if (e->pos().y() >= 0 && e->pos().y() <= d->m_extraArea->height())
                d->autoScrollTimer.stop();
            else if (!d->autoScrollTimer.isActive())
                d->autoScrollTimer.start(100, this);

        } else {
            d->autoScrollTimer.stop();
            d->extraAreaSelectionAnchorBlockNumber = -1;
            return;
        }
        setTextCursor(selection);
    } else if (d->extraAreaToggleMarkBlockNumber >= 0 && d->m_marksVisible && d->m_requestMarkEnabled) {
        if (e->type() == QEvent::MouseButtonRelease && e->button() == Qt::LeftButton) {
            int n = d->extraAreaToggleMarkBlockNumber;
            d->extraAreaToggleMarkBlockNumber = -1;
            const bool sameLine = cursor.blockNumber() == n;
            const bool wasDragging = d->m_markDragging;
            TextMark *dragMark = d->m_dragMark;
            d->m_dragMark = nullptr;
            d->m_markDragging = false;
            d->m_markDragStart = QPoint();
            if (dragMark)
                dragMark->setVisible(true);
            QGuiApplication::restoreOverrideCursor();
            if (wasDragging && dragMark) {
                dragMark->dragToLine(cursor.blockNumber() + 1);
                return;
            } else if (sameLine) {
                QTextBlock block = cursor.document()->findBlockByNumber(n);
                if (auto data = static_cast<TextBlockUserData *>(block.userData())) {
                    TextMarks marks = data->marks();
                    for (int i = marks.size(); --i >= 0; ) {
                        TextMark *mark = marks.at(i);
                        if (mark->isClickable()) {
                            mark->clicked();
                            return;
                        }
                    }
                }
            }
            int line = n + 1;
            if (QApplication::keyboardModifiers() & Qt::ShiftModifier) {
                if (!textDocument()->isTemporary())
                    bookmarkManager().toggleBookmark(textDocument()->filePath(), line);
            } else {
                emit markRequested(this, line, BreakpointRequest);
            }
        }
    }
}

void TextEditorWidget::ensureCursorVisible()
{
    ensureBlockIsUnfolded(textCursor().block());
    PlainTextEdit::ensureCursorVisible();
}

void TextEditorWidget::ensureBlockIsUnfolded(QTextBlock block)
{
    if (singleShotAfterHighlightingDone([this, block] { ensureBlockIsUnfolded(block); }))
        return;

    if (!block.isVisible()) {
        auto documentLayout = qobject_cast<TextDocumentLayout*>(document()->documentLayout());
        QTC_ASSERT(documentLayout, return);

        // Open all parent folds of current line.
        int indent = TextBlockUserData::foldingIndent(block);
        block = block.previous();
        while (block.isValid()) {
            const int indent2 = TextBlockUserData::foldingIndent(block);
            if (TextBlockUserData::canFold(block) && indent2 < indent) {
                TextBlockUserData::doFoldOrUnfold(block, /* unfold = */ true);
                if (block.isVisible())
                    break;
                indent = indent2;
            }
            block = block.previous();
        }

        documentLayout->requestUpdate();
        documentLayout->emitDocumentSizeChanged();
    }
}

void TextEditorWidgetPrivate::toggleBlockVisible(const QTextBlock &block)
{
    if (q->singleShotAfterHighlightingDone([this, block] { toggleBlockVisible(block); }))
        return;

    auto documentLayout = qobject_cast<TextDocumentLayout*>(q->document()->documentLayout());
    QTC_ASSERT(documentLayout, return);

    TextBlockUserData::doFoldOrUnfold(block, TextBlockUserData::isFolded(block));
    documentLayout->requestUpdate();
    documentLayout->emitDocumentSizeChanged();
}

void TextEditorWidget::setLanguageSettingsId(Id settingsId)
{
    d->m_tabSettingsId = settingsId;
    if (auto doc = textDocument())
        doc->setCodeStyle(TextEditorSettings::codeStyle(settingsId));
}

Id TextEditorWidget::languageSettingsId() const
{
    return d->m_tabSettingsId;
}

const DisplaySettings &TextEditorWidget::displaySettings() const
{
    return d->m_displaySettings;
}

const MarginSettings &TextEditorWidget::marginSettings() const
{
    return d->m_marginSettings;
}

const BehaviorSettings &TextEditorWidget::behaviorSettings() const
{
    return d->m_behaviorSettings;
}

void TextEditorWidgetPrivate::handleHomeKey(bool anchor, bool block)
{
    const QTextCursor::MoveMode mode = anchor ? QTextCursor::KeepAnchor
                                              : QTextCursor::MoveAnchor;

    MultiTextCursor cursor = q->multiTextCursor();
    for (QTextCursor &c : cursor) {
        const int initpos = c.position();
        int pos = c.block().position();

        if (!block) {
            // only go to the first non space if we are in the first line of the layout
            if (QTextLayout *layout = c.block().layout();
                layout->lineForTextPosition(initpos - pos).lineNumber() != 0) {
                c.movePosition(QTextCursor::StartOfLine, mode);
                continue;
            }
        }

        QChar character = q->document()->characterAt(pos);
        const QLatin1Char tab = QLatin1Char('\t');

        while (character == tab || character.category() == QChar::Separator_Space) {
            ++pos;
            if (pos == initpos)
                break;
            character = q->document()->characterAt(pos);
        }

        // Go to the start of the block when we're already at the start of the text
        if (pos == initpos)
            pos = c.block().position();

        c.setPosition(pos, mode);
    }
    q->setMultiTextCursor(cursor);
}

void TextEditorWidgetPrivate::handleBackspaceKey()
{
    QTC_ASSERT(!q->multiTextCursor().hasSelection(), return);
    MultiTextCursor cursor = m_cursors;
    cursor.beginEditBlock();

    const TabSettings tabSettings = m_document->tabSettings();
    const TypingSettings &typingSettings = m_document->typingSettings();

    auto behavior = typingSettings.m_smartBackspaceBehavior;
    if (cursor.hasMultipleCursors()) {
        if (behavior == TypingSettings::BackspaceFollowsPreviousIndents) {
            behavior = TypingSettings::BackspaceNeverIndents;
        } else if (behavior == TypingSettings::BackspaceUnindents) {
            for (QTextCursor &c : cursor) {
                if (c.positionInBlock() == 0
                    || c.positionInBlock() > TabSettings::firstNonSpace(c.block().text())) {
                    behavior = TypingSettings::BackspaceNeverIndents;
                    break;
                }
            }
        }
    }

    for (QTextCursor &c : cursor) {
        const int pos = c.position();
        if (!pos)
            continue;

        bool cursorWithinSnippet = false;
        if (m_snippetOverlay->isVisible()) {
            QTextCursor snippetCursor = c;
            snippetCursor.movePosition(QTextCursor::Left);
            cursorWithinSnippet = snippetCheckCursor(snippetCursor);
        }

        if (typingSettings.m_autoIndent && !m_autoCompleteHighlightPos.isEmpty()
            && (m_autoCompleteHighlightPos.last() == c) && m_removeAutoCompletedText
            && m_autoCompleter->autoBackspace(c)) {
            continue;
        }

        bool handled = false;
        if (behavior == TypingSettings::BackspaceNeverIndents) {
            if (cursorWithinSnippet)
                c.beginEditBlock();
            c.deletePreviousChar();
            handled = true;
        } else if (behavior
                   == TypingSettings::BackspaceFollowsPreviousIndents) {
            QTextBlock currentBlock = c.block();
            int positionInBlock = pos - currentBlock.position();
            const QString blockText = currentBlock.text();
            if (c.atBlockStart() || TabSettings::firstNonSpace(blockText) < positionInBlock) {
                if (cursorWithinSnippet)
                    c.beginEditBlock();
                c.deletePreviousChar();
                handled = true;
            } else {
                if (cursorWithinSnippet)
                    m_snippetOverlay->accept();
                cursorWithinSnippet = false;
                int previousIndent = 0;
                const int indent = tabSettings.columnAt(blockText, positionInBlock);
                for (QTextBlock previousNonEmptyBlock = currentBlock.previous();
                     previousNonEmptyBlock.isValid();
                     previousNonEmptyBlock = previousNonEmptyBlock.previous()) {
                    QString previousNonEmptyBlockText = previousNonEmptyBlock.text();
                    if (previousNonEmptyBlockText.trimmed().isEmpty())
                        continue;
                    previousIndent = tabSettings.columnAt(previousNonEmptyBlockText,
                                                          TabSettings::firstNonSpace(
                                                              previousNonEmptyBlockText));
                    if (previousIndent < indent) {
                        c.beginEditBlock();
                        c.setPosition(currentBlock.position(), QTextCursor::KeepAnchor);
                        c.insertText(tabSettings.indentationString(previousNonEmptyBlockText));
                        c.endEditBlock();
                        handled = true;
                        break;
                    }
                }
            }
        } else if (behavior == TypingSettings::BackspaceUnindents) {
            if (c.positionInBlock() == 0
                || c.positionInBlock() > TabSettings::firstNonSpace(c.block().text())) {
                if (cursorWithinSnippet)
                    c.beginEditBlock();
                c.deletePreviousChar();
            } else {
                if (cursorWithinSnippet)
                    m_snippetOverlay->accept();
                cursorWithinSnippet = false;
                c = m_document->unindent(MultiTextCursor({c})).mainCursor();
            }
            handled = true;
        }

        if (!handled) {
            if (cursorWithinSnippet)
                c.beginEditBlock();
            c.deletePreviousChar();
        }

        if (cursorWithinSnippet) {
            c.endEditBlock();
            m_snippetOverlay->updateEquivalentSelections(c);
        }
    }
    cursor.endEditBlock();
    q->setMultiTextCursor(cursor);
}

void TextEditorWidget::wheelEvent(QWheelEvent *e)
{
    d->clearVisibleFoldedBlock();
    if (e->modifiers() & Qt::ControlModifier) {
        if (!scrollWheelZoomingEnabled()) {
            // When the setting is disabled globally,
            // we have to skip calling PlainTextEdit::wheelEvent()
            // that changes zoom in it.
            return;
        }

        const int deltaY = e->angleDelta().y();
        if (deltaY != 0)
            zoomF(deltaY / 120.f);
        return;
    }
    PlainTextEdit::wheelEvent(e);
}

static void showZoomIndicator(QWidget *editor, const int newZoom)
{
    Utils::FadingIndicator::showText(editor,
                                     Tr::tr("Zoom: %1%").arg(newZoom),
                                     Utils::FadingIndicator::SmallText);
}

void TextEditorWidget::increaseFontZoom()
{
    d->clearVisibleFoldedBlock();
    showZoomIndicator(this, TextEditorSettings::increaseFontZoom());
}

void TextEditorWidget::decreaseFontZoom()
{
    d->clearVisibleFoldedBlock();
    showZoomIndicator(this, TextEditorSettings::decreaseFontZoom());
}

void TextEditorWidget::zoomF(float delta)
{
    d->clearVisibleFoldedBlock();
    float step = 10.f * delta;
    // Ensure we always zoom a minimal step in-case the resolution is more than 16x
    if (step > 0 && step < 1)
        step = 1;
    else if (step < 0 && step > -1)
        step = -1;

    const int newZoom = TextEditorSettings::increaseFontZoom(int(step));
    showZoomIndicator(this, newZoom);
}

void TextEditorWidget::zoomReset()
{
    TextEditorSettings::resetFontZoom();
    showZoomIndicator(this, 100);
}

void TextEditorWidget::findLinkAt(const QTextCursor &cursor,
                                  const Utils::LinkHandler &callback,
                                  bool resolveTarget,
                                  bool inNextSplit)
{
    emit requestLinkAt(cursor, callback, resolveTarget, inNextSplit);
}

void TextEditorWidget::findTypeAt(const QTextCursor &cursor,
                                  const Utils::LinkHandler &callback,
                                  bool resolveTarget,
                                  bool inNextSplit)
{
    emit requestTypeAt(cursor, callback, resolveTarget, inNextSplit);
}

bool TextEditorWidget::openLink(const Utils::Link &link, bool inNextSplit)
{
#ifdef WITH_TESTS
    struct Signaller {
        ~Signaller() { emit EditorManager::instance()->linkOpened(); }
    } s;
#endif

    QString url = link.targetFilePath.toUrlishString();
    if (url.startsWith(u"https://") || url.startsWith(u"http://")) {
        QDesktopServices::openUrl(url);
        return true;
    }

    if (!inNextSplit && textDocument()->filePath() == link.targetFilePath) {
        emit addCurrentStateToNavigationHistory();
        gotoLine(link.targetLine, link.targetColumn, true, true);
        setFocus();
        return true;
    }
    if (!link.hasValidTarget())
        return false;
    EditorManager::OpenEditorFlags flags;
    if (inNextSplit)
        flags |= EditorManager::OpenInOtherSplit;

    return EditorManager::openEditorAt(link, Id(), flags);
}

bool TextEditorWidgetPrivate::isMouseNavigationEvent(QMouseEvent *e) const
{
    return q->mouseNavigationEnabled() && e->modifiers() & Qt::ControlModifier
           && !(e->modifiers() & Qt::ShiftModifier);
}

void TextEditorWidgetPrivate::requestUpdateLink(QMouseEvent *e)
{
    if (!isMouseNavigationEvent(e))
        return;
    // Link emulation behaviour for 'go to definition'
    const QTextCursor cursor = q->cursorForPosition(e->pos());

    // Avoid updating the link we already found
    if (cursor.position() >= m_currentLink.linkTextStart
        && cursor.position() <= m_currentLink.linkTextEnd)
        return;

    // Check that the mouse was actually on the text somewhere
    const int posX = e->position().x();
    bool onText = q->cursorRect(cursor).right() >= posX;
    if (!onText) {
        QTextCursor nextPos = cursor;
        nextPos.movePosition(QTextCursor::Right);
        onText = q->cursorRect(nextPos).right() >= posX;
    }

    if (onText) {
        m_pendingLinkUpdate = cursor;
        QMetaObject::invokeMethod(this, &TextEditorWidgetPrivate::updateLink, Qt::QueuedConnection);
        return;
    }

    clearLink();
}

void TextEditorWidgetPrivate::updateLink()
{
    if (m_pendingLinkUpdate.isNull())
        return;
    if (m_pendingLinkUpdate == m_lastLinkUpdate)
        return;

    m_lastLinkUpdate = m_pendingLinkUpdate;
    q->findLinkAt(m_pendingLinkUpdate,
                  [parent = QPointer<TextEditorWidget>(q), this](const Link &link) {
        if (!parent)
            return;

        if (link.hasValidLinkText())
            showLink(link);
        else
            clearLink();
    }, false);
}

void TextEditorWidgetPrivate::showLink(const Utils::Link &link)
{
    if (m_currentLink == link)
        return;

    QTextEdit::ExtraSelection sel;
    sel.cursor = q->textCursor();
    sel.cursor.setPosition(link.linkTextStart);
    sel.cursor.setPosition(link.linkTextEnd, QTextCursor::KeepAnchor);
    sel.format = m_document->fontSettings().toTextCharFormat(C_LINK);
    sel.format.setFontUnderline(true);
    q->setExtraSelections(TextEditorWidget::OtherSelection, QList<QTextEdit::ExtraSelection>() << sel);
    q->viewport()->setCursor(Qt::PointingHandCursor);
    m_currentLink = link;
}

void TextEditorWidgetPrivate::clearLink()
{
    m_pendingLinkUpdate = QTextCursor();
    m_lastLinkUpdate = QTextCursor();
    if (!m_currentLink.hasValidLinkText())
        return;

    q->setExtraSelections(TextEditorWidget::OtherSelection, QList<QTextEdit::ExtraSelection>());
    q->viewport()->setCursor(Qt::IBeamCursor);
    m_currentLink = Utils::Link();
}

void TextEditorWidgetPrivate::highlightSearchResultsSlot(const QString &txt, FindFlags findFlags)
{
    const QString pattern = (findFlags & FindRegularExpression) ? txt
                                                                : QRegularExpression::escape(txt);
    const QRegularExpression::PatternOptions options
        = (findFlags & FindCaseSensitively) ? QRegularExpression::NoPatternOption
                                            : QRegularExpression::CaseInsensitiveOption;
    if (m_searchExpr.pattern() == pattern && m_searchExpr.patternOptions() == options)
        return;
    m_searchExpr.setPattern(pattern);
    m_searchExpr.setPatternOptions(options);
    m_findText = txt;
    m_findFlags = findFlags;

    m_delayedUpdateTimer.start(50);

    if (m_highlightScrollBarController)
        m_scrollBarUpdateTimer.start(50);
}

void TextEditorWidgetPrivate::adjustScrollBarRanges()
{
    if (!m_highlightScrollBarController)
        return;
    const double lineSpacing = TextEditorSettings::fontSettings().lineSpacing();
    if (lineSpacing == 0)
        return;

    m_highlightScrollBarController->setLineHeight(lineSpacing);
    m_highlightScrollBarController->setVisibleRange(q->viewport()->rect().height());
    m_highlightScrollBarController->setMargin(q->textDocument()->document()->documentMargin());
}

void TextEditorWidgetPrivate::highlightSearchResultsInScrollBar()
{
    if (!m_highlightScrollBarController)
        return;
    m_highlightScrollBarController->removeHighlights(Constants::SCROLL_BAR_SEARCH_RESULT);
    m_searchResults.clear();

    if (m_searchFuture.isRunning())
        m_searchFuture.cancel();

    const QString &txt = m_findText;
    if (txt.isEmpty())
        return;

    adjustScrollBarRanges();

    m_searchFuture = Utils::asyncRun(Utils::searchInContents,
                                     txt,
                                     m_findFlags,
                                     m_document->filePath(),
                                     m_document->plainText());
    Utils::onResultReady(m_searchFuture, this, [this](const SearchResultItems &resultList) {
        QList<SearchResult> results;
        for (const SearchResultItem &result : resultList) {
            int start = result.mainRange().begin.toPositionInDocument(m_document->document());
            if (start < 0)
                continue;
            int end = result.mainRange().end.toPositionInDocument(m_document->document());
            if (end < 0)
                continue;
            if (start > end)
                std::swap(start, end);
            if (m_find->inScope(start, end))
                results << SearchResult{start, start - end};
        }
        m_searchResults << results;
        addSearchResultsToScrollBar(results);
    });
}

void TextEditorWidgetPrivate::scheduleUpdateHighlightScrollBar()
{
    if (m_scrollBarUpdateScheduled)
        return;

    m_scrollBarUpdateScheduled = true;
    QMetaObject::invokeMethod(this, &TextEditorWidgetPrivate::updateHighlightScrollBarNow,
                              Qt::QueuedConnection);
}

Highlight::Priority textMarkPrioToScrollBarPrio(const TextMark::Priority &prio)
{
    switch (prio) {
    case TextMark::LowPriority:
        return Highlight::LowPriority;
    case TextMark::NormalPriority:
        return Highlight::NormalPriority;
    case TextMark::HighPriority:
        return Highlight::HighPriority;
    default:
        return Highlight::NormalPriority;
    }
}

void TextEditorWidgetPrivate::addSearchResultsToScrollBar(
    const Id &category,
    const QList<SearchResult> &results,
    Theme::Color color,
    Highlight::Priority prio)
{
    if (!m_highlightScrollBarController)
        return;
    for (const SearchResult &result : results) {
        const QTextBlock &block = q->document()->findBlock(result.start);
        if (block.isValid() && block.isVisible()) {
            if (q->lineWrapMode() == PlainTextEdit::WidgetWidth) {
                const int firstLine = block.layout()->lineForTextPosition(result.start - block.position()).lineNumber();
                const int lastLine = block.layout()->lineForTextPosition(result.start - block.position() + result.length).lineNumber();
                for (int line = firstLine; line <= lastLine; ++line) {
                    m_highlightScrollBarController->addHighlight(
                        {category, block.firstLineNumber() + line, color, prio});
                }
            } else {
                m_highlightScrollBarController->addHighlight(
                    {category, block.firstLineNumber(), color, prio});
            }
        }
    }
}

void TextEditorWidgetPrivate::addSearchResultsToScrollBar(const QList<SearchResult> &results)
{
    addSearchResultsToScrollBar(
        Constants::SCROLL_BAR_SEARCH_RESULT,
        results,
        Theme::TextEditor_SearchResult_ScrollBarColor,
        Highlight::HighPriority);
}

void TextEditorWidgetPrivate::addSelectionHighlightToScrollBar(const QList<SearchResult> &selections)
{
    addSearchResultsToScrollBar(
        Constants::SCROLL_BAR_SELECTION,
        selections,
        Theme::TextEditor_Selection_ScrollBarColor,
        Highlight::NormalPriority);
}

Highlight markToHighlight(TextMark *mark, int lineNumber)
{
    return Highlight(mark->category().id,
                     lineNumber,
                     mark->color().value_or(Utils::Theme::TextColorNormal),
                     textMarkPrioToScrollBarPrio(mark->priority()));
}

void TextEditorWidgetPrivate::updateHighlightScrollBarNow()
{
    m_scrollBarUpdateScheduled = false;
    if (!m_highlightScrollBarController)
        return;

    m_highlightScrollBarController->removeAllHighlights();

    updateCurrentLineInScrollbar();

    // update search results
    addSearchResultsToScrollBar(m_searchResults);

    // update search selection
    addSelectionHighlightToScrollBar(m_selectionResults);

    // update text marks
    const TextMarks marks = m_document->marks();
    for (TextMark *mark : marks) {
        if (!mark->isVisible() || !mark->color().has_value())
            continue;
        const QTextBlock &block = q->document()->findBlockByNumber(mark->lineNumber() - 1);
        if (block.isVisible())
            m_highlightScrollBarController->addHighlight(markToHighlight(mark, block.firstLineNumber()));
    }
}

MultiTextCursor TextEditorWidget::multiTextCursor() const
{
    return d->m_cursors;
}

void TextEditorWidget::setMultiTextCursor(const Utils::MultiTextCursor &cursor)
{
    if (cursor == d->m_cursors)
        return;

    const MultiTextCursor oldCursor = d->m_cursors;
    const_cast<MultiTextCursor &>(d->m_cursors) = cursor;
    doSetTextCursor(d->m_cursors.mainCursor(), /*keepMultiSelection*/ true);
    QRect updateRect = d->cursorUpdateRect(oldCursor);
    if (d->m_highlightCurrentLine)
        updateRect = QRect(0, updateRect.y(), viewport()->rect().width(), updateRect.height());
    updateRect |= d->cursorUpdateRect(d->m_cursors);
    viewport()->update(updateRect);
    emit cursorPositionChanged();
}

QRegion TextEditorWidget::translatedLineRegion(int lineStart, int lineEnd) const
{
    QRegion region;
    for (int i = lineStart ; i <= lineEnd; i++) {
        QTextBlock block = document()->findBlockByNumber(i);
        QPoint topLeft = blockBoundingGeometry(block).translated(contentOffset()).topLeft().toPoint();

        if (block.isValid()) {
            QTextLayout *layout = block.layout();

            for (int i = 0; i < layout->lineCount();i++) {
                QTextLine line = layout->lineAt(i);
                region += line.naturalTextRect().translated(topLeft).toRect();
            }
        }
    }
    return region;
}

void TextEditorWidgetPrivate::setFindScope(const Utils::MultiTextCursor &scope)
{
    if (m_findScope != scope) {
        m_findScope = scope;
        q->viewport()->update();
        highlightSearchResultsInScrollBar();
    }
}

void TextEditorWidgetPrivate::_q_animateUpdate(const QTextCursor &cursor,
                                               QPointF lastPos, QRectF rect)
{
    q->viewport()->update(QRectF(q->cursorRect(cursor).topLeft() + rect.topLeft(), rect.size()).toAlignedRect());
    if (!lastPos.isNull())
        q->viewport()->update(QRectF(lastPos + rect.topLeft(), rect.size()).toAlignedRect());
}


TextEditorAnimator::TextEditorAnimator(QObject *parent)
    : QObject(parent), m_timeline(256)
{
    m_value = 0;
    m_timeline.setEasingCurve(QEasingCurve::SineCurve);
    connect(&m_timeline, &QTimeLine::valueChanged, this, &TextEditorAnimator::step);
    connect(&m_timeline, &QTimeLine::finished, this, &QObject::deleteLater);
    m_timeline.start();
}

void TextEditorAnimator::init(const QTextCursor &cursor, const QFont &f, const QPalette &pal)
{
    m_cursor = cursor;
    m_font = f;
    m_palette = pal;
    m_text = cursor.selectedText();
    QFontMetrics fm(m_font);
    m_size = QSizeF(fm.horizontalAdvance(m_text), fm.height());
}

void TextEditorAnimator::draw(QPainter *p, const QPointF &pos)
{
    m_lastDrawPos = pos;
    p->setPen(m_palette.text().color());
    QFont f = m_font;
    f.setPointSizeF(f.pointSizeF() * (1.0 + m_value/2));
    QFontMetrics fm(f);
    int width = fm.horizontalAdvance(m_text);
    QRectF r((m_size.width()-width)/2, (m_size.height() - fm.height())/2, width, fm.height());
    r.translate(pos);
    p->fillRect(r, m_palette.base());
    p->setFont(f);
    p->drawText(r, m_text);
}

bool TextEditorAnimator::isRunning() const
{
    return m_timeline.state() == QTimeLine::Running;
}

QRectF TextEditorAnimator::rect() const
{
    QFont f = m_font;
    f.setPointSizeF(f.pointSizeF() * (1.0 + m_value/2));
    QFontMetrics fm(f);
    int width = fm.horizontalAdvance(m_text);
    return QRectF((m_size.width()-width)/2, (m_size.height() - fm.height())/2, width, fm.height());
}

void TextEditorAnimator::step(qreal v)
{
    QRectF before = rect();
    m_value = v;
    QRectF after = rect();
    emit updateRequest(m_cursor, m_lastDrawPos, before.united(after));
}

void TextEditorAnimator::finish()
{
    m_timeline.stop();
    step(0);
    deleteLater();
}

void TextEditorWidgetPrivate::_q_matchParentheses()
{
    if (q->isReadOnly()
        || !(m_displaySettings.m_highlightMatchingParentheses
             || m_displaySettings.m_animateMatchingParentheses))
        return;

    QTextCursor backwardMatch = q->textCursor();
    QTextCursor forwardMatch = q->textCursor();
    if (q->overwriteMode())
        backwardMatch.movePosition(QTextCursor::Right);
    const TextBlockUserData::MatchType backwardMatchType = TextBlockUserData::matchCursorBackward(&backwardMatch);
    const TextBlockUserData::MatchType forwardMatchType = TextBlockUserData::matchCursorForward(&forwardMatch);

    QList<QTextEdit::ExtraSelection> extraSelections;

    if (backwardMatchType == TextBlockUserData::NoMatch && forwardMatchType == TextBlockUserData::NoMatch) {
        q->setExtraSelections(TextEditorWidget::ParenthesesMatchingSelection, extraSelections); // clear
        return;
    }

    const QTextCharFormat matchFormat = m_document->fontSettings().toTextCharFormat(C_PARENTHESES);
    const QTextCharFormat mismatchFormat = m_document->fontSettings().toTextCharFormat(
        C_PARENTHESES_MISMATCH);
    int animatePosition = -1;
    if (backwardMatch.hasSelection()) {
        QTextEdit::ExtraSelection sel;
        if (backwardMatchType == TextBlockUserData::Mismatch) {
            sel.cursor = backwardMatch;
            sel.format = mismatchFormat;
            extraSelections.append(sel);
        } else {

            sel.cursor = backwardMatch;
            sel.format = matchFormat;

            sel.cursor.setPosition(backwardMatch.selectionStart());
            sel.cursor.setPosition(sel.cursor.position() + 1, QTextCursor::KeepAnchor);
            extraSelections.append(sel);

            if (m_displaySettings.m_animateMatchingParentheses && sel.cursor.block().isVisible())
                animatePosition = backwardMatch.selectionStart();

            sel.cursor.setPosition(backwardMatch.selectionEnd());
            sel.cursor.setPosition(sel.cursor.position() - 1, QTextCursor::KeepAnchor);
            extraSelections.append(sel);
        }
    }

    if (forwardMatch.hasSelection()) {
        QTextEdit::ExtraSelection sel;
        if (forwardMatchType == TextBlockUserData::Mismatch) {
            sel.cursor = forwardMatch;
            sel.format = mismatchFormat;
            extraSelections.append(sel);
        } else {

            sel.cursor = forwardMatch;
            sel.format = matchFormat;

            sel.cursor.setPosition(forwardMatch.selectionStart());
            sel.cursor.setPosition(sel.cursor.position() + 1, QTextCursor::KeepAnchor);
            extraSelections.append(sel);

            sel.cursor.setPosition(forwardMatch.selectionEnd());
            sel.cursor.setPosition(sel.cursor.position() - 1, QTextCursor::KeepAnchor);
            extraSelections.append(sel);

            if (m_displaySettings.m_animateMatchingParentheses && sel.cursor.block().isVisible())
                animatePosition = forwardMatch.selectionEnd() - 1;
        }
    }


    if (animatePosition >= 0) {
        const QList<QTextEdit::ExtraSelection> selections = q->extraSelections(
            TextEditorWidget::ParenthesesMatchingSelection);
        for (const QTextEdit::ExtraSelection &sel : selections) {
            if (sel.cursor.selectionStart() == animatePosition
                || sel.cursor.selectionEnd() - 1 == animatePosition) {
                animatePosition = -1;
                break;
            }
        }
    }

    if (animatePosition >= 0) {
        cancelCurrentAnimations();// one animation is enough
        QPalette pal;
        pal.setBrush(QPalette::Text, matchFormat.foreground());
        pal.setBrush(QPalette::Base, matchFormat.background());
        QTextCursor cursor = q->textCursor();
        cursor.setPosition(animatePosition + 1);
        cursor.setPosition(animatePosition, QTextCursor::KeepAnchor);
        m_bracketsAnimator = new TextEditorAnimator(this);
        m_bracketsAnimator->init(cursor, q->font(), pal);
        connect(m_bracketsAnimator.data(), &TextEditorAnimator::updateRequest,
                this, &TextEditorWidgetPrivate::_q_animateUpdate);
    }
    if (m_displaySettings.m_highlightMatchingParentheses)
        q->setExtraSelections(TextEditorWidget::ParenthesesMatchingSelection, extraSelections);
}

void TextEditorWidgetPrivate::_q_highlightBlocks()
{
    TextEditorPrivateHighlightBlocks highlightBlocksInfo;

    QTextBlock block;
    if (extraAreaHighlightFoldedBlockNumber >= 0) {
        block = q->document()->findBlockByNumber(extraAreaHighlightFoldedBlockNumber);
        if (block.isValid()
            && block.next().isValid()
            && TextBlockUserData::foldingIndent(block.next())
            > TextBlockUserData::foldingIndent(block))
            block = block.next();
    }

    QTextBlock closeBlock = block;
    while (block.isValid()) {
        int foldingIndent = TextBlockUserData::foldingIndent(block);

        while (block.previous().isValid() && TextBlockUserData::foldingIndent(block) >= foldingIndent)
            block = block.previous();
        int nextIndent = TextBlockUserData::foldingIndent(block);
        if (nextIndent == foldingIndent)
            break;
        highlightBlocksInfo.open.prepend(block.blockNumber());
        while (closeBlock.next().isValid()
            && TextBlockUserData::foldingIndent(closeBlock.next()) >= foldingIndent )
            closeBlock = closeBlock.next();
        highlightBlocksInfo.close.append(closeBlock.blockNumber());
        int indent = qMin(visualIndent(block), visualIndent(closeBlock));
        highlightBlocksInfo.visualIndent.prepend(indent);
    }

#if 0
    if (block.isValid()) {
        QTextCursor cursor(block);
        if (extraAreaHighlightCollapseColumn >= 0)
            cursor.setPosition(cursor.position() + qMin(extraAreaHighlightCollapseColumn,
                                                        block.length()-1));
        QTextCursor closeCursor;
        bool firstRun = true;
        while (TextBlockUserData::findPreviousBlockOpenParenthesis(&cursor, firstRun)) {
            firstRun = false;
            highlightBlocksInfo.open.prepend(cursor.blockNumber());
            int visualIndent = visualIndent(cursor.block());
            if (closeCursor.isNull())
                closeCursor = cursor;
            if (TextBlockUserData::findNextBlockClosingParenthesis(&closeCursor)) {
                highlightBlocksInfo.close.append(closeCursor.blockNumber());
                visualIndent = qMin(visualIndent, visualIndent(closeCursor.block()));
            }
            highlightBlocksInfo.visualIndent.prepend(visualIndent);
        }
    }
#endif
    if (m_highlightBlocksInfo != highlightBlocksInfo) {
        m_highlightBlocksInfo = highlightBlocksInfo;
        q->viewport()->update();
        m_extraArea->update();
    }
}

void TextEditorWidgetPrivate::autocompleterHighlight(const QTextCursor &cursor)
{
    if ((!m_animateAutoComplete && !m_highlightAutoComplete)
            || q->isReadOnly() || !cursor.hasSelection()) {
        m_autoCompleteHighlightPos.clear();
    } else if (m_highlightAutoComplete) {
        m_autoCompleteHighlightPos.push_back(cursor);
    }
    if (m_animateAutoComplete) {
        const QTextCharFormat matchFormat = m_document->fontSettings().toTextCharFormat(
            C_AUTOCOMPLETE);
        cancelCurrentAnimations();// one animation is enough
        QPalette pal;
        pal.setBrush(QPalette::Text, matchFormat.foreground());
        pal.setBrush(QPalette::Base, matchFormat.background());
        m_autocompleteAnimator = new TextEditorAnimator(this);
        m_autocompleteAnimator->init(cursor, q->font(), pal);
        connect(m_autocompleteAnimator.data(), &TextEditorAnimator::updateRequest,
                this, &TextEditorWidgetPrivate::_q_animateUpdate);
    }
    updateAutoCompleteHighlight();
}

void TextEditorWidgetPrivate::updateAnimator(QPointer<TextEditorAnimator> animator,
                                             QPainter &painter)
{
    if (animator && animator->isRunning())
        animator->draw(&painter, q->cursorRect(animator->cursor()).topLeft());
}

void TextEditorWidgetPrivate::cancelCurrentAnimations()
{
    if (m_autocompleteAnimator)
        m_autocompleteAnimator->finish();
    if (m_bracketsAnimator)
        m_bracketsAnimator->finish();
}

void TextEditorWidget::changeEvent(QEvent *e)
{
    PlainTextEdit::changeEvent(e);
    if (e->type() == QEvent::ApplicationFontChange
        || e->type() == QEvent::FontChange) {
        if (d->m_extraArea) {
            QFont f = d->m_extraArea->font();
            f.setPointSizeF(font().pointSizeF());
            d->m_extraArea->setFont(f);
            d->slotUpdateExtraAreaWidth();
            d->m_extraArea->update();
        }
    } else if (e->type() == QEvent::PaletteChange) {
        applyFontSettings();
    }
}

void TextEditorWidget::focusInEvent(QFocusEvent *e)
{
    PlainTextEdit::focusInEvent(e);
    d->startCursorFlashTimer();
    d->updateHighlights();
}

void TextEditorWidget::focusOutEvent(QFocusEvent *e)
{
    PlainTextEdit::focusOutEvent(e);
    d->m_hoverHandlerRunner.abortHandlers();
    if (viewport()->cursor().shape() == Qt::BlankCursor)
        viewport()->setCursor(Qt::IBeamCursor);
    d->m_cursorFlashTimer.stop();
    if (d->m_cursorVisible) {
        d->m_cursorVisible = false;
        viewport()->update(d->cursorUpdateRect(d->m_cursors));
    }
    d->updateHighlights();
    if (!Utils::ToolTip::isVisible())
        d->clearCurrentSuggestion();
}

void TextEditorWidgetPrivate::maybeSelectLine()
{
    MultiTextCursor cursor = m_cursors;
    if (cursor.hasSelection())
        return;
    for (QTextCursor &c : cursor) {
        const QTextBlock &block = m_document->document()->findBlock(c.selectionStart());
        const QTextBlock &end = m_document->document()->findBlock(c.selectionEnd()).next();
        c.setPosition(block.position());
        if (!end.isValid()) {
            c.movePosition(QTextCursor::PreviousCharacter);
            c.movePosition(QTextCursor::End, QTextCursor::KeepAnchor);
        } else {
            c.setPosition(end.position(), QTextCursor::KeepAnchor);
        }
    }
    cursor.mergeCursors();
    q->setMultiTextCursor(cursor);
}

// shift+del
void TextEditorWidget::cutLine()
{
    d->maybeSelectLine();
    cut();
}

// ctrl+ins
void TextEditorWidget::copyLine()
{
    d->maybeSelectLine();
    copy();
}

void TextEditorWidget::copyWithHtml()
{
    if (!multiTextCursor().hasSelection())
        return;
    QGuiApplication::clipboard()->setMimeData(createMimeDataFromSelection(true));
}

void TextEditorWidgetPrivate::addCursorsToLineEnds()
{
    MultiTextCursor multiCursor = q->multiTextCursor();
    MultiTextCursor newMultiCursor;
    const QList<QTextCursor> cursors = multiCursor.cursors();

    if (multiCursor.cursorCount() == 0)
        return;

    QTextDocument *document = q->document();

    for (const QTextCursor &cursor : cursors) {
        if (!cursor.hasSelection())
            continue;

        QTextBlock block = document->findBlock(cursor.selectionStart());

        while (block.isValid()) {
            int blockEnd = block.position() + block.length() - 1;
            if (blockEnd >= cursor.selectionEnd()) {
                break;
            }

            QTextCursor newCursor(document);
            newCursor.setPosition(blockEnd);
            newMultiCursor.addCursor(newCursor);

            block = block.next();
        }
    }

    if (!newMultiCursor.isNull()) {
        q->setMultiTextCursor(newMultiCursor);
    }
}

void TextEditorWidgetPrivate::addSelectionNextFindMatch()
{
    MultiTextCursor cursor = q->multiTextCursor();
    const QList<QTextCursor> cursors = cursor.cursors();

    if (cursor.cursorCount() == 0 || !cursors.first().hasSelection())
        return;

    const QTextCursor &firstCursor = cursors.first();
    const QString selection = firstCursor.selectedText();
    if (selection.contains(QChar::ParagraphSeparator))
        return;
    QTextDocument *document = firstCursor.document();

    if (Utils::anyOf(cursors, [selection = selection.toCaseFolded()](const QTextCursor &c) {
            return c.selectedText().toCaseFolded() != selection;
        })) {
        return;
    }

    const QTextDocument::FindFlags findFlags = Utils::textDocumentFlagsForFindFlags(m_findFlags);

    int searchFrom = cursors.last().selectionEnd();
    while (true) {
        QTextCursor next = document->find(selection, searchFrom, findFlags);
        if (next.isNull()) {
            QTC_ASSERT(searchFrom != 0, return);
            searchFrom = 0;
            continue;
        }
        if (next.selectionStart() == firstCursor.selectionStart())
            break;
        cursor.addCursor(next);
        q->setMultiTextCursor(cursor);
        break;
    }
}

void TextEditorWidgetPrivate::duplicateSelection(bool comment)
{
    if (comment && !m_commentDefinition.hasMultiLineStyle())
        return;

    MultiTextCursor cursor = q->multiTextCursor();
    cursor.beginEditBlock();
    for (QTextCursor &c : cursor) {
        if (c.hasSelection()) {
            // Cannot "duplicate and comment" files without multi-line comment

            QString dupText = c.selectedText().replace(QChar::ParagraphSeparator,
                                                            QLatin1Char('\n'));
            if (comment) {
                dupText = (m_commentDefinition.multiLineStart + dupText
                           + m_commentDefinition.multiLineEnd);
            }
            const int selStart = c.selectionStart();
            const int selEnd = c.selectionEnd();
            const bool cursorAtStart = (c.position() == selStart);
            c.setPosition(selEnd);
            c.insertText(dupText);
            c.setPosition(cursorAtStart ? selEnd : selStart);
            c.setPosition(cursorAtStart ? selStart : selEnd, QTextCursor::KeepAnchor);
        } else if (!m_cursors.hasMultipleCursors()) {
            const int curPos = c.position();
            const QTextBlock &block = c.block();
            QString dupText = block.text() + QLatin1Char('\n');
            if (comment && m_commentDefinition.hasSingleLineStyle())
                dupText.append(m_commentDefinition.singleLine);
            c.setPosition(block.position());
            c.insertText(dupText);
            c.setPosition(curPos);
        }
    }
    cursor.endEditBlock();
    q->setMultiTextCursor(cursor);
}

void TextEditorWidget::duplicateSelection()
{
    d->duplicateSelection(false);
}

void TextEditorWidget::addCursorsToLineEnds()
{
    d->addCursorsToLineEnds();
}

void TextEditorWidget::addSelectionNextFindMatch()
{
    d->addSelectionNextFindMatch();
}

void TextEditorWidget::duplicateSelectionAndComment()
{
    d->duplicateSelection(true);
}

void TextEditorWidget::deleteLine()
{
    d->maybeSelectLine();
    textCursor().removeSelectedText();
}

void TextEditorWidget::deleteEndOfLine()
{
    d->moveCursor(QTextCursor::EndOfLine, QTextCursor::KeepAnchor);
    MultiTextCursor cursor = multiTextCursor();
    cursor.removeSelectedText();
    setMultiTextCursor(cursor);
}

void TextEditorWidget::deleteEndOfWord()
{
    d->moveCursor(QTextCursor::NextWord, QTextCursor::KeepAnchor);
    MultiTextCursor cursor = multiTextCursor();
    cursor.removeSelectedText();
    setMultiTextCursor(cursor);
}

void TextEditorWidget::deleteEndOfWordCamelCase()
{
    MultiTextCursor cursor = multiTextCursor();
    CamelCaseCursor::right(&cursor, QTextCursor::KeepAnchor);
    cursor.removeSelectedText();
    setMultiTextCursor(cursor);
}

void TextEditorWidget::deleteStartOfLine()
{
    d->moveCursor(QTextCursor::StartOfLine, QTextCursor::KeepAnchor);
    MultiTextCursor cursor = multiTextCursor();
    cursor.removeSelectedText();
    setMultiTextCursor(cursor);
}

void TextEditorWidget::deleteStartOfWord()
{
    d->moveCursor(QTextCursor::PreviousWord, QTextCursor::KeepAnchor);
    MultiTextCursor cursor = multiTextCursor();
    cursor.removeSelectedText();
    setMultiTextCursor(cursor);
}

void TextEditorWidget::deleteStartOfWordCamelCase()
{
    MultiTextCursor cursor = multiTextCursor();
    CamelCaseCursor::left(&cursor, QTextCursor::KeepAnchor);
    cursor.removeSelectedText();
    setMultiTextCursor(cursor);
}

void TextEditorWidgetPrivate::setExtraSelections(Id kind, const QList<QTextEdit::ExtraSelection> &selections)
{
    if (selections.isEmpty() && m_extraSelections[kind].isEmpty())
        return;
    m_extraSelections[kind] = selections;

    if (kind == TextEditorWidget::CodeSemanticsSelection) {
        m_overlay->clear();
        for (const QTextEdit::ExtraSelection &selection : selections) {
            m_overlay->addOverlaySelection(selection.cursor,
                                              selection.format.background().color(),
                                              selection.format.background().color(),
                                              TextEditorOverlay::LockSize);
        }
        m_overlay->setVisible(!m_overlay->isEmpty());
    } else {
        QList<QTextEdit::ExtraSelection> all = m_extraSelections.value(
            TextEditorWidget::OtherSelection);

        for (auto i = m_extraSelections.constBegin(); i != m_extraSelections.constEnd(); ++i) {
            if (i.key() == TextEditorWidget::CodeSemanticsSelection
                || i.key() == TextEditorWidget::SnippetPlaceholderSelection
                || i.key() == TextEditorWidget::OtherSelection)
                continue;
            all += i.value();
        }
        q->PlainTextEdit::setExtraSelections(all);
    }
}

void TextEditorWidget::setExtraSelections(Id kind, const QList<QTextEdit::ExtraSelection> &selections)
{
    d->setExtraSelections(kind, selections);
}

QList<QTextEdit::ExtraSelection> TextEditorWidget::extraSelections(Id kind) const
{
    return d->m_extraSelections.value(kind);
}

QString TextEditorWidget::extraSelectionTooltip(int pos) const
{
    for (const QList<QTextEdit::ExtraSelection> &sel : std::as_const(d->m_extraSelections)) {
        for (const QTextEdit::ExtraSelection &s : sel) {
            if (s.cursor.selectionStart() <= pos
                && s.cursor.selectionEnd() >= pos
                && !s.format.toolTip().isEmpty())
                return s.format.toolTip();
        }
    }
    return QString();
}

void TextEditorWidget::autoIndent()
{
    MultiTextCursor cursor = multiTextCursor();
    cursor.beginEditBlock();
    // The order is important, since some indenter refer to previous indent positions.
    const QList<QTextCursor> cursors = Utils::sorted(cursor.cursors(),
            [](const QTextCursor &lhs, const QTextCursor &rhs) {
        return lhs.selectionStart() < rhs.selectionStart();
    });
    for (const QTextCursor &c : cursors)
        d->m_document->autoFormatOrIndent(c);
    cursor.mergeCursors();
    cursor.endEditBlock();
    setMultiTextCursor(cursor);
}

void TextEditorWidget::rewrapParagraph()
{
    const int paragraphWidth = marginSettings().m_marginColumn;
    static const QRegularExpression anyLettersOrNumbers("\\w");
    const TabSettings ts = d->m_document->tabSettings();

    QTextCursor cursor = textCursor();
    cursor.beginEditBlock();

    // Find start of paragraph.

    while (cursor.movePosition(QTextCursor::PreviousBlock, QTextCursor::MoveAnchor)) {
        QTextBlock block = cursor.block();
        QString text = block.text();

        // If this block is empty, move marker back to previous and terminate.
        if (!text.contains(anyLettersOrNumbers)) {
            cursor.movePosition(QTextCursor::NextBlock, QTextCursor::MoveAnchor);
            break;
        }
    }

    cursor.movePosition(QTextCursor::StartOfBlock, QTextCursor::MoveAnchor);

    // Find indent level of current block.
    const QString text = cursor.block().text();
    int indentLevel = ts.indentationColumn(text);

    // If there is a common prefix, it should be kept and expanded to all lines.
    // this allows nice reflowing of doxygen style comments.
    QTextCursor nextBlock = cursor;
    QString commonPrefix;

    const QString doxygenPrefix("^\\s*(?:///|/\\*\\*|/\\*\\!|\\*)?[ *]+");
    if (nextBlock.movePosition(QTextCursor::NextBlock))
    {
         QString nText = nextBlock.block().text();
         int maxLength = qMin(text.length(), nText.length());

         const auto hasDoxygenPrefix = [&] {
             static const QRegularExpression pattern(doxygenPrefix);
             return pattern.match(commonPrefix).hasMatch();
         };

         for (int i = 0; i < maxLength; ++i) {
             const QChar ch = text.at(i);

             if (ch != nText[i] || ch.isLetterOrNumber()
                     || ((ch == '@' || ch == '\\' ) && hasDoxygenPrefix())) {
                 break;
             }
             commonPrefix.append(ch);
         }
    }

    // Find end of paragraph.
    static const QRegularExpression immovableDoxygenCommand(doxygenPrefix + "[@\\\\][a-zA-Z]{2,}");
    QTC_CHECK(immovableDoxygenCommand.isValid());
    while (cursor.movePosition(QTextCursor::NextBlock, QTextCursor::KeepAnchor)) {
        QString text = cursor.block().text();

        if (!text.contains(anyLettersOrNumbers) || immovableDoxygenCommand.match(text).hasMatch())
            break;
    }


    QString selectedText = cursor.selectedText();

    // Preserve initial indent level.or common prefix.
    QString spacing;

    if (commonPrefix.isEmpty()) {
        spacing = ts.indentationString(0, indentLevel, 0);
    } else {
        spacing = commonPrefix;
        indentLevel = ts.columnCountForText(spacing);
    }

    int currentLength = indentLevel;
    QString result;
    result.append(spacing);

    // Remove existing instances of any common prefix from paragraph to
    // reflow.
    selectedText.remove(0, commonPrefix.length());
    commonPrefix.prepend(QChar::ParagraphSeparator);
    selectedText.replace(commonPrefix, QLatin1String("\n"));

    // remove any repeated spaces, trim lines to PARAGRAPH_WIDTH width and
    // keep the same indentation level as first line in paragraph.
    QString currentWord;

    for (const QChar &ch : std::as_const(selectedText)) {
        if (ch.isSpace() && ch != QChar::Nbsp) {
            if (!currentWord.isEmpty()) {
                currentLength += currentWord.length() + 1;

                if (currentLength > paragraphWidth) {
                    currentLength = currentWord.length() + 1 + indentLevel;
                    result.chop(1); // remove trailing space
                    result.append(QChar::ParagraphSeparator);
                    result.append(spacing);
                }

                result.append(currentWord);
                result.append(QLatin1Char(' '));
                currentWord.clear();
            }

            continue;
        }

        currentWord.append(ch);
    }
    result.chop(1);
    result.append(QChar::ParagraphSeparator);

    cursor.insertText(result);
    cursor.endEditBlock();
}

void TextEditorWidget::unCommentSelection()
{
    const bool singleLine = d->m_document->typingSettings().m_preferSingleLineComments;
    const MultiTextCursor cursor = Utils::unCommentSelection(multiTextCursor(),
                                                             d->m_commentDefinition,
                                                             singleLine);
    setMultiTextCursor(cursor);
}

void TextEditorWidget::autoFormat()
{
    QTextCursor cursor = textCursor();
    cursor.beginEditBlock();
    d->m_document->autoFormat(cursor);
    cursor.endEditBlock();
}

void TextEditorWidget::encourageApply()
{
    if (!d->m_snippetOverlay->isVisible() || d->m_snippetOverlay->isEmpty())
        return;
    d->m_snippetOverlay->updateEquivalentSelections(textCursor());
}

void TextEditorWidget::showEvent(QShowEvent* e)
{
    triggerPendingUpdates();
    // PlainTextEdit::showEvent scrolls to make the cursor visible on first show
    // which we don't want, since we restore previous states when
    // opening editors, and when splitting/duplicating.
    // So restore the previous state after that.
    QByteArray state;
    if (d->m_wasNotYetShown)
        state = saveState();
    PlainTextEdit::showEvent(e);
    if (d->m_wasNotYetShown) {
        restoreState(state);
        d->m_wasNotYetShown = false;
    }
}

void TextEditorWidgetPrivate::applyFontSettingsDelayed()
{
    m_fontSettingsNeedsApply = true;
    if (q->isVisible())
        q->triggerPendingUpdates();
    updateActions();
}

void TextEditorWidgetPrivate::markRemoved(TextMark *mark)
{
    if (m_dragMark == mark) {
        m_dragMark = nullptr;
        m_markDragging = false;
        m_markDragStart = QPoint();
        QGuiApplication::restoreOverrideCursor();
    }

    auto it = m_annotationRects.find(mark->lineNumber() - 1);
    if (it == m_annotationRects.end())
        return;

    Utils::erase(it.value(), [mark](AnnotationRect rect) {
        return rect.mark == mark;
    });
}

void TextEditorWidget::triggerPendingUpdates()
{
    if (d->m_fontSettingsNeedsApply)
        applyFontSettings();
    textDocument()->triggerPendingUpdates();
}

void TextEditorWidget::applyFontSettings()
{
    d->m_fontSettingsNeedsApply = false;
    const FontSettings &fs = textDocument()->fontSettings();
    const QTextCharFormat textFormat = fs.toTextCharFormat(C_TEXT);
    const QTextCharFormat lineNumberFormat = fs.toTextCharFormat(C_LINE_NUMBER);
    QFont font(textFormat.font());

    if (font != this->font()) {
        setFont(font);
        d->updateTabStops(); // update tab stops, they depend on the font
    } else if (font != document()->defaultFont()) {
        // When the editor already have the correct font configured it wont generate a font change
        // signal. In turn the default font of the document wont get updated so we need to do that
        // manually here
        document()->setDefaultFont(font);
        if (auto documentLayout = qobject_cast<TextDocumentLayout*>(document()->documentLayout()))
            documentLayout->emitDocumentSizeChanged();
    }

    // Line numbers
    QPalette ep;
    ep.setColor(QPalette::Dark, lineNumberFormat.foreground().color());
    ep.setColor(QPalette::Window, lineNumberFormat.background().style() != Qt::NoBrush ?
                lineNumberFormat.background().color() : textFormat.background().color());
    if (ep != d->m_extraArea->palette()) {
        d->m_extraArea->setPalette(ep);
        d->slotUpdateExtraAreaWidth();   // Adjust to new font width
    }

    d->updateHighlights();
}

void TextEditorWidget::setDisplaySettings(const DisplaySettings &ds)
{
    const TextEditor::FontSettings &fs = TextEditorSettings::fontSettings();
    if (fs.relativeLineSpacing() == 100)
        setLineWrapMode(ds.m_textWrapping ? PlainTextEdit::WidgetWidth : PlainTextEdit::NoWrap);
    else
        setLineWrapMode(PlainTextEdit::NoWrap);

    QTC_ASSERT((fs.relativeLineSpacing() == 100) || (fs.relativeLineSpacing() != 100
        && lineWrapMode() == PlainTextEdit::NoWrap), setLineWrapMode(PlainTextEdit::NoWrap));

    setLineNumbersVisible(ds.m_displayLineNumbers);
    setHighlightCurrentLine(ds.m_highlightCurrentLine);
    setRevisionsVisible(ds.m_markTextChanges);
    setCenterOnScroll(ds.m_centerCursorOnScroll);
    setParenthesesMatchingEnabled(ds.m_highlightMatchingParentheses);
    d->m_fileEncodingLabelAction->setVisible(ds.m_displayFileEncoding);

    const QTextOption::Flags currentOptionFlags = document()->defaultTextOption().flags();
    QTextOption::Flags optionFlags = currentOptionFlags;
    optionFlags.setFlag(QTextOption::AddSpaceForLineAndParagraphSeparators);
    optionFlags.setFlag(QTextOption::ShowTabsAndSpaces, ds.m_visualizeWhitespace);
    if (optionFlags != currentOptionFlags) {
        if (SyntaxHighlighter *highlighter = textDocument()->syntaxHighlighter())
            highlighter->rehighlight();
        QTextOption option = document()->defaultTextOption();
        option.setFlags(optionFlags);
        document()->setDefaultTextOption(option);
    }

    d->m_displaySettings = ds;
    if (!ds.m_highlightBlocks) {
        d->extraAreaHighlightFoldedBlockNumber = -1;
        d->m_highlightBlocksInfo = TextEditorPrivateHighlightBlocks();
    }

    d->updateCodeFoldingVisible();
    d->updateFileLineEndingVisible();
    d->updateTabSettingsButtonVisible();
    d->updateHighlights();
    d->setupScrollBar();
    d->updateCursorSelections();
    viewport()->update();
    extraArea()->update();
}

void TextEditorWidget::setMarginSettings(const MarginSettings &ms)
{
    d->m_marginSettings = ms;
    updateVisualWrapColumn();

    viewport()->update();
    extraArea()->update();
}

void TextEditorWidget::setBehaviorSettings(const BehaviorSettings &bs)
{
    d->m_behaviorSettings = bs;
}

void TextEditorWidget::setTypingSettings(const TypingSettings &typingSettings)
{
    d->m_document->setTypingSettings(typingSettings);
    d->setupFromDefinition(d->currentDefinition());
}

void TextEditorWidget::setStorageSettings(const StorageSettings &storageSettings)
{
    d->m_document->setStorageSettings(storageSettings);
}

void TextEditorWidget::setCompletionSettings(const CompletionSettings &completionSettings)
{
    d->m_autoCompleter->setAutoInsertBracketsEnabled(completionSettings.m_autoInsertBrackets);
    d->m_autoCompleter->setSurroundWithBracketsEnabled(completionSettings.m_surroundingAutoBrackets);
    d->m_autoCompleter->setAutoInsertQuotesEnabled(completionSettings.m_autoInsertQuotes);
    d->m_autoCompleter->setSurroundWithQuotesEnabled(completionSettings.m_surroundingAutoQuotes);
    d->m_autoCompleter->setOverwriteClosingCharsEnabled(completionSettings.m_overwriteClosingChars);
    d->m_animateAutoComplete = completionSettings.m_animateAutoComplete;
    d->m_highlightAutoComplete = completionSettings.m_highlightAutoComplete;
    d->m_skipAutoCompletedText = completionSettings.m_skipAutoCompletedText;
    d->m_removeAutoCompletedText = completionSettings.m_autoRemove;
}

void TextEditorWidget::setExtraEncodingSettings(const ExtraEncodingSettings &extraEncodingSettings)
{
    d->m_document->setExtraEncodingSettings(extraEncodingSettings);
}

void TextEditorWidget::foldCurrentBlock()
{
    fold(textCursor().block());
}

void TextEditorWidget::fold(const QTextBlock &block, bool recursive)
{
    if (singleShotAfterHighlightingDone([this, block] { fold(block); }))
        return;

    QTextDocument *doc = document();
    auto documentLayout = qobject_cast<TextDocumentLayout*>(doc->documentLayout());
    QTC_ASSERT(documentLayout, return);
    QTextBlock b = block;
    if (!(TextBlockUserData::canFold(b) && b.next().isVisible())) {
        // find the closest previous block which can fold
        int indent = TextBlockUserData::foldingIndent(b);
        while (b.isValid() && (TextBlockUserData::foldingIndent(b) >= indent || !b.isVisible()))
            b = b.previous();
    }
    if (b.isValid()) {
        TextBlockUserData::doFoldOrUnfold(b, false, recursive);
        d->moveCursorVisible();
        documentLayout->requestUpdate();
        documentLayout->emitDocumentSizeChanged();
    }
}

void TextEditorWidget::unfold(const QTextBlock &block, bool recursive)
{
    if (singleShotAfterHighlightingDone([this, block] { unfold(block); }))
        return;

    QTextDocument *doc = document();
    auto documentLayout = qobject_cast<TextDocumentLayout*>(doc->documentLayout());
    QTC_ASSERT(documentLayout, return);
    QTextBlock b = block;
    while (b.isValid() && !b.isVisible())
        b = b.previous();
    TextBlockUserData::doFoldOrUnfold(b, true, recursive);
    d->moveCursorVisible();
    documentLayout->requestUpdate();
    documentLayout->emitDocumentSizeChanged();
}

void TextEditorWidget::unfoldCurrentBlock()
{
    unfold(textCursor().block());
}

void TextEditorWidget::toggleFoldAll()
{
    if (singleShotAfterHighlightingDone([this] { toggleFoldAll(); }))
        return;

    QTextDocument *doc = document();
    QTextBlock block = doc->firstBlock();

    bool makeVisible = true;
    while (block.isValid()) {
        if (block.isVisible() && TextBlockUserData::canFold(block) && block.next().isVisible()) {
            makeVisible = false;
            break;
        }
        block = block.next();
    }

    unfoldAll(makeVisible);
}

void TextEditorWidget::unfoldAll(bool unfold)
{
    if (singleShotAfterHighlightingDone([this, unfold] { unfoldAll(unfold); }))
        return;

    QTextDocument *doc = document();
    auto documentLayout = qobject_cast<TextDocumentLayout*>(doc->documentLayout());
    QTC_ASSERT(documentLayout, return);

    QTextBlock block = doc->firstBlock();

    while (block.isValid()) {
        if (TextBlockUserData::canFold(block))
            TextBlockUserData::doFoldOrUnfold(block, unfold);
        block = block.next();
    }

    d->moveCursorVisible();
    documentLayout->requestUpdate();
    documentLayout->emitDocumentSizeChanged();
    centerCursor();
}

void TextEditorWidget::cut()
{
    copy();
    MultiTextCursor cursor = multiTextCursor();
    cursor.removeSelectedText();
    setMultiTextCursor(cursor);
    d->collectToCircularClipboard();
}

void TextEditorWidget::selectAll()
{
    // Directly update the internal multi text cursor here to prevent calling setTextCursor.
    // This would indirectly make sure the cursor is visible which is not desired for select all.
    QTextCursor c = PlainTextEdit::textCursor();
    c.select(QTextCursor::Document);
    const_cast<MultiTextCursor &>(d->m_cursors).setCursors({c});
    PlainTextEdit::selectAll();
}

void TextEditorWidget::copy()
{
    PlainTextEdit::copy();
    d->collectToCircularClipboard();
}

void TextEditorWidget::paste()
{
    PlainTextEdit::paste();
    encourageApply();
}

void TextEditorWidgetPrivate::collectToCircularClipboard()
{
    const QMimeData *mimeData = QApplication::clipboard()->mimeData();
    if (!mimeData)
        return;
    CircularClipboard *circularClipBoard = CircularClipboard::instance();
    circularClipBoard->collect(TextEditorWidget::duplicateMimeData(mimeData));
    // We want the latest copied content to be the first one to appear on circular paste.
    circularClipBoard->toLastCollect();
}

void TextEditorWidget::circularPaste()
{
    CircularClipboard *circularClipBoard = CircularClipboard::instance();
    if (const QMimeData *clipboardData = QApplication::clipboard()->mimeData()) {
        circularClipBoard->collect(TextEditorWidget::duplicateMimeData(clipboardData));
        circularClipBoard->toLastCollect();
    }

    if (circularClipBoard->size() > 1) {
        invokeAssist(QuickFix, &clipboardAssistProvider());
        return;
    }

    if (const QMimeData *mimeData = circularClipBoard->next().get()) {
        QApplication::clipboard()->setMimeData(TextEditorWidget::duplicateMimeData(mimeData));
        paste();
    }
}

void TextEditorWidget::pasteWithoutFormat()
{
    d->m_skipFormatOnPaste = true;
    paste();
    d->m_skipFormatOnPaste = false;
}

void TextEditorWidget::switchUtf8bom()
{
    textDocument()->switchUtf8Bom();
}

QMimeData *TextEditorWidget::createMimeDataFromSelection() const
{
    return createMimeDataFromSelection(false);
}

QMimeData *TextEditorWidget::createMimeDataFromSelection(bool withHtml) const
{
    if (multiTextCursor().hasSelection()) {
        auto mimeData = new QMimeData;

        QString text = plainTextFromSelection(multiTextCursor());
        mimeData->setText(text);

        // Copy the selected text as HTML
        if (withHtml) {
            // Create a new document from the selected text document fragment
            auto tempDocument = new QTextDocument;
            QTextCursor tempCursor(tempDocument);
            for (const QTextCursor &cursor : multiTextCursor()) {
                if (!cursor.hasSelection())
                    continue;
                tempCursor.insertFragment(cursor.selection());

                // Apply the additional formats set by the syntax highlighter
                QTextBlock start = document()->findBlock(cursor.selectionStart());
                QTextBlock last = document()->findBlock(cursor.selectionEnd());
                QTextBlock end = last.next();

                const int selectionStart = cursor.selectionStart();
                const int endOfDocument = tempDocument->characterCount() - 1;
                int removedCount = 0;
                for (QTextBlock current = start; current.isValid() && current != end;
                     current = current.next()) {
                    if (selectionVisible(current.blockNumber())) {
                        const QTextLayout *layout = current.layout();
                        const QList<QTextLayout::FormatRange> ranges = layout->formats();
                        for (const QTextLayout::FormatRange &range : ranges) {
                            const int startPosition = current.position() + range.start
                                                      - selectionStart - removedCount;
                            const int endPosition = startPosition + range.length;
                            if (endPosition <= 0 || startPosition >= endOfDocument - removedCount)
                                continue;
                            tempCursor.setPosition(qMax(startPosition, 0));
                            tempCursor.setPosition(qMin(endPosition, endOfDocument - removedCount),
                                                   QTextCursor::KeepAnchor);
                            tempCursor.setCharFormat(range.format);
                        }
                    } else {
                        const int startPosition = current.position() - selectionStart
                                                  - removedCount;
                        int endPosition = startPosition + current.text().size();
                        if (current != last)
                            endPosition++;
                        removedCount += endPosition - startPosition;
                        tempCursor.setPosition(startPosition);
                        tempCursor.setPosition(endPosition, QTextCursor::KeepAnchor);
                        tempCursor.deleteChar();
                    }
                }
            }

            // Reset the user states since they are not interesting
            for (QTextBlock block = tempDocument->begin(); block.isValid(); block = block.next())
                block.setUserState(-1);

            // Make sure the text appears pre-formatted
            tempCursor.setPosition(0);
            tempCursor.movePosition(QTextCursor::End, QTextCursor::KeepAnchor);
            QTextBlockFormat blockFormat = tempCursor.blockFormat();
            blockFormat.setNonBreakableLines(true);
            tempCursor.setBlockFormat(blockFormat);

            mimeData->setHtml(tempCursor.selection().toHtml());
            delete tempDocument;
        }

        if (!multiTextCursor().hasMultipleCursors()) {
            /*
                Try to figure out whether we are copying an entire block, and store the
                complete block including indentation in the qtcreator.blocktext mimetype.
            */
            QTextCursor cursor = multiTextCursor().mainCursor();
            QTextCursor selstart = cursor;
            selstart.setPosition(cursor.selectionStart());
            QTextCursor selend = cursor;
            selend.setPosition(cursor.selectionEnd());

            bool startOk = TabSettings::cursorIsAtBeginningOfLine(selstart);
            bool multipleBlocks = (selend.block() != selstart.block());

            if (startOk && multipleBlocks) {
                selstart.movePosition(QTextCursor::StartOfBlock);
                if (TabSettings::cursorIsAtBeginningOfLine(selend))
                    selend.movePosition(QTextCursor::StartOfBlock);
                cursor.setPosition(selstart.position());
                cursor.setPosition(selend.position(), QTextCursor::KeepAnchor);
                text = plainTextFromSelection(cursor);
                mimeData->setData(QLatin1String(kTextBlockMimeType), text.toUtf8());
            }
        }
        return mimeData;
    }
    return nullptr;
}

bool TextEditorWidget::canInsertFromMimeData(const QMimeData *source) const
{
    return PlainTextEdit::canInsertFromMimeData(source);
}

struct MappedText
{
    MappedText(const QString text, MultiTextCursor &cursor)
        : text(text)
    {
        if (cursor.hasMultipleCursors()) {
            texts = text.split('\n');
            if (texts.last().isEmpty())
                texts.removeLast();
            if (texts.count() != cursor.cursorCount())
                texts.clear();
        }
    }

    QString textAt(int i) const
    {
        return texts.value(i, text);
    }

    QStringList texts;
    const QString text;
};

void TextEditorWidget::insertFromMimeData(const QMimeData *source)
{
    if (!source || isReadOnly())
        return;

    QString text = source->text();
    if (text.isEmpty())
        return;

    if (d->m_codeAssistant.hasContext())
        d->m_codeAssistant.destroyContext();

    if (d->m_snippetOverlay->isVisible() && (text.contains('\n') || text.contains('\t')))
        d->m_snippetOverlay->accept();

    const bool selectInsertedText = source->property(dropProperty).toBool();
    const TypingSettings &tps = d->m_document->typingSettings();
    MultiTextCursor cursor = multiTextCursor();
    if (!tps.m_autoIndent) {
        cursor.insertText(text, selectInsertedText);
        setMultiTextCursor(cursor);
        return;
    }

    if (source->hasFormat(QLatin1String(kTextBlockMimeType))) {
        text = QString::fromUtf8(source->data(QLatin1String(kTextBlockMimeType)));
        if (text.isEmpty())
            return;
    }

    MappedText mappedText(text, cursor);

    int index = 0;
    cursor.beginEditBlock();
    for (QTextCursor &cursor : cursor) {
        const QString textForCursor = mappedText.textAt(index++);

        cursor.removeSelectedText();

        bool insertAtBeginningOfLine = TabSettings::cursorIsAtBeginningOfLine(cursor);
        int reindentBlockStart = cursor.blockNumber() + (insertAtBeginningOfLine ? 0 : 1);

        bool hasFinalNewline = (textForCursor.endsWith(QLatin1Char('\n'))
                                || textForCursor.endsWith(QChar::ParagraphSeparator)
                                || textForCursor.endsWith(QLatin1Char('\r')));

        if (insertAtBeginningOfLine
            && hasFinalNewline) // since we'll add a final newline, preserve current line's indentation
            cursor.setPosition(cursor.block().position());

        int cursorPosition = cursor.position();
        cursor.insertText(textForCursor);
        const QTextCursor endCursor = cursor;
        QTextCursor startCursor = endCursor;
        startCursor.setPosition(cursorPosition);

        int reindentBlockEnd = cursor.blockNumber() - (hasFinalNewline ? 1 : 0);

        if (!d->m_skipFormatOnPaste
            && (reindentBlockStart < reindentBlockEnd
                || (reindentBlockStart == reindentBlockEnd
                    && (!insertAtBeginningOfLine || hasFinalNewline)))) {
            if (insertAtBeginningOfLine && !hasFinalNewline) {
                QTextCursor unnecessaryWhitespace = cursor;
                unnecessaryWhitespace.setPosition(cursorPosition);
                unnecessaryWhitespace.movePosition(QTextCursor::StartOfBlock,
                                                   QTextCursor::KeepAnchor);
                unnecessaryWhitespace.removeSelectedText();
            }
            QTextCursor c = cursor;
            c.setPosition(cursor.document()->findBlockByNumber(reindentBlockStart).position());
            c.setPosition(cursor.document()->findBlockByNumber(reindentBlockEnd).position(),
                          QTextCursor::KeepAnchor);
            d->m_document->autoReindent(c);
        }

        if (selectInsertedText) {
            cursor.setPosition(startCursor.position());
            cursor.setPosition(endCursor.position(), QTextCursor::KeepAnchor);
        }
    }
    cursor.endEditBlock();
    setMultiTextCursor(cursor);
}

void TextEditorWidget::dragLeaveEvent(QDragLeaveEvent *)
{
    const QRect rect = cursorRect(d->m_dndCursor);
    d->m_dndCursor = QTextCursor();
    if (!rect.isNull())
        viewport()->update(rect);
}

void TextEditorWidget::dragMoveEvent(QDragMoveEvent *e)
{
    const QRect rect = cursorRect(d->m_dndCursor);
    d->m_dndCursor = cursorForPosition(e->position().toPoint());
    if (!rect.isNull())
        viewport()->update(rect);
    viewport()->update(cursorRect(d->m_dndCursor));
}

void TextEditorWidget::dropEvent(QDropEvent *e)
{
    const QRect rect = cursorRect(d->m_dndCursor);
    d->m_dndCursor = QTextCursor();
    if (!rect.isNull())
        viewport()->update(rect);
    const QMimeData *mime = e->mimeData();
    if (!canInsertFromMimeData(mime))
        return;
    // Update multi text cursor before inserting data
    MultiTextCursor cursor = multiTextCursor();
    cursor.beginEditBlock();
    const QTextCursor eventCursor = cursorForPosition(e->position().toPoint());
    if (e->dropAction() == Qt::MoveAction && e->source() == viewport())
        cursor.removeSelectedText();
    cursor.setCursors({eventCursor});
    setMultiTextCursor(cursor);
    QMimeData *mimeOverwrite = nullptr;
    if (mime && (mime->hasText() || mime->hasHtml())) {
        mimeOverwrite = duplicateMimeData(mime);
        mimeOverwrite->setProperty(dropProperty, true);
        mime = mimeOverwrite;
    }
    insertFromMimeData(mime);
    delete mimeOverwrite;
    cursor.endEditBlock();
    e->acceptProposedAction();
}

QMimeData *TextEditorWidget::duplicateMimeData(const QMimeData *source)
{
    Q_ASSERT(source);

    auto mimeData = new QMimeData;
    mimeData->setText(source->text());
    mimeData->setHtml(source->html());
    if (source->hasFormat(QLatin1String(kTextBlockMimeType))) {
        mimeData->setData(QLatin1String(kTextBlockMimeType),
                          source->data(QLatin1String(kTextBlockMimeType)));
    }

    return mimeData;
}

QString TextEditorWidget::lineNumber(int blockNumber) const
{
    return QString::number(blockNumber + 1);
}

int TextEditorWidget::lineNumberDigits() const
{
    int digits = 2;
    int max = qMax(1, blockCount());
    while (max >= 100) {
        max /= 10;
        ++digits;
    }
    return digits;
}

bool TextEditorWidget::selectionVisible(int blockNumber) const
{
    Q_UNUSED(blockNumber)
    return true;
}

bool TextEditorWidget::replacementVisible(int blockNumber) const
{
    Q_UNUSED(blockNumber)
    return true;
}

QColor TextEditorWidget::replacementPenColor(int blockNumber) const
{
    Q_UNUSED(blockNumber)
    return {};
}

void TextEditorWidget::setupFallBackEditor(Id id)
{
    TextDocumentPtr doc(new TextDocument(id));
    doc->setFontSettings(TextEditorSettings::fontSettings());
    setTextDocument(doc);
}

void TextEditorWidget::appendStandardContextMenuActions(QMenu *menu)
{
    if (optionalActions() & OptionalActions::FollowSymbolUnderCursor) {
        const auto action = ActionManager::command(Constants::FOLLOW_SYMBOL_UNDER_CURSOR)->action();
        if (!menu->actions().contains(action))
            menu->addAction(action);
    }
    if (optionalActions() & OptionalActions::FollowTypeUnderCursor) {
        const auto action = ActionManager::command(Constants::FOLLOW_SYMBOL_TO_TYPE)->action();
        if (!menu->actions().contains(action))
            menu->addAction(action);
    }
    if (optionalActions() & OptionalActions::FindUsage) {
        const auto action = ActionManager::command(Constants::FIND_USAGES)->action();
        if (!menu->actions().contains(action))
            menu->addAction(action);
    }
    if (optionalActions() & OptionalActions::RenameSymbol) {
        const auto action = ActionManager::command(Constants::RENAME_SYMBOL)->action();
        if (!menu->actions().contains(action))
            menu->addAction(action);
    }
    if (optionalActions() & OptionalActions::CallHierarchy) {
        const auto action = ActionManager::command(Constants::OPEN_CALL_HIERARCHY)->action();
        if (!menu->actions().contains(action))
            menu->addAction(action);
    }
    if (optionalActions() & OptionalActions::TypeHierarchy) {
        const auto action = ActionManager::command(Constants::OPEN_TYPE_HIERARCHY)->action();
        if (!menu->actions().contains(action))
            menu->addAction(action);
    }

    menu->addSeparator();
    appendMenuActionsFromContext(menu, Constants::M_STANDARDCONTEXTMENU);

    if (Command *bomCmd = ActionManager::command(Constants::SWITCH_UTF8BOM)) {
        QAction *a = bomCmd->action();
        TextDocument *doc = textDocument();
        if (doc->codec()->name() == QByteArray("UTF-8") && doc->supportsUtf8Bom()) {
            a->setVisible(true);
            a->setText(doc->format().hasUtf8Bom ? Tr::tr("Delete UTF-8 BOM on Save")
                                                : Tr::tr("Add UTF-8 BOM on Save"));
        } else {
            a->setVisible(false);
        }
    }
}

uint TextEditorWidget::optionalActions()
{
    return d->m_optionalActionMask;
}

void TextEditorWidget::setOptionalActions(uint optionalActionMask)
{
    if (d->m_optionalActionMask == optionalActionMask)
        return;
    d->m_optionalActionMask = optionalActionMask;
    d->updateOptionalActions();
}

void TextEditorWidget::addOptionalActions( uint optionalActionMask)
{
    setOptionalActions(d->m_optionalActionMask | optionalActionMask);
}

BaseTextEditor::BaseTextEditor()
    : d(new BaseTextEditorPrivate)
{
    addContext(Constants::C_TEXTEDITOR);
    setContextHelpProvider([this](const HelpCallback &callback) {
        editorWidget()->contextHelpItem(callback);
    });
}

BaseTextEditor::~BaseTextEditor()
{
    delete m_widget;
    delete d;
}

TextDocument *BaseTextEditor::textDocument() const
{
    TextDocument *doc = editorWidget()->textDocument();
    QTC_CHECK(doc);
    return doc;
}

void BaseTextEditor::addContext(Id id)
{
    m_context.add(id);
}

IDocument *BaseTextEditor::document() const
{
    return textDocument();
}

QWidget *BaseTextEditor::toolBar()
{
    return editorWidget()->toolBarWidget();
}

QAction * TextEditorWidget::insertExtraToolBarWidget(TextEditorWidget::Side side,
                                                     QWidget *widget)
{
    if (widget->sizePolicy().horizontalPolicy() & QSizePolicy::ExpandFlag)
        d->m_stretchAction->setVisible(false);

    if (side == Left) {
        auto findLeftMostAction = [this](QAction *action) {
            if (d->m_toolbarOutlineAction && action == d->m_toolbarOutlineAction)
                return false;
            return d->m_toolBar->widgetForAction(action) != nullptr;
        };
        QAction *before = Utils::findOr(d->m_toolBar->actions(),
                                        d->m_fileEncodingLabelAction,
                                        findLeftMostAction);
        return d->m_toolBar->insertWidget(before, widget);
    } else {
        return d->m_toolBar->insertWidget(d->m_fileLineEndingAction, widget);
    }
}

void TextEditorWidget::insertExtraToolBarAction(TextEditorWidget::Side side, QAction *action)
{
    if (side == Left) {
        auto findLeftMostAction = [this](QAction *action) {
            if (d->m_toolbarOutlineAction && action == d->m_toolbarOutlineAction)
                return false;
            return d->m_toolBar->widgetForAction(action) != nullptr;
        };
        QAction *before = Utils::findOr(d->m_toolBar->actions(),
                                        d->m_fileEncodingLabelAction,
                                        findLeftMostAction);
        d->m_toolBar->insertAction(before, action);
    } else {
        d->m_toolBar->insertAction(d->m_fileLineEndingAction, action);
    }
}

void TextEditorWidget::setToolbarOutline(QWidget *widget)
{
    if (d->m_toolbarOutlineAction) {
        if (d->m_toolBar->widgetForAction(d->m_toolbarOutlineAction) == widget)
            return;
        d->m_toolBar->removeAction(d->m_toolbarOutlineAction);
        delete d->m_toolbarOutlineAction;
        d->m_toolbarOutlineAction = nullptr;
    } else if (!widget) {
        return;
    }

    if (widget) {
        if (widget->sizePolicy().horizontalPolicy() & QSizePolicy::ExpandFlag)
            d->m_stretchAction->setVisible(false);

        d->m_toolbarOutlineAction = insertExtraToolBarWidget(Left, widget);
    } else {
        // check for a widget with an expanding size policy otherwise re-enable the stretcher
        for (auto action : d->m_toolBar->actions()) {
            if (QWidget *toolbarWidget = d->m_toolBar->widgetForAction(action)) {
                if (toolbarWidget->isVisible()
                    && toolbarWidget->sizePolicy().horizontalPolicy() & QSizePolicy::ExpandFlag) {
                    d->m_stretchAction->setVisible(false);
                    return;
                }
            }
        }
        d->m_stretchAction->setVisible(true);
    }

    emit toolbarOutlineChanged(widget);
}

const QWidget *TextEditorWidget::toolbarOutlineWidget()
{
    return d->m_toolbarOutlineAction ? d->m_toolBar->widgetForAction(d->m_toolbarOutlineAction)
                                     : nullptr;
}

void TextEditorWidget::keepAutoCompletionHighlight(bool keepHighlight)
{
    d->m_keepAutoCompletionHighlight = keepHighlight;
}

void TextEditorWidget::setAutoCompleteSkipPosition(const QTextCursor &cursor)
{
    QTextCursor tc = cursor;
    // Create a selection of the next character but keep the current position, otherwise
    // the cursor would be removed from the list of automatically inserted text positions
    tc.movePosition(QTextCursor::NextCharacter);
    tc.movePosition(QTextCursor::PreviousCharacter, QTextCursor::KeepAnchor);
    d->autocompleterHighlight(tc);
}

int BaseTextEditor::currentLine() const
{
    return editorWidget()->textCursor().blockNumber() + 1;
}

int BaseTextEditor::currentColumn() const
{
    QTextCursor cursor = editorWidget()->textCursor();
    return cursor.position() - cursor.block().position() + 1;
}

void BaseTextEditor::gotoLine(int line, int column, bool centerLine)
{
    editorWidget()->gotoLine(line, column, centerLine);
}

int BaseTextEditor::columnCount() const
{
    return editorWidget()->columnCount();
}

int BaseTextEditor::rowCount() const
{
    return editorWidget()->rowCount();
}

int BaseTextEditor::position(TextPositionOperation posOp, int at) const
{
    return editorWidget()->position(posOp, at);
}

void BaseTextEditor::convertPosition(int pos, int *line, int *column) const
{
    editorWidget()->convertPosition(pos, line, column);
}

QString BaseTextEditor::selectedText() const
{
    return editorWidget()->selectedText();
}

void BaseTextEditor::remove(int length)
{
    editorWidget()->remove(length);
}

void TextEditorWidget::remove(int length)
{
    QTextCursor tc = textCursor();
    tc.setPosition(tc.position() + length, QTextCursor::KeepAnchor);
    tc.removeSelectedText();
}

void BaseTextEditor::insert(const QString &string)
{
    editorWidget()->insertPlainText(string);
}

void BaseTextEditor::replace(int length, const QString &string)
{
    editorWidget()->replace(length, string);
}

void TextEditorWidget::replace(int length, const QString &string)
{
    QTextCursor tc = textCursor();
    tc.setPosition(tc.position() + length, QTextCursor::KeepAnchor);
    tc.insertText(string);
}

void TextEditorWidget::replace(int pos, int length, const QString &string)
{
    if (length == string.length()) {
        bool different = false;
        for (int i = 0; !different && i < length; ++i)
            different = document()->characterAt(pos + i) != string.at(i);
        if (!different)
            return;
    }

    QTextCursor tc = textCursor();
    tc.setPosition(pos);
    tc.setPosition(pos + length, QTextCursor::KeepAnchor);
    tc.insertText(string);
}

void BaseTextEditor::setCursorPosition(int pos)
{
    editorWidget()->setCursorPosition(pos);
}

void TextEditorWidget::setCursorPosition(int pos)
{
    QTextCursor tc = textCursor();
    tc.setPosition(pos);
    setTextCursor(tc);
}

QWidget *TextEditorWidget::toolBarWidget() const
{
    return d->m_toolBarWidget;
}

QToolBar *TextEditorWidget::toolBar() const
{
    return d->m_toolBar;
}

void BaseTextEditor::select(int toPos)
{
    QTextCursor tc = editorWidget()->textCursor();
    tc.setPosition(toPos, QTextCursor::KeepAnchor);
    editorWidget()->setTextCursor(tc);
}

void BaseTextEditor::saveCurrentStateForNavigationHistory()
{
    d->m_savedNavigationState = saveState();
}

void BaseTextEditor::addSavedStateToNavigationHistory()
{
    if (EditorManager::currentEditor() == this)
        EditorManager::addCurrentPositionToNavigationHistory(d->m_savedNavigationState);
}

void BaseTextEditor::addCurrentStateToNavigationHistory()
{
    if (EditorManager::currentEditor() == this)
        EditorManager::addCurrentPositionToNavigationHistory();
}

void TextEditorWidgetPrivate::updateCursorPosition()
{
    m_contextHelpItem = HelpItem();
    if (!q->textCursor().block().isVisible())
        q->ensureCursorVisible();
}

void TextEditorWidget::contextHelpItem(const IContext::HelpCallback &callback)
{
    if (!d->m_contextHelpItem.isEmpty()) {
        callback(d->m_contextHelpItem);
        return;
    }
    const QString fallbackWordUnderCursor = Text::wordUnderCursor(textCursor());
    const auto hoverHandlerCallback = [fallbackWordUnderCursor, callback](
            TextEditorWidget *widget, BaseHoverHandler *handler, int position) {
        handler->contextHelpId(widget, position,
                               [fallbackWordUnderCursor, callback](const HelpItem &item) {
            if (item.isEmpty())
                callback(fallbackWordUnderCursor);
            else
                callback(item);
        });

    };
    const auto fallback = [callback, fallbackWordUnderCursor](TextEditorWidget *) {
        callback(fallbackWordUnderCursor);
    };

    d->m_hoverHandlerRunner.startChecking(textCursor(), hoverHandlerCallback, fallback);
}

void TextEditorWidget::setContextHelpItem(const HelpItem &item)
{
    d->m_contextHelpItem = item;
}

RefactorMarkers TextEditorWidget::refactorMarkers() const
{
    return d->m_refactorOverlay->markers();
}

void TextEditorWidget::setRefactorMarkers(const RefactorMarkers &markers)
{
    const QList<RefactorMarker> oldMarkers = d->m_refactorOverlay->markers();
    for (const RefactorMarker &marker : oldMarkers)
        emit requestBlockUpdate(marker.cursor.block());
    d->m_refactorOverlay->setMarkers(markers);
    for (const RefactorMarker &marker : markers)
        emit requestBlockUpdate(marker.cursor.block());
}

void TextEditorWidget::setRefactorMarkers(const RefactorMarkers &newMarkers, const Utils::Id &type)
{
    RefactorMarkers markers = d->m_refactorOverlay->markers();
    auto first = std::partition(markers.begin(),
                                markers.end(),
                                [type](const RefactorMarker &marker) {
                                    return marker.type == type;
                                });

    for (auto it = markers.begin(); it != first; ++it)
        emit requestBlockUpdate(it->cursor.block());
    markers.erase(markers.begin(), first);
    markers.append(newMarkers);
    d->m_refactorOverlay->setMarkers(markers);
    for (const RefactorMarker &marker : newMarkers)
        emit requestBlockUpdate(marker.cursor.block());
}

void TextEditorWidget::clearRefactorMarkers(const Utils::Id &type)
{
    RefactorMarkers markers = d->m_refactorOverlay->markers();
    for (auto it = markers.begin(); it != markers.end();) {
        if (it->type == type) {
            emit requestBlockUpdate(it->cursor.block());
            it = markers.erase(it);
        } else {
            ++it;
        }
    }
    d->m_refactorOverlay->setMarkers(markers);
}

bool TextEditorWidget::inFindScope(const QTextCursor &cursor) const
{
    return d->m_find->inScope(cursor);
}

void TextEditorWidget::updateVisualWrapColumn()
{
    auto calcMargin = [this] {
        const auto &ms = d->m_marginSettings;

        if (!ms.m_showMargin) {
            return 0;
        }
        if (ms.m_useIndenter) {
            if (auto margin = d->m_document->indenter()->margin()) {
                return *margin;
            }
        }
        return ms.m_marginColumn;
    };
    setVisibleWrapColumn(calcMargin());
}

void TextEditorWidgetPrivate::updateTabStops()
{
    // Although the tab stop is stored as qreal the API from PlainTextEdit only allows it
    // to be set as an int. A work around is to access directly the QTextOption.
    QTextOption option = q->document()->defaultTextOption();
    option.setTabStopDistance(charWidth() * m_document->tabSettings().m_tabSize);
    q->document()->setDefaultTextOption(option);
    if (TextSuggestion *suggestion = TextBlockUserData::suggestion(m_suggestionBlock)) {
        QTextOption option = suggestion->replacementDocument()->defaultTextOption();
        option.setTabStopDistance(option.tabStopDistance());
        suggestion->replacementDocument()->setDefaultTextOption(option);
    }
}

void TextEditorWidgetPrivate::applyTabSettings()
{
    updateTabStops();
    m_autoCompleter->setTabSettings(m_document->tabSettings());
    emit q->tabSettingsChanged();
}

int TextEditorWidget::columnCount() const
{
    return int(viewport()->rect().width() / d->charWidth());
}

int TextEditorWidget::rowCount() const
{
    int height = viewport()->rect().height();
    int lineCount = 0;
    QTextBlock block = firstVisibleBlock();
    while (block.isValid()) {
        height -= blockBoundingRect(block).height();
        if (height < 0) {
            const int blockLineCount = block.layout()->lineCount();
            for (int i = 0; i < blockLineCount; ++i) {
                ++lineCount;
                const QTextLine line = block.layout()->lineAt(i);
                height += line.rect().height();
                if (height >= 0)
                    break;
            }
            return lineCount;
        }
        lineCount += block.layout()->lineCount();
        block = block.next();
    }
    return lineCount;
}

/**
  Helper function to transform a selected text. If nothing is selected at the moment
  the word under the cursor is used.
  The type of the transformation is determined by the function pointer given.

  @param method     pointer to the QString function to use for the transformation

  @see uppercaseSelection, lowercaseSelection
*/
void TextEditorWidgetPrivate::transformSelection(TransformationMethod method)
{
    MultiTextCursor cursor = m_cursors;
    cursor.beginEditBlock();
    for (QTextCursor &c : cursor) {
        int pos = c.position();
        int anchor = c.anchor();

        if (!c.hasSelection() && !m_cursors.hasMultipleCursors()) {
            // if nothing is selected, select the word under the cursor
            c.select(QTextCursor::WordUnderCursor);
        }

        QString text = c.selectedText();
        QString transformedText = method(text);

        if (transformedText == text)
            continue;

        c.insertText(transformedText);

        // (re)select the changed text
        // Note: this assumes the transformation did not change the length,
        c.setPosition(anchor);
        c.setPosition(pos, QTextCursor::KeepAnchor);
    }
    cursor.endEditBlock();
    q->setMultiTextCursor(cursor);
}

void TextEditorWidget::inSnippetMode(bool *active)
{
    *active = d->m_snippetOverlay->isVisible();
}

QTextBlock TextEditorWidget::blockForVisibleRow(int row) const
{
    const int count = rowCount();
    if (row < 0 && row >= count)
        return QTextBlock();

    QTextBlock block = firstVisibleBlock();
    for (int i = 0; i < count;) {
        if (!block.isValid() || i >= row)
            return block;

        i += block.lineCount();
        block = d->nextVisibleBlock(block);
    }
    return QTextBlock();

}

QTextBlock TextEditorWidget::blockForVerticalOffset(int offset) const
{
    QTextBlock block = firstVisibleBlock();
    while (block.isValid()) {
        offset -= blockBoundingRect(block).height();
        if (offset < 0)
            return block;
        block = block.next();
    }
    return block;
}

void TextEditorWidget::invokeAssist(AssistKind kind, IAssistProvider *provider)
{
    if (multiTextCursor().hasMultipleCursors())
        return;

    if (kind == QuickFix && d->m_snippetOverlay->isVisible())
        d->m_snippetOverlay->accept();

    bool previousMode = overwriteMode();
    setOverwriteMode(false);
    ensureCursorVisible();
    d->m_codeAssistant.invoke(kind, provider);
    setOverwriteMode(previousMode);
}

std::unique_ptr<AssistInterface> TextEditorWidget::createAssistInterface(AssistKind kind,
                                                                         AssistReason reason) const
{
    Q_UNUSED(kind)
    return std::make_unique<AssistInterface>(textCursor(), d->m_document->filePath(), reason);
}

QString TextEditorWidget::foldReplacementText(const QTextBlock &) const
{
    return QLatin1String("...");
}

QByteArray BaseTextEditor::saveState() const
{
    return editorWidget()->saveState();
}

void BaseTextEditor::restoreState(const QByteArray &state)
{
    editorWidget()->restoreState(state);
}

BaseTextEditor *BaseTextEditor::currentTextEditor()
{
    return qobject_cast<BaseTextEditor *>(EditorManager::currentEditor());
}

QList<BaseTextEditor *> BaseTextEditor::openedTextEditors()
{
    return qobject_container_cast<BaseTextEditor *>(DocumentModel::editorsForOpenedDocuments());
}

QList<BaseTextEditor *> BaseTextEditor::textEditorsForDocument(TextDocument *doc)
{
    return qobject_container_cast<BaseTextEditor *>(DocumentModel::editorsForDocument(doc));
}

QList<BaseTextEditor *> BaseTextEditor::textEditorsForFilePath(const FilePath &path)
{
    return qobject_container_cast<BaseTextEditor *>(DocumentModel::editorsForFilePath(path));
}

TextEditorWidget *BaseTextEditor::editorWidget() const
{
    auto textEditorWidget = TextEditorWidget::fromEditor(this);
    QTC_CHECK(textEditorWidget);
    return textEditorWidget;
}

void BaseTextEditor::setTextCursor(const QTextCursor &cursor)
{
    editorWidget()->setTextCursor(cursor);
}

QTextCursor BaseTextEditor::textCursor() const
{
    return editorWidget()->textCursor();
}

QChar BaseTextEditor::characterAt(int pos) const
{
    return textDocument()->characterAt(pos);
}

QString BaseTextEditor::textAt(int from, int to) const
{
    return textDocument()->textAt(from, to);
}

QChar TextEditorWidget::characterAt(int pos) const
{
    return textDocument()->characterAt(pos);
}

QString TextEditorWidget::textAt(int from, int to) const
{
    return textDocument()->textAt(from, to);
}

void TextEditorWidget::configureGenericHighlighter()
{
    const HighlighterHelper::Definitions definitions = HighlighterHelper::definitionsForDocument(textDocument());
    d->configureGenericHighlighter(definitions.isEmpty() ? HighlighterHelper::Definition()
                                                         : definitions.first());
    d->updateSyntaxInfoBar(definitions, textDocument()->filePath().fileName());
}

void TextEditorWidget::configureGenericHighlighter(const Utils::MimeType &mimeType)
{
    const HighlighterHelper::Definitions definitions = HighlighterHelper::definitionsForMimeType(mimeType.name());
    d->configureGenericHighlighter(definitions.isEmpty() ? HighlighterHelper::Definition()
                                                         : definitions.first());
    d->removeSyntaxInfoBar();
}

Result<> TextEditorWidget::configureGenericHighlighter(const QString &definitionName)
{
    const HighlighterHelper::Definition definition = TextEditor::HighlighterHelper::definitionForName(definitionName);
    if (!definition.isValid())
        return make_unexpected(Tr::tr("Could not find definition."));

    d->configureGenericHighlighter(definition);
    d->removeSyntaxInfoBar();
    return {};
}

int TextEditorWidget::blockNumberForVisibleRow(int row) const
{
    QTextBlock block = blockForVisibleRow(row);
    return block.isValid() ? block.blockNumber() : -1;
}

int TextEditorWidget::firstVisibleBlockNumber() const
{
    return blockNumberForVisibleRow(0);
}

int TextEditorWidget::lastVisibleBlockNumber() const
{
    QTextBlock block = blockForVerticalOffset(viewport()->height() - 1);
    if (!block.isValid()) {
        block = document()->lastBlock();
        while (block.isValid() && !block.isVisible())
            block = block.previous();
    }
    return block.isValid() ? block.blockNumber() : -1;
}

int TextEditorWidget::centerVisibleBlockNumber() const
{
    QTextBlock block = blockForVerticalOffset(viewport()->height() / 2);
    if (!block.isValid())
        block.previous();
    return block.isValid() ? block.blockNumber() : -1;
}

HighlightScrollBarController *TextEditorWidget::highlightScrollBarController() const
{
    return d->m_highlightScrollBarController;
}

// The remnants of PlainTextEditor.
void TextEditorWidget::setupGenericHighlighter()
{
    setLineSeparatorsAllowed(true);

    connect(textDocument(), &IDocument::filePathChanged,
            d.get(), &TextEditorWidgetPrivate::reconfigure);
}

//
// TextEditorLinkLabel
//
TextEditorLinkLabel::TextEditorLinkLabel(QWidget *parent)
    : Utils::ElidingLabel(parent)
{
    setElideMode(Qt::ElideMiddle);
}

void TextEditorLinkLabel::setLink(Utils::Link link)
{
    m_link = link;
}

Utils::Link TextEditorLinkLabel::link() const
{
    return m_link;
}

void TextEditorLinkLabel::mousePressEvent(QMouseEvent *event)
{
    if (event->button() == Qt::LeftButton)
        m_dragStartPosition = event->pos();
}

void TextEditorLinkLabel::mouseMoveEvent(QMouseEvent *event)
{
    if (!(event->buttons() & Qt::LeftButton))
        return;
    if ((event->pos() - m_dragStartPosition).manhattanLength() < QApplication::startDragDistance())
        return;

    auto data = new DropMimeData;
    data->addFile(m_link.targetFilePath, m_link.targetLine, m_link.targetColumn);
    auto drag = new QDrag(this);
    drag->setMimeData(data);
    drag->exec(Qt::CopyAction);
}

void TextEditorLinkLabel::mouseReleaseEvent(QMouseEvent *event)
{
    Q_UNUSED(event)
    if (!m_link.hasValidTarget())
        return;

    EditorManager::openEditorAt(m_link);
}

//
// BaseTextEditorFactory
//

namespace Internal {

class TextEditorFactoryPrivate
{
public:
    TextEditorFactoryPrivate(TextEditorFactory *parent)
        : q(parent)
        , m_widgetCreator([]() { return new TextEditorWidget; })
    {}

    BaseTextEditor *duplicateTextEditor(BaseTextEditor *other)
    {
        BaseTextEditor *editor = createEditorHelper(other->editorWidget()->textDocumentPtr());
        editor->editorWidget()->finalizeInitializationAfterDuplication(other->editorWidget());
        return editor;
    }

    BaseTextEditor *createEditorHelper(const TextDocumentPtr &doc);

    TextEditorFactory *q;
    TextEditorFactory::DocumentCreator m_documentCreator;
    TextEditorFactory::EditorWidgetCreator m_widgetCreator;
    TextEditorFactory::EditorCreator m_editorCreator;
    TextEditorFactory::AutoCompleterCreator m_autoCompleterCreator;
    TextEditorFactory::IndenterCreator m_indenterCreator;
    TextEditorFactory::SyntaxHighLighterCreator m_syntaxHighlighterCreator;
    CommentDefinition m_commentDefinition;
    QList<BaseHoverHandler *> m_hoverHandlers; // owned
    std::unique_ptr<CompletionAssistProvider> m_completionAssistProvider; // owned
    int m_optionalActionMask = 0;
    bool m_useGenericHighlighter = false;
    bool m_duplicatedSupported = true;
    bool m_codeFoldingSupported = false;
    bool m_paranthesesMatchinEnabled = false;
    bool m_marksVisible = true;
};

} /// namespace Internal

TextEditorFactory::TextEditorFactory()
    : d(new TextEditorFactoryPrivate(this))
{
    setEditorCreator([]() { return new BaseTextEditor; });
    addHoverHandler(new SuggestionHoverHandler);
}

TextEditorFactory::~TextEditorFactory()
{
    qDeleteAll(d->m_hoverHandlers);
    delete d;
}

void TextEditorFactory::setDocumentCreator(const DocumentCreator &creator)
{
    d->m_documentCreator = creator;
}

void TextEditorFactory::setEditorWidgetCreator(const EditorWidgetCreator &creator)
{
    d->m_widgetCreator = creator;
}

void TextEditorFactory::setEditorCreator(const EditorCreator &creator)
{
    d->m_editorCreator = creator;
    IEditorFactory::setEditorCreator([this] {
        static DocumentContentCompletionProvider basicSnippetProvider;
        TextDocumentPtr doc(d->m_documentCreator());

        if (d->m_indenterCreator)
            doc->setIndenter(d->m_indenterCreator(doc->document()));

        if (d->m_syntaxHighlighterCreator)
            doc->resetSyntaxHighlighter(d->m_syntaxHighlighterCreator);

        doc->setCompletionAssistProvider(d->m_completionAssistProvider
                                             ? d->m_completionAssistProvider.get()
                                             : &basicSnippetProvider);

        return d->createEditorHelper(doc);
    });
}

void TextEditorFactory::setIndenterCreator(const IndenterCreator &creator)
{
    d->m_indenterCreator = creator;
}

void TextEditorFactory::setSyntaxHighlighterCreator(const SyntaxHighLighterCreator &creator)
{
    d->m_syntaxHighlighterCreator = creator;
}

void TextEditorFactory::setUseGenericHighlighter(bool enabled)
{
    d->m_useGenericHighlighter = enabled;
}

void TextEditorFactory::setAutoCompleterCreator(const AutoCompleterCreator &creator)
{
    d->m_autoCompleterCreator = creator;
}

void TextEditorFactory::setOptionalActionMask(int optionalActions)
{
    d->m_optionalActionMask = optionalActions;
}

void TextEditorFactory::addHoverHandler(BaseHoverHandler *handler)
{
    d->m_hoverHandlers.append(handler);
}

void TextEditorFactory::setCompletionAssistProvider(CompletionAssistProvider *provider)
{
    d->m_completionAssistProvider.reset(provider);
}

void TextEditorFactory::setCommentDefinition(CommentDefinition definition)
{
    d->m_commentDefinition = definition;
}

void TextEditorFactory::setDuplicatedSupported(bool on)
{
    d->m_duplicatedSupported = on;
}

void TextEditorFactory::setMarksVisible(bool on)
{
    d->m_marksVisible = on;
}

void TextEditorFactory::setCodeFoldingSupported(bool on)
{
    d->m_codeFoldingSupported = on;
}

void TextEditorFactory::setParenthesesMatchingEnabled(bool on)
{
    d->m_paranthesesMatchinEnabled = on;
}

BaseTextEditor *TextEditorFactoryPrivate::createEditorHelper(const TextDocumentPtr &document)
{
    QWidget *widget = m_widgetCreator();
    TextEditorWidget *textEditorWidget = Aggregation::query<TextEditorWidget>(widget);
    QTC_ASSERT(textEditorWidget, return nullptr);
    textEditorWidget->setMarksVisible(m_marksVisible);
    textEditorWidget->setParenthesesMatchingEnabled(m_paranthesesMatchinEnabled);
    textEditorWidget->setCodeFoldingSupported(m_codeFoldingSupported);
    textEditorWidget->setOptionalActions(m_optionalActionMask);

    BaseTextEditor *editor = m_editorCreator();
    editor->setDuplicateSupported(m_duplicatedSupported);
    editor->addContext(q->id());
    editor->d->m_origin = this;

    editor->m_widget = widget;

    // Needs to go before setTextDocument as this copies the current settings.
    if (m_autoCompleterCreator)
        textEditorWidget->setAutoCompleter(m_autoCompleterCreator());

    textEditorWidget->setTextDocument(document);
    textEditorWidget->autoCompleter()->setTabSettings(document->tabSettings());
    textEditorWidget->d->m_hoverHandlers = m_hoverHandlers;

    textEditorWidget->d->m_commentDefinition = m_commentDefinition;
    textEditorWidget->d->m_commentDefinition.isAfterWhitespace
        = document->typingSettings().m_commentPosition != TypingSettings::StartOfLine;

    QObject::connect(textEditorWidget,
                     &TextEditorWidget::activateEditor,
                     textEditorWidget,
                     [editor](EditorManager::OpenEditorFlags flags) {
                         EditorManager::activateEditor(editor, flags);
                     });
    QObject::connect(
        textEditorWidget,
        &TextEditorWidget::saveCurrentStateForNavigationHistory,
        editor,
        &BaseTextEditor::saveCurrentStateForNavigationHistory);
    QObject::connect(
        textEditorWidget,
        &TextEditorWidget::addSavedStateToNavigationHistory,
        editor,
        &BaseTextEditor::addSavedStateToNavigationHistory);
    QObject::connect(
        textEditorWidget,
        &TextEditorWidget::addCurrentStateToNavigationHistory,
        editor,
        &BaseTextEditor::addCurrentStateToNavigationHistory);

    if (m_useGenericHighlighter)
        textEditorWidget->setupGenericHighlighter();
    textEditorWidget->finalizeInitialization();

    // Toolbar: Actions to show minimized info bars
    document->minimizableInfoBars()->createShowInfoBarActions([textEditorWidget](QWidget *w) {
        return textEditorWidget->insertExtraToolBarWidget(TextEditorWidget::Left, w);
    });

    editor->finalizeInitialization();
    return editor;
}

BaseTextEditor *BaseTextEditor::duplicate()
{
    // Use new standard setup if that's available.
    if (d->m_origin) {
        BaseTextEditor *dup = d->m_origin->duplicateTextEditor(this);
        emit editorDuplicated(dup);
        return dup;
    }

    // If neither is sufficient, you need to implement 'YourEditor::duplicate'.
    QTC_CHECK(false);
    return nullptr;
}

} // namespace TextEditor

QT_BEGIN_NAMESPACE

size_t qHash(const QColor &color)
{
    return color.rgba();
}

QT_END_NAMESPACE

#include "texteditor.moc"<|MERGE_RESOLUTION|>--- conflicted
+++ resolved
@@ -1282,9 +1282,6 @@
     connect(q, &PlainTextEdit::copyAvailable,
             this, &TextEditorWidgetPrivate::updateCopyAction);
 
-<<<<<<< HEAD
-    connect(qApp->clipboard(), &QClipboard::changed, this, &TextEditorWidgetPrivate::updatePasteAction);
-=======
     connect(qApp->clipboard(), &QClipboard::dataChanged, this, [this] {
         // selecting text with the mouse can cause the clipboard to change quite often and the
         // check whether the clipboard text is empty in update paste action is potentially
@@ -1295,7 +1292,6 @@
         m_updatePasteActionScheduled = true;
         QTimer::singleShot(100, this, &TextEditorWidgetPrivate::updatePasteAction);
     });
->>>>>>> d114082f
 
     m_parenthesesMatchingTimer.setSingleShot(true);
     m_parenthesesMatchingTimer.setInterval(50);
@@ -4795,10 +4791,7 @@
 
 void TextEditorWidgetPrivate::updatePasteAction()
 {
-<<<<<<< HEAD
-=======
     m_updatePasteActionScheduled = false;
->>>>>>> d114082f
     if (m_pasteAction)
         m_pasteAction->setEnabled(!q->isReadOnly() && !qApp->clipboard()->text(QClipboard::Mode::Clipboard).isEmpty());
 }
