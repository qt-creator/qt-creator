// Copyright (C) 2016 The Qt Company Ltd.
// SPDX-License-Identifier: LicenseRef-Qt-Commercial OR GPL-3.0-only WITH Qt-GPL-exception-1.0

#pragma once

#include "documentmanager.h"
#include "qmldesigner_global.h"

#include <qmldesignercorelib_global.h>
#include <viewmanager.h>

#include <extensionsystem/iplugin.h>

#include <qmldesignerbase/qmldesignerbaseplugin.h>

#include <QElapsedTimer>

QT_FORWARD_DECLARE_CLASS(QQmlEngine)
QT_FORWARD_DECLARE_CLASS(QQuickWidget)

namespace Core {
    class IEditor;
}

namespace QmlDesigner {

namespace DeviceShare {
    class DeviceManager;
}

class QmlDesignerPluginPrivate;
class AsynchronousImageCache;
class ExternalDependenciesInterface;
class RunManager;

namespace Internal { class DesignModeWidget; }

class QMLDESIGNER_EXPORT QmlDesignerPlugin final : public ExtensionSystem::IPlugin
{
    Q_OBJECT
    Q_PLUGIN_METADATA(IID "org.qt-project.Qt.QtCreatorPlugin" FILE "QmlDesigner.json")

public:
    QmlDesignerPlugin();
    ~QmlDesignerPlugin() final;

    bool initialize(const QStringList &arguments, QString *errorMessage) final;
    bool delayedInitialize() final;
    void extensionsInitialized() final;
    ShutdownFlag aboutToShutdown() final;

    static QmlDesignerPlugin *instance();

    DocumentManager &documentManager();
    const DocumentManager &documentManager() const;

    static ViewManager &viewManager();
    static DeviceShare::DeviceManager &deviceManager();
    static RunManager &runManager();

    DesignerActionManager &designerActionManager();
    const DesignerActionManager &designerActionManager() const;

    static DesignerSettings &settings();
    static ExternalDependenciesInterface &externalDependenciesForPluginInitializationOnly(); // if you use it your code smells

    DesignDocument *currentDesignDocument() const;
    Internal::DesignModeWidget *mainWidget() const;

    static QmlDesignerProjectManager &projectManagerForPluginInitializationOnly();

    QWidget *createProjectExplorerWidget(QWidget *parent) const;

    void switchToTextModeDeferred();

    static double formEditorDevicePixelRatio();

    static void contextHelp(const Core::IContext::HelpCallback &callback, const QString &id);

    static void emitUsageStatistics(const QString &identifier);
    static void emitUsageStatisticsContextAction(const QString &identifier);
    static void emitUsageStatisticsTime(const QString &identifier, int elapsed);
    static void emitUsageStatisticsUsageDuration(const QString &identifier, int elapsed);

    static AsynchronousImageCache &imageCache();

    static void registerPreviewImageProvider(QQmlEngine *engine);

    static void trackWidgetFocusTime(QWidget *widget, const QString &identifier);
    static void registerCombinedTracedPoints(const QString &identifierFirst,
                                             const QString &identifierSecond,
                                             const QString &newIdentifier,
                                             int maxDuration = 10000);

signals:
    void usageStatisticsNotifier(const QString &identifier);
    void usageStatisticsUsageTimer(const QString &identifier, int elapsed);
    void usageStatisticsUsageDuration(const QString &identifier, int elapsed);
    void usageStatisticsInsertFeedback(const QString &identifier,
                                       const QString &feedback,
                                       int rating);
    void assetChanged(const QString &assetPath);

private slots:
    void closeFeedbackPopup();
    void launchFeedbackPopup(const QString &identifier);
    void handleFeedback(const QString &feedback, int rating);

private: // functions
    void launchFeedbackPopupInternal(const QString &identifier);
    void integrateIntoQtCreator(Internal::DesignModeWidget *modeWidget);
    void clearDesigner();
    void resetDesignerDocument();
    void setupDesigner();
    void showDesigner();
    void hideDesigner();
    void changeEditor();
    void jumpTextCursorToSelectedModelNode();
    void selectModelNodeUnderTextCursor();
    void activateAutoSynchronization();
    void deactivateAutoSynchronization();
    void resetModelSelection();
    void initializeShutdownSettings();
    QString identiferToDisplayString(const QString &identifier);

    RewriterView *rewriterView() const;
    Model *currentModel() const;
    QQuickWidget *m_feedbackWidget = nullptr;
    static QmlDesignerPluginPrivate *privateInstance();
    void enforceDelayedInitialize();

private: // variables
    QmlDesignerPluginPrivate *d = nullptr;
    static QmlDesignerPlugin *m_instance;
    QElapsedTimer m_usageTimer;
    bool m_delayedInitialized = false;
    bool m_shutdownPending = false;
<<<<<<< HEAD
    QString m_lastShutdownType;
=======
>>>>>>> 715ce2c3
};

} // namespace QmlDesigner<|MERGE_RESOLUTION|>--- conflicted
+++ resolved
@@ -135,10 +135,6 @@
     QElapsedTimer m_usageTimer;
     bool m_delayedInitialized = false;
     bool m_shutdownPending = false;
-<<<<<<< HEAD
-    QString m_lastShutdownType;
-=======
->>>>>>> 715ce2c3
 };
 
 } // namespace QmlDesigner