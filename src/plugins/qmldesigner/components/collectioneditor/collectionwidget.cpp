// Copyright (C) 2023 The Qt Company Ltd.
// SPDX-License-Identifier: LicenseRef-Qt-Commercial OR GPL-3.0-only WITH Qt-GPL-exception-1.0

#include "collectionwidget.h"

#include "collectiondetails.h"
#include "collectiondetailsmodel.h"
#include "collectiondetailssortfiltermodel.h"
#include "collectioneditorutils.h"
#include "collectionlistmodel.h"
#include "collectionview.h"
#include "designmodewidget.h"
#include "qmldesignerconstants.h"
#include "qmldesignerplugin.h"
#include "theme.h"

#include <coreplugin/icore.h>
#include <coreplugin/messagebox.h>
#include <studioquickwidget.h>

#include <QFileInfo>
#include <QJsonArray>
#include <QJsonDocument>
#include <QJsonObject>
#include <QJsonParseError>
#include <QMetaObject>
#include <QQmlEngine>
#include <QQuickItem>
#include <QShortcut>
#include <QVBoxLayout>

namespace {

QString collectionViewResourcesPath()
{
#ifdef SHARE_QML_PATH
    if (qEnvironmentVariableIsSet("LOAD_QML_FROM_SOURCE"))
        return QLatin1String(SHARE_QML_PATH) + "/collectionEditorQmlSource";
#endif
    return Core::ICore::resourcePath("qmldesigner/collectionEditorQmlSource").toString();
}

QString getPreferredCollectionName(const QUrl &url, const QString &collectionName)
{
    if (collectionName.isEmpty()) {
        QFileInfo fileInfo(url.isLocalFile() ? url.toLocalFile() : url.toString());
        return fileInfo.completeBaseName();
    }

    return collectionName;
}

} // namespace

namespace QmlDesigner {
CollectionWidget::CollectionWidget(CollectionView *view)
<<<<<<< HEAD
    : QFrame()
    , m_view(view)
=======
    : m_view(view)
>>>>>>> 7dfa7469
    , m_listModel(new CollectionListModel)
    , m_collectionDetailsModel(new CollectionDetailsModel)
    , m_collectionDetailsSortFilterModel(std::make_unique<CollectionDetailsSortFilterModel>())
    , m_quickWidget(new StudioQuickWidget(this))
{
    setWindowTitle(tr("Model Editor", "Title of model editor widget"));

    Core::IContext *icontext = nullptr;
    Core::Context context(Constants::C_QMLCOLLECTIONEDITOR);
    icontext = new Core::IContext(this);
    icontext->setContext(context);
    icontext->setWidget(this);

    connect(m_listModel, &CollectionListModel::warning, this, &CollectionWidget::warn);

    m_collectionDetailsSortFilterModel->setSourceModel(m_collectionDetailsModel);

    m_quickWidget->quickWidget()->setObjectName(Constants::OBJECT_NAME_COLLECTION_EDITOR);
    m_quickWidget->setResizeMode(QQuickWidget::SizeRootObjectToView);
    m_quickWidget->engine()->addImportPath(collectionViewResourcesPath() + "/imports");
    m_quickWidget->setClearColor(Theme::getColor(Theme::Color::DSpanelBackground));

    Theme::setupTheme(m_quickWidget->engine());
    m_quickWidget->quickWidget()->installEventFilter(this);

    auto layout = new QVBoxLayout(this);
    layout->setContentsMargins({});
    layout->setSpacing(0);
    layout->addWidget(m_quickWidget.data());

    qmlRegisterAnonymousType<CollectionWidget>("CollectionEditorBackend", 1);
    auto map = m_quickWidget->registerPropertyMap("CollectionEditorBackend");
    map->setProperties({
        {"rootView", QVariant::fromValue(this)},
        {"model", QVariant::fromValue(m_listModel.data())},
        {"collectionDetailsModel", QVariant::fromValue(m_collectionDetailsModel.data())},
        {"collectionDetailsSortFilterModel",
         QVariant::fromValue(m_collectionDetailsSortFilterModel.get())},
    });

    auto hotReloadShortcut = new QShortcut(QKeySequence(Qt::CTRL + Qt::Key_F4), this);
    connect(hotReloadShortcut, &QShortcut::activated, this, &CollectionWidget::reloadQmlSource);

    reloadQmlSource();

    QmlDesignerPlugin::trackWidgetFocusTime(this, Constants::EVENT_MODELEDITOR_TIME);
}

CollectionWidget::~CollectionWidget() = default;

void CollectionWidget::contextHelp(const Core::IContext::HelpCallback &callback) const
{
    if (m_view)
        QmlDesignerPlugin::contextHelp(callback, m_view->contextHelpId());
    else
        callback({});
}

QPointer<CollectionListModel> CollectionWidget::listModel() const
{
    return m_listModel;
}

QPointer<CollectionDetailsModel> CollectionWidget::collectionDetailsModel() const
{
    return m_collectionDetailsModel;
}

void CollectionWidget::reloadQmlSource()
{
    const QString collectionViewQmlPath = collectionViewResourcesPath() + "/CollectionView.qml";

    QTC_ASSERT(QFileInfo::exists(collectionViewQmlPath), return);

    m_quickWidget->setSource(QUrl::fromLocalFile(collectionViewQmlPath));

    if (!m_quickWidget->rootObject()) {
        QString errorString;
        const auto errors = m_quickWidget->errors();
        for (const QQmlError &error : errors)
            errorString.append("\n" + error.toString());

        Core::AsynchronousMessageBox::warning(tr("Cannot Create QtQuick View"),
                                              tr("StatesEditorWidget: %1 cannot be created.%2")
                                                  .arg(collectionViewQmlPath, errorString));
        return;
    }
}

QSize CollectionWidget::minimumSizeHint() const
{
    return {300, 300};
}

bool CollectionWidget::loadJsonFile(const QUrl &url, const QString &collectionName)
{
    if (!isJsonFile(url))
        return false;

    m_view->addResource(url, getPreferredCollectionName(url, collectionName));

    return true;
}

bool CollectionWidget::loadCsvFile(const QUrl &url, const QString &collectionName)
{
    m_view->addResource(url, getPreferredCollectionName(url, collectionName));

    return true;
}

bool CollectionWidget::isJsonFile(const QUrl &url) const
{
    Utils::FilePath filePath = Utils::FilePath::fromUserInput(url.isLocalFile() ? url.toLocalFile()
                                                                                : url.toString());
    Utils::FileReader file;
    if (!file.fetch(filePath))
        return false;

    QJsonParseError error;
    QJsonDocument::fromJson(file.data(), &error);
    if (error.error)
        return false;

    return true;
}

bool CollectionWidget::isCsvFile(const QUrl &url) const
{
    QString filePath = url.isLocalFile() ? url.toLocalFile() : url.toString();
    QFileInfo fileInfo(filePath);
    return fileInfo.exists() && !fileInfo.suffix().compare("csv", Qt::CaseInsensitive);
}

bool CollectionWidget::isValidUrlToImport(const QUrl &url) const
{
    using Utils::FilePath;
    FilePath fileInfo = FilePath::fromUserInput(url.isLocalFile() ? url.toLocalFile()
                                                                  : url.toString());
    if (fileInfo.suffix() == "json")
        return isJsonFile(url);

    if (fileInfo.suffix() == "csv")
        return isCsvFile(url);

    return false;
}

bool CollectionWidget::importFile(const QString &collectionName,
                                  const QUrl &url,
                                  const bool &firstRowIsHeader)
{
    using Utils::FilePath;

    FilePath fileInfo = FilePath::fromUserInput(url.isLocalFile() ? url.toLocalFile()
                                                                  : url.toString());
    CollectionDetails loadedCollection;
    QByteArray fileContent;

    auto loadUrlContent = [&]() -> bool {
        Utils::FileReader file;
        if (file.fetch(fileInfo)) {
            fileContent = file.data();
            return true;
        }
<<<<<<< HEAD

        warn(tr("Import from file"), tr("Cannot import from file \"%1\"").arg(fileInfo.fileName()));
        return false;
    };

    if (fileInfo.suffix() == "json") {
        if (!loadUrlContent())
            return false;

        QJsonParseError parseError;
        loadedCollection = CollectionDetails::fromImportedJson(fileContent, &parseError);
        if (parseError.error != QJsonParseError::NoError) {
            warn(tr("Json file Import error"),
                 tr("Cannot parse json content\n%1").arg(parseError.errorString()));
        }
    } else if (fileInfo.suffix() == "csv") {
        if (!loadUrlContent())
            return false;
        loadedCollection = CollectionDetails::fromImportedCsv(fileContent, firstRowIsHeader);
    }

    if (loadedCollection.columns()) {
        m_view->addNewCollection(collectionName, loadedCollection.toLocalJson());
        return true;
    } else {
        warn(tr("Can not add a model to the JSON file"),
             tr("The imported model is empty or is not supported."));
    }
    return false;
=======

        warn(tr("Import from file"), tr("Cannot import from file \"%1\"").arg(fileInfo.fileName()));
        return false;
    };

    if (fileInfo.suffix() == "json") {
        if (!loadUrlContent())
            return false;

        QJsonParseError parseError;
        loadedCollection = CollectionDetails::fromImportedJson(fileContent, &parseError);
        if (parseError.error != QJsonParseError::NoError) {
            warn(tr("Json file Import error"),
                 tr("Cannot parse json content\n%1").arg(parseError.errorString()));
        }
    } else if (fileInfo.suffix() == "csv") {
        if (!loadUrlContent())
            return false;
        loadedCollection = CollectionDetails::fromImportedCsv(fileContent, firstRowIsHeader);
    }

    if (loadedCollection.columns()) {
        m_view->addNewCollection(collectionName, loadedCollection.toLocalJson());
        return true;
    } else {
        warn(tr("Can not add a model to the JSON file"),
             tr("The imported model is empty or is not supported."));
    }
    return false;
}

void CollectionWidget::addProjectImport()
{
    m_view->addProjectImport();
>>>>>>> 7dfa7469
}

void CollectionWidget::addCollectionToDataStore(const QString &collectionName)
{
    m_view->addNewCollection(collectionName, CollectionEditorUtils::defaultCollection());
}

void CollectionWidget::assignCollectionToSelectedNode(const QString collectionName)
{
    m_view->assignCollectionToSelectedNode(collectionName);
}

void CollectionWidget::openCollection(const QString &collectionName)
{
    m_listModel->selectCollectionName(collectionName);
    QmlDesignerPlugin::instance()->mainWidget()->showDockWidget("CollectionEditor", true);
}

ModelNode CollectionWidget::dataStoreNode() const
{
    return m_view->dataStoreNode();
}

void CollectionWidget::warn(const QString &title, const QString &body)
{
    QMetaObject::invokeMethod(m_quickWidget->rootObject(),
                              "showWarning",
                              Q_ARG(QVariant, title),
                              Q_ARG(QVariant, body));
}

void CollectionWidget::setTargetNodeSelected(bool selected)
{
    if (m_targetNodeSelected == selected)
        return;

    m_targetNodeSelected = selected;
    emit targetNodeSelectedChanged(m_targetNodeSelected);
}

<<<<<<< HEAD
void CollectionWidget::deleteSelectedCollection()
{
=======
void CollectionWidget::setProjectImportExists(bool exists)
{
    if (m_projectImportExists == exists)
        return;

    m_projectImportExists = exists;
    emit projectImportExistsChanged(m_projectImportExists);
}

void CollectionWidget::setDataStoreExists(bool exists)
{
    if (m_dataStoreExists == exists)
        return;

    m_dataStoreExists = exists;
    emit dataStoreExistsChanged(m_dataStoreExists);
}

void CollectionWidget::deleteSelectedCollection()
{
>>>>>>> 7dfa7469
    QMetaObject::invokeMethod(m_quickWidget->quickWidget()->rootObject(), "deleteSelectedCollection");
}

} // namespace QmlDesigner<|MERGE_RESOLUTION|>--- conflicted
+++ resolved
@@ -54,12 +54,7 @@
 
 namespace QmlDesigner {
 CollectionWidget::CollectionWidget(CollectionView *view)
-<<<<<<< HEAD
-    : QFrame()
-    , m_view(view)
-=======
     : m_view(view)
->>>>>>> 7dfa7469
     , m_listModel(new CollectionListModel)
     , m_collectionDetailsModel(new CollectionDetailsModel)
     , m_collectionDetailsSortFilterModel(std::make_unique<CollectionDetailsSortFilterModel>())
@@ -225,7 +220,6 @@
             fileContent = file.data();
             return true;
         }
-<<<<<<< HEAD
 
         warn(tr("Import from file"), tr("Cannot import from file \"%1\"").arg(fileInfo.fileName()));
         return false;
@@ -255,42 +249,11 @@
              tr("The imported model is empty or is not supported."));
     }
     return false;
-=======
-
-        warn(tr("Import from file"), tr("Cannot import from file \"%1\"").arg(fileInfo.fileName()));
-        return false;
-    };
-
-    if (fileInfo.suffix() == "json") {
-        if (!loadUrlContent())
-            return false;
-
-        QJsonParseError parseError;
-        loadedCollection = CollectionDetails::fromImportedJson(fileContent, &parseError);
-        if (parseError.error != QJsonParseError::NoError) {
-            warn(tr("Json file Import error"),
-                 tr("Cannot parse json content\n%1").arg(parseError.errorString()));
-        }
-    } else if (fileInfo.suffix() == "csv") {
-        if (!loadUrlContent())
-            return false;
-        loadedCollection = CollectionDetails::fromImportedCsv(fileContent, firstRowIsHeader);
-    }
-
-    if (loadedCollection.columns()) {
-        m_view->addNewCollection(collectionName, loadedCollection.toLocalJson());
-        return true;
-    } else {
-        warn(tr("Can not add a model to the JSON file"),
-             tr("The imported model is empty or is not supported."));
-    }
-    return false;
 }
 
 void CollectionWidget::addProjectImport()
 {
     m_view->addProjectImport();
->>>>>>> 7dfa7469
 }
 
 void CollectionWidget::addCollectionToDataStore(const QString &collectionName)
@@ -331,10 +294,6 @@
     emit targetNodeSelectedChanged(m_targetNodeSelected);
 }
 
-<<<<<<< HEAD
-void CollectionWidget::deleteSelectedCollection()
-{
-=======
 void CollectionWidget::setProjectImportExists(bool exists)
 {
     if (m_projectImportExists == exists)
@@ -355,7 +314,6 @@
 
 void CollectionWidget::deleteSelectedCollection()
 {
->>>>>>> 7dfa7469
     QMetaObject::invokeMethod(m_quickWidget->quickWidget()->rootObject(), "deleteSelectedCollection");
 }
 
