--- conflicted
+++ resolved
@@ -129,16 +129,10 @@
 
     row = qBound(0, row, rowCount());
 
-<<<<<<< HEAD
-    beginResetModel();
-    m_currentCollection.insertEmptyRows(row, count);
-    endResetModel();
-=======
     beginInsertRows({}, row, row + count - 1);
     m_currentCollection.insertEmptyRows(row, count);
     endInsertRows();
     setHasUnsavedChanges(true);
->>>>>>> 7dfa7469
 
     return true;
 }
@@ -594,7 +588,6 @@
     using Utils::FileReader;
     FilePath path = FilePath::fromUserInput(url.isLocalFile() ? url.toLocalFile() : url.toString());
     FileReader file;
-<<<<<<< HEAD
 
     if (!file.fetch(path)) {
         emit warning(tr("File reading problem"), file.errorString());
@@ -604,17 +597,6 @@
     QJsonParseError jpe;
     QJsonDocument document = QJsonDocument::fromJson(file.data(), &jpe);
 
-=======
-
-    if (!file.fetch(path)) {
-        emit warning(tr("File reading problem"), file.errorString());
-        return {};
-    }
-
-    QJsonParseError jpe;
-    QJsonDocument document = QJsonDocument::fromJson(file.data(), &jpe);
-
->>>>>>> 7dfa7469
     if (jpe.error != QJsonParseError::NoError)
         emit warning(tr("Json parse error"), jpe.errorString());
 
@@ -634,8 +616,6 @@
     return DataTypeWarning::getDataTypeWarningString(warning);
 }
 
-<<<<<<< HEAD
-=======
 void CollectionDetailsModel::setHasUnsavedChanges(bool val)
 {
     if (m_hasUnsavedChanges == val)
@@ -644,5 +624,4 @@
     emit hasUnsavedChangesChanged();
 }
 
->>>>>>> 7dfa7469
 } // namespace QmlDesigner