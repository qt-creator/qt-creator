// Copyright (C) 2023 The Qt Company Ltd.
// SPDX-License-Identifier: LicenseRef-Qt-Commercial OR GPL-3.0-only WITH Qt-GPL-exception-1.0

#include "collectiondetails.h"

#include <utils/span.h>
#include <qqml.h>

#include <QJsonArray>
#include <QJsonDocument>
#include <QJsonObject>
#include <QUrl>
#include <QVariant>

namespace QmlDesigner {

struct CollectionProperty
{
    using DataType = CollectionDetails::DataType;

    QString name;
    DataType type;
};

const QMap<DataTypeWarning::Warning, QString> DataTypeWarning::dataTypeWarnings = {
    {DataTypeWarning::CellDataTypeMismatch, "Cell and column data types do not match."}
};

class CollectionDetails::Private
{
    using SourceFormat = CollectionEditorConstants::SourceFormat;

public:
    QList<CollectionProperty> properties;
    QList<QJsonObject> elements;
    SourceFormat sourceFormat = SourceFormat::Unknown;
    CollectionReference reference;
    bool isChanged = false;

    bool isValidColumnId(int column) const { return column > -1 && column < properties.size(); }

    bool isValidRowId(int row) const { return row > -1 && row < elements.size(); }
};

static CollectionProperty::DataType collectionDataTypeFromJsonValue(const QJsonValue &value)
{
    using DataType = CollectionDetails::DataType;
    using JsonType = QJsonValue::Type;

    switch (value.type()) {
    case JsonType::Null:
    case JsonType::Undefined:
        return DataType::Unknown;
    case JsonType::Bool:
        return DataType::Boolean;
    case JsonType::Double:
        return DataType::Number;
    case JsonType::String: {
        // TODO: Image, Color, Url
        return DataType::String;
    } break;
    default:
        return DataType::Unknown;
    }
}

static QVariant valueToVariant(const QJsonValue &value, CollectionDetails::DataType type)
{
    using DataType = CollectionDetails::DataType;
    QVariant variantValue = value.toVariant();

    switch (type) {
    case DataType::String:
        return variantValue.toString();
    case DataType::Number:
        return variantValue.toDouble();
    case DataType::Boolean:
        return variantValue.toBool();
    case DataType::Color:
        return variantValue.value<QColor>();
    case DataType::Url:
        return variantValue.value<QUrl>();
    default:
        return variantValue;
    }
}

<<<<<<< HEAD
=======
static QJsonValue variantToJsonValue(const QVariant &variant)
{
    using VariantType = QVariant::Type;

    switch (variant.type()) {
    case VariantType::Bool:
        return variant.toBool();
    case VariantType::Double:
    case VariantType::Int:
        return variant.toDouble();
    case VariantType::String:
    case VariantType::Color:
    case VariantType::Url:
    default:
        return variant.toString();
    }
}

>>>>>>> 4e16d1a0
CollectionDetails::CollectionDetails()
    : d(new Private())
{}

CollectionDetails::CollectionDetails(const CollectionReference &reference)
    : CollectionDetails()
{
    d->reference = reference;
}

CollectionDetails::CollectionDetails(const CollectionDetails &other) = default;

CollectionDetails::~CollectionDetails() = default;

void CollectionDetails::resetDetails(const QStringList &propertyNames,
                                     const QList<QJsonObject> &elements,
                                     CollectionEditorConstants::SourceFormat format)
{
    if (!isValid())
        return;

    d->properties = Utils::transform(propertyNames, [](const QString &name) -> CollectionProperty {
        return {name, DataType::Unknown};
    });

    d->elements = elements;
    d->sourceFormat = format;

    resetPropertyTypes();
    markSaved();
}

void CollectionDetails::insertColumn(const QString &propertyName,
                                     int colIdx,
                                     const QVariant &defaultValue,
                                     DataType type)
{
    if (!isValid())
        return;

    if (containsPropertyName(propertyName))
        return;

    CollectionProperty property = {propertyName, type};
    if (d->isValidColumnId(colIdx))
        d->properties.insert(colIdx, property);
    else
        d->properties.append(property);

    QJsonValue defaultJsonValue = QJsonValue::fromVariant(defaultValue);
    for (QJsonObject &element : d->elements)
        element.insert(propertyName, defaultJsonValue);

    markChanged();
}

bool CollectionDetails::removeColumns(int colIdx, int count)
{
    if (count < 1 || !isValid() || !d->isValidColumnId(colIdx))
        return false;

    int maxCount = d->properties.count() - colIdx;
    count = std::min(maxCount, count);

    const QList<CollectionProperty> removedProperties = d->properties.mid(colIdx, count);
    d->properties.remove(colIdx, count);

    for (const CollectionProperty &property : removedProperties) {
        for (QJsonObject &element : d->elements)
            element.remove(property.name);
    }

    markChanged();

    return true;
}

void CollectionDetails::insertElementAt(std::optional<QJsonObject> object, int row)
{
    if (!isValid())
        return;

    auto insertJson = [this, row](const QJsonObject &jsonObject) {
        if (d->isValidRowId(row))
            d->elements.insert(row, jsonObject);
        else
            d->elements.append(jsonObject);
    };

    if (object.has_value()) {
        insertJson(object.value());
    } else {
        QJsonObject defaultObject;
        for (const CollectionProperty &property : std::as_const(d->properties))
            defaultObject.insert(property.name, {});
        insertJson(defaultObject);
    }

    markChanged();
}

void CollectionDetails::insertEmptyElements(int row, int count)
{
    if (!isValid())
        return;

    if (count < 1)
        return;

    row = qBound(0, row, rows());
    d->elements.insert(row, count, {});

    markChanged();
}

bool CollectionDetails::removeElements(int row, int count)
{
    if (count < 1 || !isValid() || !d->isValidRowId(row))
        return false;

    int maxCount = d->elements.count() - row;
    count = std::min(maxCount, count);

    QSet<QString> removedProperties;
    Utils::span elementsSpan{std::as_const(d->elements)};
    for (const QJsonObject &element : elementsSpan.subspan(row, count)) {
        const QStringList elementPropertyNames = element.keys();
        for (const QString &removedProperty : elementPropertyNames)
            removedProperties.insert(removedProperty);
    }

    d->elements.remove(row, count);

    for (const QString &removedProperty : removedProperties)
        resetPropertyType(removedProperty);

    markChanged();

    return true;
}

bool CollectionDetails::setPropertyValue(int row, int column, const QVariant &value)
{
    if (!d->isValidRowId(row) || !d->isValidColumnId(column))
        return false;

    QJsonObject &element = d->elements[row];
    QVariant currentValue = data(row, column);

    if (value == currentValue)
        return false;

    element.insert(d->properties.at(column).name, QJsonValue::fromVariant(value));
<<<<<<< HEAD
=======
    markChanged();
>>>>>>> 4e16d1a0
    return true;
}

bool CollectionDetails::setPropertyName(int column, const QString &value)
{
    if (!d->isValidColumnId(column))
        return false;

    const CollectionProperty &oldProperty = d->properties.at(column);
    const QString oldColumnName = oldProperty.name;
    if (oldColumnName == value)
        return false;

    d->properties.replace(column, {value, oldProperty.type});
    for (QJsonObject &element : d->elements) {
        if (element.contains(oldColumnName)) {
            element.insert(value, element.value(oldColumnName));
            element.remove(oldColumnName);
        }
    }

    markChanged();
    return true;
}

bool CollectionDetails::setPropertyType(int column, DataType type)
{
    if (!isValid() || !d->isValidColumnId(column))
        return false;

    bool changed = false;
    CollectionProperty &property = d->properties[column];
    if (property.type != type)
        changed = true;

    property.type = type;

    for (QJsonObject &element : d->elements) {
        if (element.contains(property.name)) {
<<<<<<< HEAD
            QJsonValue value = element.value(property.name);
            element.insert(property.name, valueToVariant(value, type).toJsonValue());
=======
            const QJsonValue value = element.value(property.name);
            const QVariant properTypedValue = valueToVariant(value, type);
            const QJsonValue properTypedJsonValue = variantToJsonValue(properTypedValue);
            element.insert(property.name, properTypedJsonValue);
>>>>>>> 4e16d1a0
            changed = true;
        }
    }

    if (changed)
        markChanged();

    return changed;
}

CollectionReference CollectionDetails::reference() const
{
    return d->reference;
}

CollectionEditorConstants::SourceFormat CollectionDetails::sourceFormat() const
{
    return d->sourceFormat;
}

QVariant CollectionDetails::data(int row, int column) const
{
    if (!isValid())
        return {};

    if (!d->isValidRowId(row))
        return {};

    if (!d->isValidColumnId(column))
        return {};

    const QString &propertyName = d->properties.at(column).name;
    const QJsonObject &elementNode = d->elements.at(row);

    if (elementNode.contains(propertyName))
        return elementNode.value(propertyName).toVariant();

    return {};
}

QString CollectionDetails::propertyAt(int column) const
{
    if (!d->isValidColumnId(column))
        return {};

    return d->properties.at(column).name;
}

CollectionDetails::DataType CollectionDetails::typeAt(int column) const
{
    if (!d->isValidColumnId(column))
        return {};

    return d->properties.at(column).type;
}

CollectionDetails::DataType CollectionDetails::typeAt(int row, int column) const
{
    if (!d->isValidRowId(row) || !d->isValidColumnId(column))
        return {};

    const QString &propertyName = d->properties.at(column).name;
    const QJsonObject &element = d->elements.at(row);

    if (element.contains(propertyName))
        return collectionDataTypeFromJsonValue(element.value(propertyName));

    return {};
}

DataTypeWarning::Warning CollectionDetails::cellWarningCheck(int row, int column) const
{
    const QString &propertyName = d->properties.at(column).name;
    const QJsonObject &element = d->elements.at(row);

<<<<<<< HEAD
    if (element.isEmpty())
        return DataTypeWarning::Warning::None;
=======
    if (typeAt(column) == DataType::Unknown || element.isEmpty()
        || data(row, column) == QVariant::fromValue(nullptr)) {
        return DataTypeWarning::Warning::None;
    }
>>>>>>> 4e16d1a0

    if (element.contains(propertyName) && typeAt(column) != typeAt(row, column))
        return DataTypeWarning::Warning::CellDataTypeMismatch;

    return DataTypeWarning::Warning::None;
}

bool CollectionDetails::containsPropertyName(const QString &propertyName)
{
    if (!isValid())
        return false;

    return Utils::anyOf(d->properties, [&propertyName](const CollectionProperty &property) {
        return property.name == propertyName;
    });
}

bool CollectionDetails::isValid() const
{
    return d->reference.node.isValid() && d->reference.name.size();
}

bool CollectionDetails::isChanged() const
{
    return d->isChanged;
}

int CollectionDetails::columns() const
{
    return d->properties.size();
}

int CollectionDetails::rows() const
{
    return d->elements.size();
}

bool CollectionDetails::markSaved()
{
    if (d->isChanged) {
        d->isChanged = false;
        return true;
    }
    return false;
}

void CollectionDetails::swap(CollectionDetails &other)
{
    d.swap(other.d);
}

void CollectionDetails::registerDeclarativeType()
{
    typedef CollectionDetails::DataType DataType;
    qRegisterMetaType<DataType>("DataType");
    qmlRegisterUncreatableType<CollectionDetails>("CollectionDetails", 1, 0, "DataType", "Enum type");

    qRegisterMetaType<DataTypeWarning::Warning>("Warning");
    qmlRegisterUncreatableType<DataTypeWarning>("CollectionDetails", 1, 0, "Warning", "Enum type");
}

CollectionDetails &CollectionDetails::operator=(const CollectionDetails &other)
{
    CollectionDetails value(other);
    swap(value);
    return *this;
}

void CollectionDetails::markChanged()
{
    d->isChanged = true;
}

void CollectionDetails::resetPropertyType(const QString &propertyName)
{
    for (CollectionProperty &property : d->properties) {
        if (property.name == propertyName)
            resetPropertyType(property);
    }
}

void CollectionDetails::resetPropertyType(CollectionProperty &property)
{
    const QString &propertyName = property.name;
    DataType type = DataType::Unknown;
    for (const QJsonObject &element : std::as_const(d->elements)) {
        if (element.contains(propertyName)) {
            type = collectionDataTypeFromJsonValue(element.value(propertyName));
            if (type != DataType::Unknown)
                break;
        }
    }

    property.type = type;
}

void CollectionDetails::resetPropertyTypes()
{
    for (CollectionProperty &property : d->properties)
        resetPropertyType(property);
}

<<<<<<< HEAD
QString CollectionDetails::getCollectionAsJsonString() const
=======
QJsonArray CollectionDetails::getCollectionAsJsonArray() const
>>>>>>> 4e16d1a0
{
    QJsonArray collectionArray;

    for (const QJsonObject &element : std::as_const(d->elements))
        collectionArray.push_back(element);

<<<<<<< HEAD
    QString collectionString = QString::fromUtf8(QJsonDocument(collectionArray).toJson());

    return collectionString;
=======
    return collectionArray;
}

QString CollectionDetails::getCollectionAsJsonString() const
{
    return QString::fromUtf8(QJsonDocument(getCollectionAsJsonArray()).toJson());
>>>>>>> 4e16d1a0
}

QString CollectionDetails::getCollectionAsCsvString() const
{
    QString content;
    if (d->properties.count() <= 0)
        return "";

    for (const CollectionProperty &property : std::as_const(d->properties))
        content += property.name + ',';

    content.back() = '\n';

    for (const QJsonObject &elementsRow : std::as_const(d->elements)) {
        for (const CollectionProperty &property : std::as_const(d->properties)) {
            const QJsonValue &value = elementsRow.value(property.name);

            if (value.isDouble())
                content += QString::number(value.toDouble()) + ',';
            else
                content += value.toString() + ',';
        }
        content.back() = '\n';
    }

    return content;
}

} // namespace QmlDesigner<|MERGE_RESOLUTION|>--- conflicted
+++ resolved
@@ -85,8 +85,6 @@
     }
 }
 
-<<<<<<< HEAD
-=======
 static QJsonValue variantToJsonValue(const QVariant &variant)
 {
     using VariantType = QVariant::Type;
@@ -105,7 +103,6 @@
     }
 }
 
->>>>>>> 4e16d1a0
 CollectionDetails::CollectionDetails()
     : d(new Private())
 {}
@@ -259,10 +256,7 @@
         return false;
 
     element.insert(d->properties.at(column).name, QJsonValue::fromVariant(value));
-<<<<<<< HEAD
-=======
-    markChanged();
->>>>>>> 4e16d1a0
+    markChanged();
     return true;
 }
 
@@ -302,15 +296,10 @@
 
     for (QJsonObject &element : d->elements) {
         if (element.contains(property.name)) {
-<<<<<<< HEAD
-            QJsonValue value = element.value(property.name);
-            element.insert(property.name, valueToVariant(value, type).toJsonValue());
-=======
             const QJsonValue value = element.value(property.name);
             const QVariant properTypedValue = valueToVariant(value, type);
             const QJsonValue properTypedJsonValue = variantToJsonValue(properTypedValue);
             element.insert(property.name, properTypedJsonValue);
->>>>>>> 4e16d1a0
             changed = true;
         }
     }
@@ -386,15 +375,10 @@
     const QString &propertyName = d->properties.at(column).name;
     const QJsonObject &element = d->elements.at(row);
 
-<<<<<<< HEAD
-    if (element.isEmpty())
-        return DataTypeWarning::Warning::None;
-=======
     if (typeAt(column) == DataType::Unknown || element.isEmpty()
         || data(row, column) == QVariant::fromValue(nullptr)) {
         return DataTypeWarning::Warning::None;
     }
->>>>>>> 4e16d1a0
 
     if (element.contains(propertyName) && typeAt(column) != typeAt(row, column))
         return DataTypeWarning::Warning::CellDataTypeMismatch;
@@ -497,29 +481,19 @@
         resetPropertyType(property);
 }
 
-<<<<<<< HEAD
-QString CollectionDetails::getCollectionAsJsonString() const
-=======
 QJsonArray CollectionDetails::getCollectionAsJsonArray() const
->>>>>>> 4e16d1a0
 {
     QJsonArray collectionArray;
 
     for (const QJsonObject &element : std::as_const(d->elements))
         collectionArray.push_back(element);
 
-<<<<<<< HEAD
-    QString collectionString = QString::fromUtf8(QJsonDocument(collectionArray).toJson());
-
-    return collectionString;
-=======
     return collectionArray;
 }
 
 QString CollectionDetails::getCollectionAsJsonString() const
 {
     return QString::fromUtf8(QJsonDocument(getCollectionAsJsonArray()).toJson());
->>>>>>> 4e16d1a0
 }
 
 QString CollectionDetails::getCollectionAsCsvString() const
