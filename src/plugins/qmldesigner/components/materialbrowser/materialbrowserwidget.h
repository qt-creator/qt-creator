--- conflicted
+++ resolved
@@ -8,17 +8,8 @@
 #include <coreplugin/icontext.h>
 
 #include <QFrame>
-<<<<<<< HEAD
 
 QT_BEGIN_NAMESPACE
-=======
-#include <QQmlPropertyMap>
-
-#include <memory>
-
-QT_BEGIN_NAMESPACE
-class QQuickWidget;
->>>>>>> f7639f45
 class QPointF;
 class QShortcut;
 class QToolButton;
@@ -28,27 +19,20 @@
 
 namespace QmlDesigner {
 
-<<<<<<< HEAD
 class AssetImageProvider;
-=======
->>>>>>> f7639f45
 class MaterialBrowserView;
 class MaterialBrowserModel;
 class MaterialBrowserTexturesModel;
 class PreviewImageProvider;
-class PropertyEditorImageProvider;
 
 class MaterialBrowserWidget : public QFrame
 {
     Q_OBJECT
 
     Q_PROPERTY(bool materialSectionFocused MEMBER m_materialSectionFocused NOTIFY materialSectionFocusedChanged)
-<<<<<<< HEAD
 
     // Needed for a workaround for a bug where after drag-n-dropping an item, the ScrollView scrolls to a random position
     Q_PROPERTY(bool isDragging MEMBER m_isDragging NOTIFY isDraggingChanged)
-=======
->>>>>>> f7639f45
 
 public:
     MaterialBrowserWidget(class AsynchronousImageCache &imageCache, MaterialBrowserView *view);
@@ -69,15 +53,11 @@
     Q_INVOKABLE void startDragMaterial(int index, const QPointF &mousePos);
     Q_INVOKABLE void startDragTexture(int index, const QPointF &mousePos);
     Q_INVOKABLE void acceptBundleMaterialDrop();
-<<<<<<< HEAD
     Q_INVOKABLE bool hasAcceptableAssets(const QList<QUrl> &urls);
     Q_INVOKABLE void acceptBundleTextureDrop();
     Q_INVOKABLE void acceptBundleTextureDropOnMaterial(int matIndex, const QUrl &bundleTexPath);
     Q_INVOKABLE void acceptAssetsDrop(const QList<QUrl> &urls);
     Q_INVOKABLE void acceptAssetsDropOnMaterial(int matIndex, const QList<QUrl> &urls);
-=======
-    Q_INVOKABLE void acceptBundleTextureDrop();
->>>>>>> f7639f45
     Q_INVOKABLE void acceptTextureDropOnMaterial(int matIndex, const QString &texId);
     Q_INVOKABLE void focusMaterialSection(bool focusMatSec);
 
@@ -85,14 +65,9 @@
 
     void clearPreviewCache();
 
-    void clearPreviewCache();
-
 signals:
     void materialSectionFocusedChanged();
-<<<<<<< HEAD
     void isDraggingChanged();
-=======
->>>>>>> f7639f45
 
 protected:
     bool eventFilter(QObject *obj, QEvent *event) override;
@@ -106,19 +81,11 @@
     QPointer<MaterialBrowserView>  m_materialBrowserView;
     QPointer<MaterialBrowserModel> m_materialBrowserModel;
     QPointer<MaterialBrowserTexturesModel> m_materialBrowserTexturesModel;
-<<<<<<< HEAD
     QScopedPointer<StudioQuickWidget> m_quickWidget;
 
     QShortcut *m_qmlSourceUpdateShortcut = nullptr;
     PreviewImageProvider *m_previewImageProvider = nullptr;
     AssetImageProvider *m_textureImageProvider = nullptr;
-=======
-    QScopedPointer<QQuickWidget> m_quickWidget;
-
-    QShortcut *m_qmlSourceUpdateShortcut = nullptr;
-    PreviewImageProvider *m_previewImageProvider = nullptr;
-    PropertyEditorImageProvider *m_textureImageProvider = nullptr;
->>>>>>> f7639f45
     Core::IContext *m_context = nullptr;
 
     QString m_filterText;
@@ -128,10 +95,7 @@
     QPoint m_dragStartPoint;
 
     bool m_materialSectionFocused = true;
-<<<<<<< HEAD
     bool m_isDragging = false;
-=======
->>>>>>> f7639f45
 };
 
 } // namespace QmlDesigner