// Copyright (C) 2022 The Qt Company Ltd.
// SPDX-License-Identifier: LicenseRef-Qt-Commercial OR GPL-3.0+ OR GPL-3.0 WITH Qt-GPL-exception-1.0

#include "toolbarbackend.h"

#include <changestyleaction.h>
#include <crumblebar.h>
#include <designeractionmanager.h>
#include <designmodewidget.h>
#include <dynamiclicensecheck.h>
#include <qmldesignerconstants.h>
#include <qmldesignerplugin.h>
#include <qmleditormenu.h>
#include <viewmanager.h>
#include <zoomaction.h>

#include <coreplugin/actionmanager/actionmanager.h>
#include <coreplugin/coreconstants.h>
#include <coreplugin/designmode.h>
#include <coreplugin/editormanager/documentmodel.h>
#include <coreplugin/editormanager/editormanager.h>
#include <coreplugin/icore.h>
#include <coreplugin/modemanager.h>

#include <texteditor/textdocument.h>

#include <projectexplorer/kitmanager.h>
#include <projectexplorer/project.h>
#include <projectexplorer/projectexplorer.h>
#include <projectexplorer/projectexplorerconstants.h>
#include <projectexplorer/projectmanager.h>
#include <projectexplorer/target.h>

#include <projectexplorer/devicesupport/idevice.h>
#include <qmlprojectmanager/qmlproject.h>
#include <qtsupport/qtkitaspect.h>

#include <utils/algorithm.h>
#include <utils/qtcassert.h>

#include <QQmlEngine>

namespace QmlDesigner {

static Internal::DesignModeWidget *designModeWidget()
{
    return QmlDesignerPlugin::instance()->mainWidget();
}

static DesignDocument *currentDesignDocument()
{
    QTC_ASSERT(QmlDesignerPlugin::instance(), return nullptr);

    return QmlDesignerPlugin::instance()->documentManager().currentDesignDocument();
}

static CrumbleBar *crumbleBar()
{
    return designModeWidget()->crumbleBar();
}

static Utils::FilePath getMainUiFile()
{
    auto project = ProjectExplorer::ProjectManager::startupProject();
    if (!project)
        return {};

    if (!project->activeTarget())
        return {};

    auto qmlBuildSystem = qobject_cast<QmlProjectManager::QmlBuildSystem *>(
        project->activeTarget()->buildSystem());

    if (!qmlBuildSystem)
        return {};

    return qmlBuildSystem->mainUiFilePath();
}

static void openUiFile()
{
    const Utils::FilePath mainUiFile = getMainUiFile();

    if (mainUiFile.completeSuffix() == "ui.qml" && mainUiFile.exists())
        Core::EditorManager::openEditor(mainUiFile, Utils::Id());
}

CrumbleBarModel::CrumbleBarModel(QObject *)
{
    connect(crumbleBar(), &CrumbleBar::pathChanged, this, &CrumbleBarModel::handleCrumblePathChanged);
}

int CrumbleBarModel::rowCount(const QModelIndex &) const
{
    return crumbleBar()->path().size();
}

QHash<int, QByteArray> CrumbleBarModel::roleNames() const
{
    static QHash<int, QByteArray> roleNames{{Qt::UserRole + 1, "fileName"},
                                            {Qt::UserRole + 2, "fileAddress"}};

    return roleNames;
}

QVariant CrumbleBarModel::data(const QModelIndex &index, int role) const
{
    if (index.isValid() && index.row() < rowCount()) {
        auto info = crumbleBar()->infos().at(index.row());

        if (role == Qt::UserRole + 1) {
            return info.displayName;
        } else if (role == Qt::UserRole + 2) {
            return info.fileName.displayName();
        } else {
            qWarning() << Q_FUNC_INFO << "invalid role";
        }
    } else {
        qWarning() << Q_FUNC_INFO << "invalid index";
    }

    return QVariant();
}

void CrumbleBarModel::handleCrumblePathChanged()
{
    beginResetModel();
    endResetModel();
}

void CrumbleBarModel::onCrumblePathElementClicked(int i)
{
    if (i < rowCount()) {
        auto info = crumbleBar()->infos().at(i);
        crumbleBar()->onCrumblePathElementClicked(QVariant::fromValue(info));
    }
}

WorkspaceModel::WorkspaceModel(QObject *)
{
    auto connectDockManager = [this]() -> bool {
        const auto dockManager = designModeWidget()->dockManager();
        if (!dockManager)
            return false;

        connect(dockManager, &ADS::DockManager::workspaceListChanged, this, [this] {
            beginResetModel();
            endResetModel();
        });
        beginResetModel();
        endResetModel();
        return true;
    };
    if (!connectDockManager())
        connect(designModeWidget(), &Internal::DesignModeWidget::initialized, this, connectDockManager);

    connect(ProjectExplorer::ProjectManager::instance(),
            &ProjectExplorer::ProjectManager::projectFinishedParsing,
            this,
            [this]() {
                beginResetModel();
                endResetModel();
            });
}

int WorkspaceModel::rowCount(const QModelIndex &) const
{
    if (designModeWidget() && designModeWidget()->dockManager())
        return designModeWidget()->dockManager()->workspaces().size();

    return 0;
}

QHash<int, QByteArray> WorkspaceModel::roleNames() const
{
    static QHash<int, QByteArray> roleNames{{DisplayNameRole, "displayName"},
                                            {FileNameRole, "fileName"},
                                            {Enabled, "enabled"}};

    return roleNames;
}

QVariant WorkspaceModel::data(const QModelIndex &index, int role) const
{
    if (index.isValid() && index.row() < rowCount()) {
        auto workspace = designModeWidget()->dockManager()->workspaces().at(index.row());

        if (role == DisplayNameRole) {
            return workspace.name();
        } else if (role == FileNameRole) {
            return workspace.fileName();
        } else if (role == Enabled) {
            if (QmlProjectManager::QmlProject::isMCUs())
                return workspace.isMcusEnabled();
        } else {
            qWarning() << Q_FUNC_INFO << "invalid role";
        }
    } else {
        qWarning() << Q_FUNC_INFO << "invalid index";
    }

    return QVariant();
}

ActionSubscriber::ActionSubscriber(QObject *parent)
    : QObject(parent)
{
    ActionAddedInterface callback = [this](ActionInterface *interface) {
        if (interface->menuId() == m_actionId.toLatin1()) {
            m_interface = interface;
            setupNotifier();
        }
    };

    QmlDesignerPlugin::instance()->viewManager().designerActionManager().addAddActionCallback(callback);
}

void ActionSubscriber::trigger()
{
    if (m_interface)
        m_interface->action()->trigger();
}

bool ActionSubscriber::available() const
{
    if (m_interface)
        return m_interface->action()->isEnabled();
    return false;
}

bool ActionSubscriber::checked() const
{
    if (m_interface)
        return m_interface->action()->isChecked();

    return false;
}

QString ActionSubscriber::actionId() const
{
    return m_actionId;
}

void ActionSubscriber::setActionId(const QString &id)
{
    if (id == m_actionId)
        return;

    m_actionId = id;
    emit actionIdChanged();
    emit tooltipChanged();
}

QString ActionSubscriber::tooltip() const
{
    if (m_interface)
        return m_interface->action()->text();
    return {};
}

void ActionSubscriber::setupNotifier()
{
    if (!m_interface)
        return;

    connect(m_interface->action(), &QAction::enabledChanged, this, &ActionSubscriber::availableChanged);

    emit tooltipChanged();
}

ToolBarBackend::ToolBarBackend(QObject *parent)
    : QObject(parent)
{
    ActionAddedInterface callback = [this](ActionInterface *interface) {
        if (interface->menuId() == "PreviewZoom")
            m_zoomAction = interface;
    };

    QmlDesignerPlugin::instance()->viewManager().designerActionManager().addAddActionCallback(callback);

    connect(designModeWidget(),
            &Internal::DesignModeWidget::navigationHistoryChanged,
            this,
            &ToolBarBackend::navigationHistoryChanged);

    connect(Core::DocumentModel::model(),
            &QAbstractItemModel::rowsInserted,
            this,
            &ToolBarBackend::updateDocumentModel);
    connect(Core::DocumentModel::model(),
            &QAbstractItemModel::rowsRemoved,
            this,
            &ToolBarBackend::updateDocumentModel);
    connect(Core::DocumentModel::model(),
            &QAbstractItemModel::dataChanged,
            this,
            &ToolBarBackend::updateDocumentModel);
    connect(Core::DocumentModel::model(),
            &QAbstractItemModel::modelReset,
            this,
            &ToolBarBackend::updateDocumentModel);

    connect(Core::EditorManager::instance(),
            &Core::EditorManager::currentEditorChanged,
            this,
            &ToolBarBackend::documentIndexChanged);

    connect(Core::EditorManager::instance(), &Core::EditorManager::currentEditorChanged, this, [this]() {
        static QMetaObject::Connection *lastConnection = nullptr;
        delete lastConnection;

        if (auto textDocument = qobject_cast<TextEditor::TextDocument *>(
                Core::EditorManager::currentDocument())) {
            connect(textDocument->document(),
                    &QTextDocument::modificationChanged,
                    this,
                    &ToolBarBackend::isDocumentDirtyChanged);
            emit isDocumentDirtyChanged();
        }
    });

    connect(Core::EditorManager::instance(),
            &Core::EditorManager::currentEditorChanged,
            this,
            &ToolBarBackend::currentStyleChanged);

    auto connectDockManager = [this]() -> bool {
        const auto dockManager = designModeWidget()->dockManager();
        if (!dockManager)
            return false;

        connect(dockManager,
                &ADS::DockManager::workspaceLoaded,
                this,
                &ToolBarBackend::currentWorkspaceChanged);
        connect(dockManager,
                &ADS::DockManager::workspaceListChanged,
                this,
                &ToolBarBackend::currentWorkspaceChanged);
        emit currentWorkspaceChanged();

        connect(dockManager,
                &ADS::DockManager::lockWorkspaceChanged,
                this,
                &ToolBarBackend::lockWorkspaceChanged);
        emit lockWorkspaceChanged();

        return true;
    };

    if (!connectDockManager())
        connect(designModeWidget(), &Internal::DesignModeWidget::initialized, this, connectDockManager);

    auto editorManager = Core::EditorManager::instance();

    connect(editorManager, &Core::EditorManager::documentClosed, this, [this] {
        if (isInDesignMode() && Core::DocumentModel::entryCount() == 0) {
            QTimer::singleShot(0,
                               Core::ModeManager::instance(),
                               []() { /* The mode change has to happen from event loop.
                                            Otherwise we and up in an invalid state */
                                      Core::ModeManager::activateMode(Core::Constants::MODE_WELCOME);
                               });
        }
    });

    connect(Core::ICore::instance(), &Core::ICore::coreAboutToOpen, this, [this] {
        connect(Core::DesignMode::instance(), &Core::DesignMode::enabledStateChanged, this, [this] {
            emit isDesignModeEnabledChanged();
        });
    });

    connect(Core::ModeManager::instance(), &Core::ModeManager::currentModeChanged, this, [this] {
        emit isInDesignModeChanged();
        emit isInEditModeChanged();
        emit isInSessionModeChanged();
        emit isDesignModeEnabledChanged();
    });

    connect(ProjectExplorer::ProjectManager::instance(),
            &ProjectExplorer::ProjectManager::startupProjectChanged,
            this,
            [this](ProjectExplorer::Project *project) {
                disconnect(m_kitConnection);
                emit isQt6Changed();
                emit projectOpenedChanged();
                emit stylesChanged();
                emit isMCUsChanged();
                if (project) {
                    m_kitConnection = connect(project,
                                              &ProjectExplorer::Project::activeTargetChanged,
                                              this,
                                              &ToolBarBackend::currentKitChanged);
                    emit currentKitChanged();
                }
            });

    connect(ProjectExplorer::KitManager::instance(),
            &ProjectExplorer::KitManager::kitsChanged,
            this,
            &ToolBarBackend::kitsChanged);
}

void ToolBarBackend::registerDeclarativeType()
{
    qmlRegisterType<ToolBarBackend>("ToolBar", 1, 0, "ToolBarBackend");
    qmlRegisterType<ActionSubscriber>("ToolBar", 1, 0, "ActionSubscriber");
    qmlRegisterType<CrumbleBarModel>("ToolBar", 1, 0, "CrumbleBarModel");
    qmlRegisterType<WorkspaceModel>("ToolBar", 1, 0, "WorkspaceModel");
}

void ToolBarBackend::triggerModeChange()
{
    QmlDesignerPlugin::emitUsageStatistics(Constants::EVENT_TOOLBAR_MODE_CHANGE);
    QTimer::singleShot(0, this, [this] { //Do not trigger mode change directly from QML
        bool qmlFileOpen = false;

        if (!projectOpened()) {
            Core::ModeManager::activateMode(Core::Constants::MODE_WELCOME);
            return;
        }

        auto document = Core::EditorManager::currentDocument();

        if (document)
            qmlFileOpen = document->filePath().fileName().endsWith(".qml");

        if (Core::ModeManager::currentModeId() == Core::Constants::MODE_DESIGN)
            Core::ModeManager::activateMode(Core::Constants::MODE_WELCOME);
        else if (qmlFileOpen)
            Core::ModeManager::activateMode(Core::Constants::MODE_DESIGN);
        else if (Core::ModeManager::currentModeId() == Core::Constants::MODE_WELCOME)
            openUiFile();
        else
            Core::ModeManager::activateMode(Core::Constants::MODE_WELCOME);
    });
}

void ToolBarBackend::triggerProjectSettings()
{
    QmlDesignerPlugin::emitUsageStatistics(Constants::EVENT_TOOLBAR_PROJECT_SETTINGS);
    QTimer::singleShot(0, Core::ModeManager::instance(), []() { // Do not trigger mode change directly from QML
        Core::ModeManager::activateMode(ProjectExplorer::Constants::MODE_SESSION);
    });
}

void ToolBarBackend::runProject()
{
    QmlDesignerPlugin::emitUsageStatistics(Constants::EVENT_TOOLBAR_RUN_PROJECT);
    ProjectExplorer::ProjectExplorerPlugin::runStartupProject(
        ProjectExplorer::Constants::NORMAL_RUN_MODE);
}

void ToolBarBackend::goForward()
{
    QmlDesignerPlugin::emitUsageStatistics(Constants::EVENT_TOOLBAR_GO_FORWARD);
    QTC_ASSERT(designModeWidget(), return );
    designModeWidget()->toolBarOnGoForwardClicked();
}

void ToolBarBackend::goBackward()
{
    QmlDesignerPlugin::emitUsageStatistics(Constants::EVENT_TOOLBAR_GO_BACKWARD);
    QTC_ASSERT(designModeWidget(), return );
    designModeWidget()->toolBarOnGoBackClicked();
}

void ToolBarBackend::openFileByIndex(int i)
{
    QmlDesignerPlugin::emitUsageStatistics(Constants::EVENT_TOOLBAR_OPEN_FILE);
    auto fileName = Core::DocumentModel::entries().at(i)->filePath();

    Core::EditorManager::openEditor(fileName, Utils::Id(), Core::EditorManager::DoNotMakeVisible);
}

void ToolBarBackend::closeCurrentDocument()
{
    QmlDesignerPlugin::emitUsageStatistics(Constants::EVENT_TOOLBAR_CLOSE_DOCUMENT);
    Core::EditorManager::slotCloseCurrentEditorOrDocument();
}

void ToolBarBackend::shareApplicationOnline()
{
    QmlDesignerPlugin::emitUsageStatistics(Constants::EVENT_TOOLBAR_SHARE_APPLICATION);
    auto command = Core::ActionManager::command("QmlProject.ShareDesign");
    if (command)
        command->action()->trigger();
}

void ToolBarBackend::setCurrentWorkspace(const QString &workspace)
{
    QmlDesignerPlugin::emitUsageStatistics(Constants::EVENT_TOOLBAR_SET_CURRENT_WORKSPACE);
    designModeWidget()->dockManager()->openWorkspace(workspace);
}

void ToolBarBackend::setLockWorkspace(bool value)
{
    designModeWidget()->dockManager()->lockWorkspace(value);
}

void ToolBarBackend::editGlobalAnnoation()
{
    launchGlobalAnnotations();
}

void ToolBarBackend::showZoomMenu(int x, int y)
{
    QmlDesignerPlugin::emitUsageStatistics(Constants::EVENT_STATUSBAR_SHOW_ZOOM);
    ZoomAction *zoomAction = qobject_cast<ZoomAction *>(m_zoomAction->action());

    QTC_ASSERT(zoomAction, return );

    auto mainMenu = new QmlEditorMenu();

    int currentIndex = zoomAction->currentIndex();
    int i = 0;

    for (double d : zoomAction->zoomLevels()) {
        auto action = mainMenu->addAction(QString::number(d * 100) + "%");
        action->setCheckable(true);
        if (i == currentIndex)
            action->setChecked(true);
        ++i;
        connect(action, &QAction::triggered, this, [zoomAction, d] { zoomAction->setZoomFactor(d); });
    }

    mainMenu->exec(QPoint(x, y));
    mainMenu->deleteLater();
}

void ToolBarBackend::setCurrentStyle(int index)
{
    QmlDesignerPlugin::emitUsageStatistics(Constants::EVENT_STATUSBAR_SET_STYLE);
    const QList<StyleWidgetEntry> items = ChangeStyleWidgetAction::getAllStyleItems();

    QTC_ASSERT(items.size() > index, return);
    QTC_ASSERT(index >= 0, return );

    QTC_ASSERT(currentDesignDocument(), return );

    auto item = items.at(index);

    auto view = currentDesignDocument()->rewriterView();

    const QString qmlFile = view->model()->fileUrl().toLocalFile();

    ChangeStyleWidgetAction::changeCurrentStyle(item.displayName, qmlFile);

    view->resetPuppet();
}

ProjectExplorer::Kit *kitForDisplayName(const QString &displayName)
{
    const auto kits = ProjectExplorer::KitManager::kits();

    for (auto kit : kits) {
        if (kit->displayName() == displayName)
            return kit;
    }

    return {};
}

void ToolBarBackend::setCurrentKit(int index)
{
    auto project = ProjectExplorer::ProjectManager::startupProject();
    QTC_ASSERT(project, return );

    const auto kits = ToolBarBackend::kits();

    QTC_ASSERT(kits.size() > index, return );
    QTC_ASSERT(index >= 0, return );

    const auto kitDisplayName = kits.at(index);

    const auto kit = kitForDisplayName(kitDisplayName);

    QTC_ASSERT(kit, return );

    auto newTarget = project->target(kit);
    if (!newTarget)
        newTarget = project->addTargetForKit(kit);

    project->setActiveTarget(newTarget,
                             ProjectExplorer::SetActive::Cascade);

    emit currentKitChanged();
}

bool ToolBarBackend::canGoBack() const
{
    QTC_ASSERT(designModeWidget(), return false);
    return designModeWidget()->canGoBack();
}

bool ToolBarBackend::canGoForward() const
{
    QTC_ASSERT(designModeWidget(), return false);
    return designModeWidget()->canGoForward();
}

QStringList ToolBarBackend::documentModel() const
{
    return m_openDocuments;
}

void ToolBarBackend::updateDocumentModel()
{
    m_openDocuments.clear();
    for (auto &entry : Core::DocumentModel::entries())
        m_openDocuments.append(entry->displayName());

    emit openDocumentsChanged();
    emit documentIndexChanged();
}

int ToolBarBackend::documentIndex() const
{
    if (Core::EditorManager::currentDocument()) {
        std::optional index = Core::DocumentModel::indexOfDocument(
            Core::EditorManager::currentDocument());
        return index.value_or(-1);
    }

    return -1;
}

QString ToolBarBackend::currentWorkspace() const
{
    if (designModeWidget() && designModeWidget()->dockManager())
        return designModeWidget()->dockManager()->activeWorkspace()->fileName();

    return {};
}

bool ToolBarBackend::lockWorkspace() const
{
    if (designModeWidget() && designModeWidget()->dockManager())
        return designModeWidget()->dockManager()->isWorkspaceLocked();

    return false;
}

QStringList ToolBarBackend::styles() const
{
    const QList<StyleWidgetEntry> items = ChangeStyleWidgetAction::getAllStyleItems();
    QStringList list;
    for (const auto &item : items)
        list.append(item.displayName);

    return list;
}

bool ToolBarBackend::isInDesignMode() const
{
    if (!Core::ModeManager::instance())
        return false;

    return Core::ModeManager::currentModeId() == Core::Constants::MODE_DESIGN;
}

bool ToolBarBackend::isInEditMode() const
{
    if (!Core::ModeManager::instance())
        return false;

    return Core::ModeManager::currentModeId() == Core::Constants::MODE_EDIT;
}

bool ToolBarBackend::isInSessionMode() const
{
    if (!Core::ModeManager::instance())
        return false;

    return Core::ModeManager::currentModeId() == ProjectExplorer::Constants::MODE_SESSION;
}

bool ToolBarBackend::isDesignModeEnabled() const
{
    if (Core::DesignMode::instance())
        return Core::DesignMode::instance()->isEnabled() || getMainUiFile().exists();

    return false;
}

int ToolBarBackend::currentStyle() const
{
    if (!currentDesignDocument())
        return 0;

    auto view = currentDesignDocument()->rewriterView();

    const QString qmlFile = view->model()->fileUrl().toLocalFile();

    return ChangeStyleWidgetAction::getCurrentStyle(qmlFile);
}

QStringList ToolBarBackend::kits() const
{
    auto kits = Utils::filtered(ProjectExplorer::KitManager::kits(), [](ProjectExplorer::Kit *kit) {
        const auto qtVersion = QtSupport::QtKitAspect::qtVersion(kit);
        const auto dev = ProjectExplorer::DeviceKitAspect::device(kit);

        return kit->isValid() && !kit->isReplacementKit() && qtVersion && qtVersion->isValid()
               && dev
            /*&& kit->isAutoDetected() */;
    });

    return Utils::transform(kits, [](ProjectExplorer::Kit *kit) { return kit->displayName(); });
}

int ToolBarBackend::currentKit() const
{
    if (auto target = ProjectExplorer::ProjectManager::startupTarget()) {
        auto kit = target->kit();
        if (kit)
            return kits().indexOf(kit->displayName());
    }
    return 0;
}

bool ToolBarBackend::isQt6() const
{
    if (!ProjectExplorer::ProjectManager::startupTarget())
        return false;

    const QmlProjectManager::QmlBuildSystem *buildSystem = qobject_cast<QmlProjectManager::QmlBuildSystem *>(
        ProjectExplorer::ProjectManager::startupTarget()->buildSystem());
    QTC_ASSERT(buildSystem, return false);

    const bool isQt6Project = buildSystem && buildSystem->qt6Project();

    return isQt6Project;
}

bool ToolBarBackend::isMCUs() const
{
    if (!ProjectExplorer::ProjectManager::startupTarget())
        return false;

    const QmlProjectManager::QmlBuildSystem *buildSystem = qobject_cast<QmlProjectManager::QmlBuildSystem *>(
        ProjectExplorer::ProjectManager::startupTarget()->buildSystem());
    QTC_ASSERT(buildSystem, return false);

    const bool isQtForMCUsProject = buildSystem && buildSystem->qtForMCUs();

    return isQtForMCUsProject;
}

bool ToolBarBackend::projectOpened() const
{
    return ProjectExplorer::ProjectManager::instance()->startupProject();
}

bool ToolBarBackend::isSharingEnabled()
{
    return QmlDesigner::checkEnterpriseLicense();
}

<<<<<<< HEAD
=======
bool ToolBarBackend::isDocumentDirty() const
{
    return Core::EditorManager::currentDocument()
           && Core::EditorManager::currentDocument()->isModified();
}

>>>>>>> 7dfa7469
void ToolBarBackend::launchGlobalAnnotations()
{
    QmlDesignerPlugin::emitUsageStatistics(Constants::EVENT_TOOLBAR_EDIT_GLOBAL_ANNOTATION);

    QTC_ASSERT(currentDesignDocument(), return);
    ModelNode node = currentDesignDocument()->rewriterView()->rootModelNode();

    if (node.isValid()) {
        designModeWidget()->globalAnnotationEditor().setModelNode(node);
        designModeWidget()->globalAnnotationEditor().showWidget();
    }
}

} // namespace QmlDesigner<|MERGE_RESOLUTION|>--- conflicted
+++ resolved
@@ -757,15 +757,12 @@
     return QmlDesigner::checkEnterpriseLicense();
 }
 
-<<<<<<< HEAD
-=======
 bool ToolBarBackend::isDocumentDirty() const
 {
     return Core::EditorManager::currentDocument()
            && Core::EditorManager::currentDocument()->isModified();
 }
 
->>>>>>> 7dfa7469
 void ToolBarBackend::launchGlobalAnnotations()
 {
     QmlDesignerPlugin::emitUsageStatistics(Constants::EVENT_TOOLBAR_EDIT_GLOBAL_ANNOTATION);
