// Copyright (C) 2016 The Qt Company Ltd.
// SPDX-License-Identifier: LicenseRef-Qt-Commercial OR GPL-3.0+ OR GPL-3.0 WITH Qt-GPL-exception-1.0

#include "designdocumentview.h"

#include <exception.h>
#include <rewriterview.h>
#include <basetexteditmodifier.h>
#include <modelmerger.h>

#include "designdocument.h"
#include <qmldesignerconstants.h>
#include <qmldesignerplugin.h>
#include <nodelistproperty.h>
#include <nodemetainfo.h>

#include <QApplication>
#include <QPlainTextEdit>
#include <QClipboard>
#include <QMimeData>
#include <QDebug>

#include <utils/algorithm.h>
#include <utils/qtcassert.h>

namespace QmlDesigner {

DesignDocumentView::DesignDocumentView(ExternalDependenciesInterface &externalDependencies)
    : AbstractView{externalDependencies}
    , m_modelMerger(new ModelMerger(this))
{
}

DesignDocumentView::~DesignDocumentView() = default;

ModelNode DesignDocumentView::insertModel(const ModelNode &modelNode)
{
    return m_modelMerger->insertModel(modelNode);
}

void DesignDocumentView::replaceModel(const ModelNode &modelNode)
{
    m_modelMerger->replaceModel(modelNode);
}

static QStringList arrayToStringList(const QByteArray &byteArray)
{
    QString str(QString::fromUtf8(byteArray));
    return str.split(QLatin1Char('\n'));
}

static QByteArray stringListToArray(const QStringList &stringList)
{
    QString str;
    for (const QString &subString : stringList)
        str += subString + QLatin1Char('\n');
    return str.toUtf8();
}

void DesignDocumentView::toClipboard() const
{
    QClipboard *clipboard = QApplication::clipboard();

    auto data = new QMimeData;

    data->setText(toText());
    QStringList imports;
    for (const Import &import : model()->imports())
        imports.append(import.toImportString());

    data->setData(QLatin1String("QmlDesigner::imports"), stringListToArray(imports));
    clipboard->setMimeData(data);
}

void DesignDocumentView::fromClipboard()
{
    QClipboard *clipboard = QApplication::clipboard();
    fromText(clipboard->text());
    QStringList imports = arrayToStringList(clipboard->mimeData()->data(QLatin1String("QmlDesigner::imports")));
//    for (const QString &importString, imports) {
//        Import import(Import::createLibraryImport();
//        model()->addImport(import); //### imports
//    }
}

<<<<<<< HEAD
=======
static bool hasOnly3DNodes(const ModelNode &node)
{
    if (node.id() == "__multi__selection__") {
        bool hasNon3DNode = Utils::anyOf(node.directSubModelNodes(), [](const ModelNode &node) {
            return !node.metaInfo().isQtQuick3DNode();
        });

        return !hasNon3DNode;
    }
    return node.metaInfo().isQtQuick3DNode();
}

>>>>>>> 249c3561
QString DesignDocumentView::toText() const
{
    auto outputModel = Model::create("QtQuick.Rectangle", 1, 0, model());
    outputModel->setFileUrl(model()->fileUrl());
    QPlainTextEdit textEdit;

    QString imports;
    for (const Import &import : model()->imports()) {
        if (import.isFileImport())
            imports += QStringLiteral("import ") + QStringLiteral("\"") + import.file() + QStringLiteral("\"")+ QStringLiteral(";\n");
        else
            imports += QStringLiteral("import ") + import.url() + QStringLiteral(" ") + import.version() + QStringLiteral(";\n");
    }

    textEdit.setPlainText(imports +  QStringLiteral("Item {\n}\n"));
    NotIndentingTextEditModifier modifier(&textEdit);

    QScopedPointer<RewriterView> rewriterView(
        new RewriterView(externalDependencies(), RewriterView::Amend));
    rewriterView->setCheckSemanticErrors(false);
    rewriterView->setTextModifier(&modifier);
    outputModel->setRewriterView(rewriterView.data());

    ModelMerger merger(rewriterView.data());

    merger.replaceModel(rootModelNode());

    ModelNode rewriterNode(rewriterView->rootModelNode());

    rewriterView->writeAuxiliaryData();

    QString paste3DHeader = hasOnly3DNodes(rewriterNode) ? QString(Constants::HEADER_3DPASTE_CONTENT) : QString();
    return paste3DHeader
            + rewriterView->extractText({rewriterNode}).value(rewriterNode)
            + rewriterView->getRawAuxiliaryData();
    //get the text of the root item without imports
}

void DesignDocumentView::fromText(const QString &text)
{
    auto inputModel = Model::create("QtQuick.Rectangle", 1, 0, model());
    inputModel->setFileUrl(model()->fileUrl());
    QPlainTextEdit textEdit;
    QString imports;
    const auto modelImports = model()->imports();
    for (const Import &import : modelImports)
        imports += "import " + import.toString(true) + QLatin1Char(';') + QLatin1Char('\n');

    textEdit.setPlainText(imports + text);
    NotIndentingTextEditModifier modifier(&textEdit);

    RewriterView rewriterView{externalDependencies()};
    rewriterView.setCheckSemanticErrors(false);
    rewriterView.setTextModifier(&modifier);
    inputModel->setRewriterView(&rewriterView);

    rewriterView.restoreAuxiliaryData();

    if (rewriterView.errors().isEmpty() && rewriterView.rootModelNode().isValid()) {
        try {
            replaceModel(rewriterView.rootModelNode());
        } catch(Exception &/*e*/) {
            /* e.showException(); Do not show any error if the clipboard contains invalid QML */
        }
    }
}

static Model *currentModel()
{
    DesignDocument *document = QmlDesignerPlugin::instance()->viewManager().currentDesignDocument();
    if (document)
        return document->currentModel();

    return nullptr;
}

ModelPointer DesignDocumentView::pasteToModel(ExternalDependenciesInterface &externalDependencies)
{
    Model *parentModel = currentModel();

    QTC_ASSERT(parentModel, return nullptr);

    auto pasteModel = Model::create("empty", 1, 0, parentModel);

    Q_ASSERT(pasteModel);

    if (!pasteModel)
        return nullptr;

    pasteModel->setFileUrl(parentModel->fileUrl());
    pasteModel->changeImports(parentModel->imports(), {});

    DesignDocumentView view{externalDependencies};
    pasteModel->attachView(&view);

    view.fromClipboard();

    return pasteModel;
}

void DesignDocumentView::copyModelNodes(const QList<ModelNode> &nodesToCopy,
                                        ExternalDependenciesInterface &externalDependencies)
{
    Model *parentModel = currentModel();

    QTC_ASSERT(parentModel, return);

    auto copyModel = Model::create("QtQuick.Rectangle", 1, 0, parentModel);

    copyModel->setFileUrl(parentModel->fileUrl());
    copyModel->changeImports(parentModel->imports(), {});

    Q_ASSERT(copyModel);

    QList<ModelNode> selectedNodes = nodesToCopy;

    if (selectedNodes.isEmpty())
        return;

    QList<ModelNode> nodeList = selectedNodes;
    for (int end = nodeList.length(), i = 0; i < end; ++i) {
        for (int j = 0; j < end; ++j) {
            if (nodeList.at(i).isAncestorOf(nodeList.at(j)))
                selectedNodes.removeAll(nodeList.at(j));
        }
    }

    DesignDocumentView view{externalDependencies};
    copyModel->attachView(&view);

    if (selectedNodes.count() == 1) {
        const ModelNode &selectedNode = selectedNodes.constFirst();

        if (!selectedNode.isValid())
            return;

        view.replaceModel(selectedNode);

        Q_ASSERT(view.rootModelNode().isValid());
        Q_ASSERT(view.rootModelNode().type() != "empty");

        view.toClipboard();
    } else { // multi items selected
        for (ModelNode node : view.rootModelNode().directSubModelNodes()) {
            node.destroy();
        }
        view.changeRootNodeType("QtQuick.Rectangle", 2, 0);
        view.rootModelNode().setIdWithRefactoring("__multi__selection__");

        for (const ModelNode &selectedNode : std::as_const(selectedNodes)) {
            ModelNode newNode(view.insertModel(selectedNode));
            view.rootModelNode().nodeListProperty("data").reparentHere(newNode);
        }

        view.toClipboard();
    }

}

}// namespace QmlDesigner<|MERGE_RESOLUTION|>--- conflicted
+++ resolved
@@ -83,8 +83,6 @@
 //    }
 }
 
-<<<<<<< HEAD
-=======
 static bool hasOnly3DNodes(const ModelNode &node)
 {
     if (node.id() == "__multi__selection__") {
@@ -97,7 +95,6 @@
     return node.metaInfo().isQtQuick3DNode();
 }
 
->>>>>>> 249c3561
 QString DesignDocumentView::toText() const
 {
     auto outputModel = Model::create("QtQuick.Rectangle", 1, 0, model());
