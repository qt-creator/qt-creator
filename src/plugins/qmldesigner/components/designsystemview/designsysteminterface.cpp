// Copyright (C) 2024 The Qt Company Ltd.
// SPDX-License-Identifier: LicenseRef-Qt-Commercial OR GPL-3.0+ OR GPL-3.0 WITH Qt-GPL-exception-1.0

#include "designsysteminterface.h"
#include "collectionmodel.h"

#include <designsystem/dsconstants.h>
#include <designsystem/dsthememanager.h>
#include <qmldesignerutils/memory.h>

#include <QQmlEngine>

namespace QmlDesigner {
DesignSystemInterface::DesignSystemInterface()
{
    qmlRegisterUncreatableMetaObject(
        QmlDesigner::staticMetaObject, "QmlDesigner.DesignSystem", 1, 0, "GroupType", "");
    qmlRegisterUncreatableType<CollectionModel>("QmlDesigner.DesignSystem", 1, 0, "CollectionModel", "");
}

DesignSystemInterface::~DesignSystemInterface() {}

void DesignSystemInterface::loadDesignSystem()
{
    QTC_ASSERT(m_store, return);

    m_models.clear();

    if (auto err = m_store->load())
        qDebug() << err;

    emit collectionsChanged();
}

CollectionModel *DesignSystemInterface::model(const QString &typeName)
{
<<<<<<< HEAD
=======
    QTC_ASSERT(m_store, return nullptr);

>>>>>>> 77b2c68f
    if (auto collection = m_store->collection(typeName))
        return createModel(typeName, collection);

    return nullptr;
}

QString DesignSystemInterface::generateCollectionName(const QString &hint) const
{
<<<<<<< HEAD
=======
    QTC_ASSERT(m_store, return {});
>>>>>>> 77b2c68f
    return m_store->uniqueCollectionName(hint);
}

void DesignSystemInterface::addCollection(const QString &name)
{
    QTC_ASSERT(m_store, return);

    if (m_store->addCollection(name))
        emit collectionsChanged();
}

void DesignSystemInterface::removeCollection(const QString &name)
{
    QTC_ASSERT(m_store, return);

    if (m_store->collection(name)) {
        m_models.erase(name);
        m_store->removeCollection(name);
        emit collectionsChanged();
    }
}

void DesignSystemInterface::renameCollection(const QString &oldName, const QString &newName)
{
    QTC_ASSERT(m_store, return);

    if (m_store->renameCollection(oldName, newName))
        emit collectionsChanged();
}

ThemeProperty DesignSystemInterface::createThemeProperty(const QString &name,
                                                         const QVariant &value,
                                                         bool isBinding) const
{
    return {name.toUtf8(), value, isBinding};
}

QStringList DesignSystemInterface::collections() const
{
    QTC_ASSERT(m_store, return {});

    return m_store->collectionNames();
}

void DesignSystemInterface::setDSStore(DSStore *store)
{
    m_store = store;
}

CollectionModel *DesignSystemInterface::createModel(const QString &typeName, DSThemeManager *collection)
{
    auto [iterator, inserted] = m_models.try_emplace(typeName, collection, m_store);
    if (inserted) {
        // Otherwise the model will be deleted by the QML engine.
        QQmlEngine::setObjectOwnership(&iterator->second, QQmlEngine::CppOwnership);
    }

    return &iterator->second;
}
} // namespace QmlDesigner<|MERGE_RESOLUTION|>--- conflicted
+++ resolved
@@ -34,11 +34,8 @@
 
 CollectionModel *DesignSystemInterface::model(const QString &typeName)
 {
-<<<<<<< HEAD
-=======
     QTC_ASSERT(m_store, return nullptr);
 
->>>>>>> 77b2c68f
     if (auto collection = m_store->collection(typeName))
         return createModel(typeName, collection);
 
@@ -47,10 +44,7 @@
 
 QString DesignSystemInterface::generateCollectionName(const QString &hint) const
 {
-<<<<<<< HEAD
-=======
     QTC_ASSERT(m_store, return {});
->>>>>>> 77b2c68f
     return m_store->uniqueCollectionName(hint);
 }
 
