--- conflicted
+++ resolved
@@ -87,16 +87,6 @@
             m_draggedBundleItem = item;
         });
 
-<<<<<<< HEAD
-        connect(m_widget,
-                &ContentLibraryWidget::addTextureRequested,
-                this,
-                [&](const QString &texPath, AddTextureMode mode) {
-                    executeInTransaction("ContentLibraryView::widgetInfo", [&]() {
-                        CreateTexture(this).execute(texPath, mode, m_sceneId);
-                    });
-                });
-=======
         connect(m_widget, &ContentLibraryWidget::acceptTexturesDrop, this,
                 [this](const QList<QUrl> &urls) {
             QStringList paths;
@@ -109,7 +99,6 @@
             }
             addLibAssets(paths);
         });
->>>>>>> f5fdafd3
 
         connect(m_widget, &ContentLibraryWidget::acceptMaterialDrop, this,
                 [this](const QString &internalId) {
