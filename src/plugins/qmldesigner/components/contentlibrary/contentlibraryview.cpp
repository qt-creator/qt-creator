--- conflicted
+++ resolved
@@ -96,13 +96,8 @@
                     });
                 });
 
-<<<<<<< HEAD
         connect(m_widget, &ContentLibraryWidget::updateSceneEnvStateRequested, this, [this] {
-            ModelNode activeSceneEnv = m_createTexture.resolveSceneEnv(m_sceneId);
-=======
-        connect(m_widget, &ContentLibraryWidget::updateSceneEnvStateRequested, this, [&]() {
             ModelNode activeSceneEnv = Utils3D::resolveSceneEnv(this, m_sceneId);
->>>>>>> 81f846ce
             const bool sceneEnvExists = activeSceneEnv.isValid();
             m_widget->texturesModel()->setHasSceneEnv(sceneEnvExists);
             m_widget->environmentsModel()->setHasSceneEnv(sceneEnvExists);
