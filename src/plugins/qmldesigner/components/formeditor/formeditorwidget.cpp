--- conflicted
+++ resolved
@@ -548,12 +548,9 @@
 
 QImage FormEditorWidget::takeFormEditorScreenshot()
 {
-<<<<<<< HEAD
-=======
     if (!m_formEditorView->scene()->rootFormEditorItem())
         return {};
 
->>>>>>> 3473d9d3
     const QRectF boundingRect = m_formEditorView->scene()->rootFormEditorItem()->boundingRect();
 
     m_formEditorView->scene()->manipulatorLayerItem()->setVisible(false);
