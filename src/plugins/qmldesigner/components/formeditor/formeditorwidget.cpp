// Copyright (C) 2016 The Qt Company Ltd.
// SPDX-License-Identifier: LicenseRef-Qt-Commercial OR GPL-3.0-only WITH Qt-GPL-exception-1.0

#include "formeditorwidget.h"
#include "backgroundaction.h"
#include "designeractionmanager.h"
#include "designericons.h"
#include "designersettings.h"
#include "formeditoritem.h"
#include "formeditorscene.h"
#include "formeditortracing.h"
#include "modelnodecontextmenu_helper.h"
#include "qmldesignerconstants.h"
#include "qmldesignericons.h"
#include "qmldesignerplugin.h"
#include "viewmanager.h"
#include <qmldesignertr.h>

#include <auxiliarydataproperties.h>
#include <backgroundaction.h>
#include <formeditorgraphicsview.h>
#include <formeditorscene.h>
#include <formeditorview.h>
#include <lineeditaction.h>
#include <model.h>
#include <theme.h>
#include <toolbox.h>
#include <zoomaction.h>

#include <coreplugin/actionmanager/actionmanager.h>
#include <coreplugin/actionmanager/command.h>
#include <coreplugin/icore.h>

#include <utils/fileutils.h>
#include <utils/stylehelper.h>
#include <utils/utilsicons.h>

#include <QActionGroup>
#include <QFileDialog>
#include <QMimeData>
#include <QPainter>
#include <QPicture>
#include <QVBoxLayout>
#include <QWheelEvent>

using namespace Core;

namespace QmlDesigner {

namespace {
constexpr AuxiliaryDataKeyView formeditorZoomProperty{AuxiliaryDataType::NodeInstancePropertyOverwrite,
                                                      "formeditorZoom"};

using FormEditorTracing::category;
}

FormEditorWidget::FormEditorWidget(FormEditorView *view)
    : m_formEditorView(view)
{
    NanotraceHR::Tracer tracer{"form editor widget constructor", category()};

    setAcceptDrops(true);

    Core::Context context(Constants::qmlFormEditorContextId);
    m_context = new Core::IContext(this);
    m_context->setContext(context);
    m_context->setWidget(this);

    auto fillLayout = new QVBoxLayout(this);
    fillLayout->setContentsMargins(0, 0, 0, 0);
    fillLayout->setSpacing(0);
    setLayout(fillLayout);

    QList<QAction *> upperActions;

    m_toolActionGroup = new QActionGroup(this);

    auto layoutActionGroup = new QActionGroup(this);
    layoutActionGroup->setExclusive(true);

    m_noSnappingAction = layoutActionGroup->addAction(Tr::tr("No Snapping"));
    m_noSnappingAction->setShortcutContext(Qt::WidgetWithChildrenShortcut);
    m_noSnappingAction->setCheckable(true);
    m_noSnappingAction->setChecked(true);

    static constexpr char formEditorNoSnappingActionId[] = "QmlDesigner.FormEditor.NoSnapping";
    registerActionAsCommand(m_noSnappingAction,
                            formEditorNoSnappingActionId,
                            QKeySequence(Qt::Key_T),
                            ComponentCoreConstants::snappingCategory,
                            1);

    m_snappingAndAnchoringAction = layoutActionGroup->addAction(Tr::tr("Snap with Anchors"));
    m_snappingAndAnchoringAction->setCheckable(true);
    m_snappingAndAnchoringAction->setChecked(true);

    static constexpr char formEditorNoSnappingAndAnchoringActionId[]
        = "QmlDesigner.FormEditor.NoSnappingAndAnchoring";
    registerActionAsCommand(m_snappingAndAnchoringAction,
                            formEditorNoSnappingAndAnchoringActionId,
                            QKeySequence(Qt::Key_W),
                            ComponentCoreConstants::snappingCategory,
                            2);

    m_snappingAction = layoutActionGroup->addAction(Tr::tr("Snap Without Anchors"));
    m_snappingAction->setCheckable(true);
    m_snappingAction->setChecked(true);

    static constexpr char formEditorSnappingActionId[] = "QmlDesigner.FormEditor.Snapping";
    registerActionAsCommand(m_snappingAction,
                            formEditorSnappingActionId,
                            QKeySequence(Qt::Key_E),
                            ComponentCoreConstants::snappingCategory,
                            3);

    addActions(layoutActionGroup->actions());

    m_showBoundingRectAction = new QAction(Tr::tr("Show Bounds"), this);
    m_showBoundingRectAction->setCheckable(true);
    m_showBoundingRectAction->setChecked(false);
    m_showBoundingRectAction->setIcon(
        DesignerActionManager::instance().contextIcon(DesignerIcons::ShowBoundsIcon));

    static constexpr char formEditorShowBoundingRctangeActionId[]
        = "QmlDesigner.FormEditor.ShowBoundingRectangle";
    registerActionAsCommand(m_showBoundingRectAction,
                            formEditorShowBoundingRctangeActionId,
                            QKeySequence(Qt::Key_A),
                            ComponentCoreConstants::rootCategory,
                            ComponentCoreConstants::Priorities::ShowBoundingRect);

    addAction(m_showBoundingRectAction.data());

    m_rootWidthAction = new LineEditAction(Tr::tr("Override Width"), this);
    m_rootWidthAction->setToolTip(Tr::tr("Override width of root component."));
    connect(m_rootWidthAction.data(),
            &LineEditAction::textChanged,
            this,
            &FormEditorWidget::changeRootItemWidth);
    addAction(m_rootWidthAction.data());
    upperActions.append(m_rootWidthAction.data());

    m_rootHeightAction = new LineEditAction(Tr::tr("Override Height"), this);
    m_rootHeightAction->setToolTip(Tr::tr("Override height of root component."));
    connect(m_rootHeightAction.data(),
            &LineEditAction::textChanged,
            this,
            &FormEditorWidget::changeRootItemHeight);
    addAction(m_rootHeightAction.data());
    upperActions.append(m_rootHeightAction.data());

    m_toolBox = new ToolBox(this);
    fillLayout->addWidget(m_toolBox.data());

    m_toolBox->setLeftSideActions(upperActions);

    m_backgroundAction = new BackgroundAction(m_toolActionGroup.data());
    connect(m_backgroundAction.data(),
            &BackgroundAction::backgroundChanged,
            this,
            &FormEditorWidget::changeBackgound);
    addAction(m_backgroundAction.data());
    upperActions.append(m_backgroundAction.data());
    m_toolBox->addRightSideAction(m_backgroundAction.data());

    // Zoom actions
    const QIcon zoomAllIcon = Theme::iconFromName(Theme::Icon::fitAll_medium);
    auto zoomSelectionNormal = Theme::iconFromName(Theme::Icon::fitSelection_medium);
    auto zoomSelectionDisabeld = Theme::iconFromName(Theme::Icon::fitSelection_medium,
                                                     Theme::getColor(
                                                         Theme::Color::DStoolbarIcon_blocked));
    QIcon zoomSelectionIcon;
    zoomSelectionIcon.addPixmap(zoomSelectionNormal.pixmap({16, 16}), QIcon::Normal);
    zoomSelectionIcon.addPixmap(zoomSelectionDisabeld.pixmap({16, 16}), QIcon::Disabled);

    const QIcon zoomInIcon = Theme::iconFromName(Theme::Icon::zoomIn_medium);
    const QIcon zoomOutIcon = Theme::iconFromName(Theme::Icon::zoomOut_medium);
    const QIcon reloadIcon = Theme::iconFromName(Theme::Icon::reload_medium);

    auto writeZoomLevel = [this] {
        double level = m_graphicsView->transform().m11();
        if (level == 1.0) {
            m_formEditorView->rootModelNode().removeAuxiliaryData(formeditorZoomProperty);
        } else {
            m_formEditorView->rootModelNode().setAuxiliaryData(formeditorZoomProperty, level);
        }
    };

    auto setZoomLevel = [this, writeZoomLevel](double level) {
        if (m_graphicsView) {
            m_graphicsView->setZoomFactor(level);
            writeZoomLevel();
        }
    };

    auto zoomIn = [this, writeZoomLevel]() {
        if (m_graphicsView) {
            double zoom = m_graphicsView->transform().m11();
            zoom = m_zoomAction->setNextZoomFactor(zoom);
            m_graphicsView->setZoomFactor(zoom);
            writeZoomLevel();
        }
    };

    auto zoomOut = [this, writeZoomLevel]() {
        if (m_graphicsView) {
            double zoom = m_graphicsView->transform().m11();
            zoom = m_zoomAction->setPreviousZoomFactor(zoom);
            m_graphicsView->setZoomFactor(zoom);
            writeZoomLevel();
        }
    };

    auto frameAll = [this, zoomOut]() {
        if (m_graphicsView) {
            QmlItemNode qmlItemNode(m_formEditorView->rootModelNode());
            m_graphicsView->frame(qmlItemNode.instanceBoundingRect());
            zoomOut();
        }
    };

    auto frameSelection = [this, zoomOut]() {
        if (m_graphicsView) {
            QRectF boundingRect;
            const QList<ModelNode> nodeList = m_formEditorView->selectedModelNodes();
            for (const ModelNode &node : nodeList) {
                if (FormEditorItem *item = m_formEditorView->scene()->itemForQmlItemNode(node))
                    boundingRect |= item->sceneBoundingRect();
            }
            boundingRect |= m_formEditorView->scene()->manipulatorLayerItem()->boundingRect();
            m_graphicsView->frame(boundingRect);
            zoomOut();
        }
    };

    m_zoomInAction = new QAction(zoomInIcon, Tr::tr("Zoom In"), this);
    m_zoomInAction->setShortcut(QKeySequence(QKeySequence::ZoomIn));
    addAction(m_zoomInAction.data());
    upperActions.append(m_zoomInAction.data());
    m_toolBox->addRightSideAction(m_zoomInAction.data());
    connect(m_zoomInAction.data(), &QAction::triggered, zoomIn);

    m_zoomOutAction = new QAction(zoomOutIcon, Tr::tr("Zoom Out"), this);
    m_zoomOutAction->setShortcut(QKeySequence(QKeySequence::ZoomOut));
    addAction(m_zoomOutAction.data());
    upperActions.append(m_zoomOutAction.data());
    m_toolBox->addRightSideAction(m_zoomOutAction.data());
    connect(m_zoomOutAction.data(), &QAction::triggered, zoomOut);

    m_zoomAction = new ZoomAction(m_toolActionGroup.data());
    addAction(m_zoomAction.data());
    upperActions.append(m_zoomAction.data());
    m_toolBox->addRightSideAction(m_zoomAction.data());
    connect(m_zoomAction.data(), &ZoomAction::zoomLevelChanged, setZoomLevel);

    m_zoomAllAction = new QAction(zoomAllIcon, Tr::tr("Zoom screen to fit all content."), this);
    m_zoomAllAction->setShortcut(QKeySequence(Tr::tr("Ctrl+Alt+0")));

    addAction(m_zoomAllAction.data());
    upperActions.append(m_zoomAllAction.data());
    m_toolBox->addRightSideAction(m_zoomAllAction.data());
    connect(m_zoomAllAction.data(), &QAction::triggered, frameAll);

    m_zoomSelectionAction = new QAction(zoomSelectionIcon,
                                        Tr::tr("Zoom screen to fit current selection."),
                                        this);
    m_zoomSelectionAction->setShortcut(QKeySequence(Tr::tr("Ctrl+Alt+I")));
    addAction(m_zoomSelectionAction.data());
    upperActions.append(m_zoomSelectionAction.data());
    m_toolBox->addRightSideAction(m_zoomSelectionAction.data());
    connect(m_zoomSelectionAction.data(), &QAction::triggered, frameSelection);

    m_resetAction = new QAction(reloadIcon, Tr::tr("Reload View"), this);
    static constexpr char formEditorRefreshActionId[] = "QmlDesigner.FormEditor.Refresh";
    registerActionAsCommand(m_resetAction,
                            formEditorRefreshActionId,
                            QKeySequence(Qt::Key_R),
                            ComponentCoreConstants::rootCategory,
                            ComponentCoreConstants::Priorities::ResetView);

    addAction(m_resetAction.data());
    upperActions.append(m_resetAction.data());
    m_toolBox->addRightSideAction(m_resetAction.data());

    m_graphicsView = new FormEditorGraphicsView(this);
    auto applyZoom = [this, writeZoomLevel](double zoom) {
        zoomAction()->setZoomFactor(zoom);
        writeZoomLevel();
    };
    connect(m_graphicsView, &FormEditorGraphicsView::zoomChanged, applyZoom);
    connect(m_graphicsView, &FormEditorGraphicsView::zoomIn, zoomIn);
    connect(m_graphicsView, &FormEditorGraphicsView::zoomOut, zoomOut);

    fillLayout->addWidget(m_graphicsView.data());

    QString sheet = Utils::FileUtils::fetchQrc(":/qmldesigner/stylesheet.css");
    setStyleSheet(Theme::replaceCssColors(sheet));

    IContext::attach(this,
                     Context(Constants::qmlFormEditorContextId, Constants::qtQuickToolsMenuContextId),
                     [this](const IContext::HelpCallback &callback) { contextHelp(callback); });
}

void FormEditorWidget::changeTransformTool(bool checked)
{
    NanotraceHR::Tracer tracer{"form editor widget change transform tool", category()};

    if (checked)
        m_formEditorView->changeToTransformTools();
}

void FormEditorWidget::changeRootItemWidth(const QString &widthText)
{
    NanotraceHR::Tracer tracer{"form editor widget change root item with", category()};

    bool canConvert;
    int width = widthText.toInt(&canConvert);
    if (canConvert) {
        m_formEditorView->rootModelNode().setAuxiliaryData(defaultWidthProperty, width);
        m_formEditorView->rootModelNode().setAuxiliaryData(widthProperty, width);
    } else {
        m_formEditorView->rootModelNode().removeAuxiliaryData(widthProperty);
    }
}

void FormEditorWidget::changeRootItemHeight(const QString &heighText)
{
    NanotraceHR::Tracer tracer{"form editor widget change root item height", category()};

    bool canConvert;
    int height = heighText.toInt(&canConvert);
    if (canConvert) {
        m_formEditorView->rootModelNode().setAuxiliaryData(defaultHeightProperty, height);
        m_formEditorView->rootModelNode().setAuxiliaryData(heightProperty, height);
    } else {
        m_formEditorView->rootModelNode().removeAuxiliaryData(heightProperty);
    }
}

void FormEditorWidget::changeBackgound(const QColor &color)
{
    NanotraceHR::Tracer tracer{"form editor widget change background", category()};

    if (color.alpha() == 0)
        m_graphicsView->activateCheckboardBackground();
    else
        m_graphicsView->activateColoredBackground(color);

    m_formEditorView->rootModelNode().setAuxiliaryDataWithoutLock(formeditorColorProperty, color);
}

void FormEditorWidget::registerActionAsCommand(
    QAction *action, Utils::Id id, const QKeySequence &, const QByteArray &category, int priority)
{
    NanotraceHR::Tracer tracer{"form editor widget register action as command",
                               QmlDesigner::category()};

    Core::Context context(Constants::qmlFormEditorContextId);

    Core::Command *command = Core::ActionManager::registerAction(action, id, context);

    DesignerActionManager &designerActionManager = QmlDesignerPlugin::instance()
                                                       ->viewManager()
                                                       .designerActionManager();

    designerActionManager.addCreatorCommand(command, category, priority);

    connect(command->action(), &QAction::enabledChanged, command, [command](bool b) {
        command->action()->setVisible(b);
    });

    command->action()->setVisible(command->action()->isEnabled());

    command->augmentActionWithShortcutToolTip(action);
}

void FormEditorWidget::initialize()
{
    NanotraceHR::Tracer tracer{"form editor widget initialize", category()};

    double defaultZoom = 1.0;
    if (m_formEditorView->model() && m_formEditorView->rootModelNode().isValid()) {
        if (auto data = m_formEditorView->rootModelNode().auxiliaryData(formeditorZoomProperty)) {
            defaultZoom = data->toDouble();
        }
    }
    m_graphicsView->setZoomFactor(defaultZoom);
    if (m_formEditorView->scene() && m_formEditorView->scene()->rootFormEditorItem())
        m_graphicsView->centerOn(m_formEditorView->scene()->rootFormEditorItem());
    m_zoomAction->setZoomFactor(defaultZoom);
    updateActions();
}

void FormEditorWidget::updateActions()
{
    NanotraceHR::Tracer tracer{"form editor widget update action", category()};

    if (m_formEditorView->model() && m_formEditorView->rootModelNode().isValid()) {
        if (auto data = m_formEditorView->rootModelNode().auxiliaryData(widthProperty))
            m_rootWidthAction->setLineEditText(data->toString());
        else
            m_rootWidthAction->clearLineEditText();

        if (auto data = m_formEditorView->rootModelNode().auxiliaryData(heightProperty))
            m_rootHeightAction->setLineEditText(data->toString());
        else
            m_rootHeightAction->clearLineEditText();

        if (auto data = m_formEditorView->rootModelNode().auxiliaryData(formeditorColorProperty))
            m_backgroundAction->setColor(data->value<QColor>());
        else
            m_backgroundAction->setColor(Qt::transparent);

        if (m_formEditorView->rootModelNode().hasAuxiliaryData(contextImageProperty))
            m_backgroundAction->setColorEnabled(BackgroundAction::ContextImage, true);
        else
            m_backgroundAction->setColorEnabled(BackgroundAction::ContextImage, false);

    } else {
        m_rootWidthAction->clearLineEditText();
        m_rootHeightAction->clearLineEditText();
    }
}

void FormEditorWidget::resetView()
{
    NanotraceHR::Tracer tracer{"form editor widget reset view", category()};

    setRootItemRect(QRectF());
}

void FormEditorWidget::centerScene()
{
    NanotraceHR::Tracer tracer{"form editor widget center scene", category()};

    m_graphicsView->centerOn(rootItemRect().center());
}

void FormEditorWidget::setFocus()
{
    NanotraceHR::Tracer tracer{"form editor widget set focus", category()};

    m_graphicsView->setFocus(Qt::OtherFocusReason);
}

void FormEditorWidget::showErrorMessageBox(const QList<DocumentMessage> &errors)
{
    NanotraceHR::Tracer tracer{"form editor widget show error message box", category()};

    errorWidget()->setErrors(errors);
    errorWidget()->setVisible(true);
    m_graphicsView->setDisabled(true);
    m_toolBox->setDisabled(true);
}

void FormEditorWidget::hideErrorMessageBox()
{
    NanotraceHR::Tracer tracer{"form editor widget hide error message box", category()};

    if (!m_documentErrorWidget.isNull())
        errorWidget()->setVisible(false);

    m_graphicsView->setDisabled(false);
    m_toolBox->setDisabled(false);
}

void FormEditorWidget::showWarningMessageBox(const QList<DocumentMessage> &warnings)
{
    NanotraceHR::Tracer tracer{"form editor widget show warning message box", category()};

    if (!errorWidget()->warningsEnabled())
        return;

    errorWidget()->setWarnings(warnings);
    errorWidget()->setVisible(true);
}

ZoomAction *FormEditorWidget::zoomAction() const
{
    NanotraceHR::Tracer tracer{"form editor widget zoom action", category()};

    return m_zoomAction.data();
}

QAction *FormEditorWidget::zoomSelectionAction() const
{
    NanotraceHR::Tracer tracer{"form editor widget zoom selection action", category()};

    return m_zoomSelectionAction.data();
}

QAction *FormEditorWidget::resetAction() const
{
    NanotraceHR::Tracer tracer{"form editor widget reset action", category()};

    return m_resetAction.data();
}

QAction *FormEditorWidget::showBoundingRectAction() const
{
    NanotraceHR::Tracer tracer{"form editor widget show bounding rect action", category()};

    return m_showBoundingRectAction.data();
}

QAction *FormEditorWidget::snappingAction() const
{
    NanotraceHR::Tracer tracer{"form editor widget snapping action", category()};

    return m_snappingAction.data();
}

QAction *FormEditorWidget::snappingAndAnchoringAction() const
{
    NanotraceHR::Tracer tracer{"form editor widget snapping and anchoring action", category()};

    return m_snappingAndAnchoringAction.data();
}

void FormEditorWidget::setScene(FormEditorScene *scene)
{
    NanotraceHR::Tracer tracer{"form editor widget set scene", category()};

    m_graphicsView->setScene(scene);
}

QActionGroup *FormEditorWidget::toolActionGroup() const
{
    NanotraceHR::Tracer tracer{"form editor widget tool action group", category()};

    return m_toolActionGroup.data();
}

ToolBox *FormEditorWidget::toolBox() const
{
    NanotraceHR::Tracer tracer{"form editor widget tool box", category()};

    return m_toolBox.data();
}

double FormEditorWidget::spacing() const
{
<<<<<<< HEAD
    return designerSettings().value(DesignerSettingsKey::ITEMSPACING).toDouble();
=======
    NanotraceHR::Tracer tracer{"form editor widget spacing", category()};

    return QmlDesignerPlugin::settings().value(DesignerSettingsKey::ITEMSPACING).toDouble();
>>>>>>> 549a485b
}

double FormEditorWidget::containerPadding() const
{
<<<<<<< HEAD
    return designerSettings().value(DesignerSettingsKey::CONTAINERPADDING).toDouble();
=======
    NanotraceHR::Tracer tracer{"form editor widget container padding", category()};

    return QmlDesignerPlugin::settings().value(DesignerSettingsKey::CONTAINERPADDING).toDouble();
>>>>>>> 549a485b
}

void FormEditorWidget::contextHelp(const Core::IContext::HelpCallback &callback) const
{
    NanotraceHR::Tracer tracer{"form editor widget context help", category()};

    if (m_formEditorView)
        QmlDesignerPlugin::contextHelp(callback, m_formEditorView->contextHelpId());
    else
        callback({});
}

void FormEditorWidget::setRootItemRect(const QRectF &rect)
{
    NanotraceHR::Tracer tracer{"form editor widget set root item rect", category()};

    m_graphicsView->setRootItemRect(rect);
}

QRectF FormEditorWidget::rootItemRect() const
{
    return m_graphicsView->rootItemRect();
}

void FormEditorWidget::exportAsImage(const QRectF &boundingRect)
{
    NanotraceHR::Tracer tracer{"form editor widget export as image", category()};

    QString proposedFileName = m_formEditorView->model()->fileUrl().toLocalFile();
    proposedFileName.chop(4);
    if (proposedFileName.endsWith(".ui"))
        proposedFileName.chop(3);
    proposedFileName.append(".png");
    const QString fileName = QFileDialog::getSaveFileName(Core::ICore::dialogParent(),
                                                          Tr::tr(
                                                              "Export Current QML File as Image"),
                                                          proposedFileName,
                                                          Tr::tr("PNG (*.png);;JPG (*.jpg)"));

    if (!fileName.isNull()) {
        QImage image(boundingRect.size().toSize(), QImage::Format_ARGB32);
        QPainter painter(&image);
        QTransform viewportTransform = m_graphicsView->viewportTransform();
        m_graphicsView->render(&painter,
                               QRectF(0, 0, image.width(), image.height()),
                               viewportTransform.mapRect(boundingRect).toRect());
        image.save(fileName);
    }
}

QImage FormEditorWidget::takeFormEditorScreenshot()
{
    NanotraceHR::Tracer tracer{"form editor widget take for editor screenshot", category()};

    if (!m_formEditorView->isAttached())
        return {};

    if (!m_formEditorView->scene()->rootFormEditorItem())
        return {};

    const QRectF boundingRect = m_formEditorView->scene()->rootFormEditorItem()->boundingRect();

    m_formEditorView->scene()->manipulatorLayerItem()->setVisible(false);
    QImage image(boundingRect.size().toSize(), QImage::Format_ARGB32);

    if (!m_graphicsView->backgroundImage().isNull()) {
        image = m_graphicsView->backgroundImage();
        const QPoint offset = m_graphicsView->backgroundImage().offset();

        QPainter painter(&image);
        QTransform viewportTransform = m_graphicsView->viewportTransform();

        m_graphicsView->render(&painter,
                               QRectF(-offset, boundingRect.size()),
                               viewportTransform.mapRect(boundingRect).toRect());

        image.setOffset(offset);

    } else {
        QPainter painter(&image);
        QTransform viewportTransform = m_graphicsView->viewportTransform();

        m_graphicsView->render(&painter,
                               QRectF(0, 0, image.width(), image.height()),
                               viewportTransform.mapRect(boundingRect).toRect());
    }

    m_formEditorView->scene()->manipulatorLayerItem()->setVisible(true);

    return image;
}

QPicture FormEditorWidget::renderToPicture() const
{
    NanotraceHR::Tracer tracer{"form editor widget render to picture", category()};

    QPicture picture;
    QPainter painter{&picture};

    const QTransform viewportTransform = m_graphicsView->viewportTransform();
    auto items = m_formEditorView->scene()->allFormEditorItems();

    QRectF boundingRect;
    for (auto &item : items)
        boundingRect |= item->childrenBoundingRect();

    picture.setBoundingRect(boundingRect.toRect());
    m_graphicsView->render(&painter, boundingRect, viewportTransform.mapRect(boundingRect.toRect()));

    return picture;
}

FormEditorGraphicsView *FormEditorWidget::graphicsView() const
{
    return m_graphicsView;
}

bool FormEditorWidget::errorMessageBoxIsVisible() const
{
    NanotraceHR::Tracer tracer{"form editor widget error message box is visible", category()};

    return m_documentErrorWidget && m_documentErrorWidget->isVisible();
}

void FormEditorWidget::setBackgoundImage(const QImage &image)
{
    NanotraceHR::Tracer tracer{"form editor widget set background image", category()};

    m_graphicsView->setBackgoundImage(image);
    updateActions();
}

QImage FormEditorWidget::backgroundImage() const
{
    NanotraceHR::Tracer tracer{"form editor widget background image", category()};

    return m_graphicsView->backgroundImage();
}

DocumentWarningWidget *FormEditorWidget::errorWidget()
{
    NanotraceHR::Tracer tracer{"form editor widget error widget", category()};

    if (m_documentErrorWidget.isNull()) {
        m_documentErrorWidget = new DocumentWarningWidget(this);
        connect(m_documentErrorWidget.data(), &DocumentWarningWidget::gotoCodeClicked,
                [this](const QString &, int codeLine, int codeColumn) {
            m_formEditorView->gotoError(codeLine, codeColumn);
        });
    }
    return m_documentErrorWidget;
}

void FormEditorWidget::hideEvent(QHideEvent *event)
{
    NanotraceHR::Tracer tracer{"form editor widget hide event", category()};

    QWidget::hideEvent(event);

    QmlDesignerPlugin::viewManager().hideView(*m_formEditorView);
}

void FormEditorWidget::showEvent(QShowEvent *event)
{
    NanotraceHR::Tracer tracer{"form editor widget show event", category()};

    QWidget::showEvent(event);

    const bool wasEnabled = m_formEditorView->isEnabled();
    QmlDesignerPlugin::viewManager().showView(*m_formEditorView);

    if (!wasEnabled && m_formEditorView->model()) {
        m_formEditorView->cleanupToolsAndScene();
        m_formEditorView->setupFormEditorWidget();
        m_formEditorView->resetToSelectionTool();
        QmlItemNode rootNode = m_formEditorView->rootModelNode();
        if (rootNode.isValid())
            setRootItemRect(rootNode.instanceBoundingRect());
    }
}

void FormEditorWidget::dragEnterEvent(QDragEnterEvent *dragEnterEvent)
{
    NanotraceHR::Tracer tracer{"form editor widget drag enter event", category()};

    const DesignerActionManager &actionManager = QmlDesignerPlugin::instance()
                                                     ->viewManager()
                                                     .designerActionManager();
    if (actionManager.externalDragHasSupportedAssets(dragEnterEvent->mimeData()))
        dragEnterEvent->acceptProposedAction();
}

void FormEditorWidget::dropEvent(QDropEvent *dropEvent)
{
    NanotraceHR::Tracer tracer{"form editor widget drop event", category()};

    const DesignerActionManager &actionManager = QmlDesignerPlugin::instance()
                                                     ->viewManager()
                                                     .designerActionManager();
    QHash<QString, QStringList> addedAssets = actionManager.handleExternalAssetsDrop(
        dropEvent->mimeData());

    m_formEditorView->executeInTransaction("FormEditorWidget::dropEvent", [&] {
        // Create Image components for added image assets
        const QStringList addedImages = addedAssets.value(
            ComponentCoreConstants::addImagesDisplayString);
        for (const QString &imgPath : addedImages) {
            Utils::FilePath fp = Utils::FilePath::fromString(imgPath);

            QmlItemNode::createQmlItemNodeFromImage(
                m_formEditorView,
                ModelNodeOperations::getImagesDefaultDirectory().pathAppended(fp.fileName())
                    .absoluteFilePath().toFSPathString(),
                {},
                m_formEditorView->scene()->rootFormEditorItem()->qmlItemNode(),
                false);
        }

        // Create Text components for added font assets
        const QStringList addedFonts = addedAssets.value(ComponentCoreConstants::addFontsDisplayString);
        for (const QString &fontPath : addedFonts) {
            QString fontFamily = QFileInfo(fontPath).baseName();
            QmlItemNode::createQmlItemNodeFromFont(
                m_formEditorView,
                fontFamily,
                rootItemRect().center(),
                m_formEditorView->scene()->rootFormEditorItem()->qmlItemNode(),
                false);
        }
    });
}

} // namespace QmlDesigner<|MERGE_RESOLUTION|>--- conflicted
+++ resolved
@@ -540,24 +540,16 @@
 
 double FormEditorWidget::spacing() const
 {
-<<<<<<< HEAD
+    NanotraceHR::Tracer tracer{"form editor widget spacing", category()};
+
     return designerSettings().value(DesignerSettingsKey::ITEMSPACING).toDouble();
-=======
-    NanotraceHR::Tracer tracer{"form editor widget spacing", category()};
-
-    return QmlDesignerPlugin::settings().value(DesignerSettingsKey::ITEMSPACING).toDouble();
->>>>>>> 549a485b
 }
 
 double FormEditorWidget::containerPadding() const
 {
-<<<<<<< HEAD
+    NanotraceHR::Tracer tracer{"form editor widget container padding", category()};
+
     return designerSettings().value(DesignerSettingsKey::CONTAINERPADDING).toDouble();
-=======
-    NanotraceHR::Tracer tracer{"form editor widget container padding", category()};
-
-    return QmlDesignerPlugin::settings().value(DesignerSettingsKey::CONTAINERPADDING).toDouble();
->>>>>>> 549a485b
 }
 
 void FormEditorWidget::contextHelp(const Core::IContext::HelpCallback &callback) const
