--- conflicted
+++ resolved
@@ -215,11 +215,7 @@
     };
 
     FormEditorFlowDecisionItem(const QmlItemNode &qmlItemNode,
-<<<<<<< HEAD
-                               FormEditorScene* scene,
-=======
                                FormEditorScene *scene,
->>>>>>> 42cad897
                                IconType iconType = DecisionIcon)
         : FormEditorFlowItem(qmlItemNode, scene), m_iconType(iconType)
     {}
@@ -234,11 +230,7 @@
     void paint(QPainter *painter, const QStyleOptionGraphicsItem *option, QWidget *widget = nullptr) override;
 
 protected:
-<<<<<<< HEAD
-    FormEditorFlowWildcardItem(const QmlItemNode &qmlItemNode, FormEditorScene* scene)
-=======
     FormEditorFlowWildcardItem(const QmlItemNode &qmlItemNode, FormEditorScene *scene)
->>>>>>> 42cad897
         : FormEditorFlowDecisionItem(qmlItemNode, scene, WildcardIcon)
     {
     }
