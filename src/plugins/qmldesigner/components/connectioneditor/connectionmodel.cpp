// Copyright (C) 2016 The Qt Company Ltd.
// SPDX-License-Identifier: LicenseRef-Qt-Commercial OR GPL-3.0-only WITH Qt-GPL-exception-1.0

#include "connectionmodel.h"
#include "connectionview.h"
#include "utils/algorithm.h"

#include <bindingproperty.h>
#include <connectioneditorevaluator.h>
#include <exception.h>
#include <model/modelutils.h>
#include <modelnodeoperations.h>
#include <nodeabstractproperty.h>
#include <nodelistproperty.h>
#include <nodemetainfo.h>
#include <plaintexteditmodifier.h>
#include <qmldesignerconstants.h>
#include <qmldesignerplugin.h>
#include <rewritertransaction.h>
#include <rewriterview.h>
#include <signalhandlerproperty.h>
#include <variantproperty.h>
#include <viewmanager.h>

#include <utils/qtcassert.h>

#include <QMessageBox>
#include <QRegularExpression>
#include <QStandardItemModel>
#include <QTableView>
#include <QTextCursor>
#include <QTextDocument>
#include <QTimer>

namespace {

const char defaultCondition[] = "condition";

QStringList propertyNameListToStringList(const QmlDesigner::PropertyNameList &propertyNameList)
{
    QStringList stringList;
    for (const QmlDesigner::PropertyName &propertyName : propertyNameList)
        stringList << QString::fromUtf8(propertyName);

    stringList.removeDuplicates();
    return stringList;
}

bool isConnection(const QmlDesigner::ModelNode &modelNode)
{
    return (modelNode.metaInfo().simplifiedTypeName() == "Connections");
}

} //namespace

namespace QmlDesigner {

ConnectionModel::ConnectionModel(ConnectionView *parent)
    : QStandardItemModel(parent), m_connectionView(parent),
      m_delegate(new ConnectionModelBackendDelegate(this))
{
    connect(this, &QStandardItemModel::dataChanged, this, &ConnectionModel::handleDataChanged);
}

Qt::ItemFlags ConnectionModel::flags(const QModelIndex &modelIndex) const
{
    if (!modelIndex.isValid())
        return Qt::ItemIsEnabled;

    if (!m_connectionView || !m_connectionView->model())
        return Qt::ItemIsEnabled;

    const int internalId = data(index(modelIndex.row(), TargetModelNodeRow), UserRoles::InternalIdRole).toInt();
    ModelNode modelNode = m_connectionView->modelNodeForInternalId(internalId);

    if (modelNode.isValid() && ModelUtils::isThisOrAncestorLocked(modelNode))
        return Qt::ItemIsEnabled;

    return Qt::ItemIsSelectable | Qt::ItemIsEditable | Qt::ItemIsEnabled;
}

void ConnectionModel::resetModel()
{
    beginResetModel();
    clear();
    setHorizontalHeaderLabels(QStringList({ tr("Target"), tr("Signal Handler"), tr("Action") }));

    if (connectionView()->isAttached()) {
        for (const ModelNode &modelNode : connectionView()->allModelNodes())
            addModelNode(modelNode);
    }
    endResetModel();
    m_delegate->update();
}

SignalHandlerProperty ConnectionModel::signalHandlerPropertyForRow(int rowNumber) const
{
    const int internalId = data(index(rowNumber, TargetModelNodeRow), UserRoles::InternalIdRole).toInt();
    const QString targetPropertyName = data(index(rowNumber, TargetModelNodeRow), UserRoles::TargetPropertyNameRole).toString();

    ModelNode modelNode = connectionView()->modelNodeForInternalId(internalId);
    if (modelNode.isValid())
        return modelNode.signalHandlerProperty(targetPropertyName.toUtf8());

    return SignalHandlerProperty();
}

void ConnectionModel::addModelNode(const ModelNode &modelNode)
{
    if (isConnection(modelNode))
        addConnection(modelNode);
}

void ConnectionModel::addConnection(const ModelNode &modelNode)
{
    for (const AbstractProperty &property : modelNode.properties()) {
        if (property.isSignalHandlerProperty() && property.name() != "target") {
            addSignalHandler(property.toSignalHandlerProperty());
        }
    }
}

void ConnectionModel::addSignalHandler(const SignalHandlerProperty &signalHandlerProperty)
{
    QStandardItem *targetItem;
    QStandardItem *signalItem;
    QStandardItem *actionItem;

    QString idLabel;

    ModelNode connectionsModelNode = signalHandlerProperty.parentModelNode();

    if (connectionsModelNode.bindingProperty("target").isValid()) {
        idLabel = connectionsModelNode.bindingProperty("target").expression();
    }

    targetItem = new QStandardItem(idLabel);
    updateCustomData(targetItem, signalHandlerProperty);
    const QString propertyName = QString::fromUtf8(signalHandlerProperty.name());
    const QString source = signalHandlerProperty.source();

    signalItem = new QStandardItem(propertyName);
    QList<QStandardItem*> items;

    items.append(targetItem);
    items.append(signalItem);

    actionItem = new QStandardItem(source);

    items.append(actionItem);

    appendRow(items);
}

void ConnectionModel::removeModelNode(const ModelNode &modelNode)
{
    if (isConnection(modelNode))
        removeConnection(modelNode);
}

void ConnectionModel::removeConnection(const ModelNode & /*modelNode*/)
{
    Q_ASSERT_X(false, "not implemented", Q_FUNC_INFO);
}

void ConnectionModel::updateSource(int row)
{
    SignalHandlerProperty signalHandlerProperty = signalHandlerPropertyForRow(row);

    const QString sourceString = data(index(row, SourceRow)).toString();

    RewriterTransaction transaction =
        connectionView()->beginRewriterTransaction(QByteArrayLiteral("ConnectionModel::updateSource"));

    try {
        signalHandlerProperty.setSource(sourceString);
        transaction.commit();
    }
    catch (Exception &e) {
        m_exceptionError = e.description();
        QTimer::singleShot(200, this, &ConnectionModel::handleException);
    }
}

void ConnectionModel::updateSignalName(int rowNumber)
{
    SignalHandlerProperty signalHandlerProperty = signalHandlerPropertyForRow(rowNumber);
    ModelNode connectionNode = signalHandlerProperty.parentModelNode();

    const PropertyName newName = data(index(rowNumber, TargetPropertyNameRow)).toString().toUtf8();
    if (!newName.isEmpty()) {
        connectionView()->executeInTransaction("ConnectionModel::updateSignalName", [=, &connectionNode](){

            const QString source = signalHandlerProperty.source();

            connectionNode.signalHandlerProperty(newName).setSource(source);
            connectionNode.removeProperty(signalHandlerProperty.name());
        });

        QStandardItem* idItem = item(rowNumber, 0);
        SignalHandlerProperty newSignalHandlerProperty = connectionNode.signalHandlerProperty(newName);
        updateCustomData(idItem, newSignalHandlerProperty);
    } else {
        qWarning() << "BindingModel::updatePropertyName invalid property name";
    }
}

void ConnectionModel::updateTargetNode(int rowNumber)
{
    SignalHandlerProperty signalHandlerProperty = signalHandlerPropertyForRow(rowNumber);
    const QString newTarget = data(index(rowNumber, TargetModelNodeRow)).toString();
    ModelNode connectionNode = signalHandlerProperty.parentModelNode();

    const bool isAlias = newTarget.contains(".");
    bool isSingleton = false;

    if (RewriterView* rv = connectionView()->rewriterView()) {
        for (const QmlTypeData &data : rv->getQMLTypes()) {
            if (!data.typeName.isEmpty()) {
                if (data.typeName == newTarget) {
                    if (connectionView()->model()->metaInfo(data.typeName.toUtf8()).isValid()) {
                        isSingleton = true;
                        break;
                    }
                } else if (isAlias) {
                    if (data.typeName == newTarget.split(".").constFirst()) {
                        if (connectionView()->model()->metaInfo(data.typeName.toUtf8()).isValid()) {
                            isSingleton = true;
                            break;
                        }
                    }
                }
            }
        }
    }

    if (!newTarget.isEmpty()) {
        //if it's a singleton, then let's reparent connections to rootNode,
        //if it's an alias, then reparent to alias property owner:
        const ModelNode parent = connectionView()->modelNodeForId((isSingleton || (isSingleton && isAlias))
                                                                  ? connectionView()->rootModelNode().id()
                                                                  : isAlias
                                                                  ? newTarget.split(".").constFirst()
                                                                  : newTarget);

        if (parent.isValid() && QmlItemNode::isValidQmlItemNode(parent))
            parent.nodeListProperty("data").reparentHere(connectionNode);

        connectionView()->executeInTransaction("ConnectionModel::updateTargetNode", [= ,&connectionNode](){
            connectionNode.bindingProperty("target").setExpression(newTarget);
        });

    } else {
        qWarning() << "BindingModel::updatePropertyName invalid target id";
    }
}

void ConnectionModel::updateCustomData(QStandardItem *item, const SignalHandlerProperty &signalHandlerProperty)
{
    item->setData(signalHandlerProperty.parentModelNode().internalId(), UserRoles::InternalIdRole);
    item->setData(signalHandlerProperty.name(), UserRoles::TargetPropertyNameRole);
    item->setData(signalHandlerProperty.parentModelNode()
                      .bindingProperty("target")
                      .resolveToModelNode()
                      .id(),
                  UserRoles::TargetNameRole);

    // TODO signalHandlerProperty.source() contains a statement that defines the type.
    // foo.bar() <- function call
    // foo.state = "literal" //state change
    //anything else is assignment
    // e.g. foo.bal = foo2.bula ; foo.bal = "literal" ; goo.gal = true

    item->setData(tr(ConnectionEditorEvaluator::getDisplayStringForType(
                         signalHandlerProperty.source())
                         .toLatin1()),
                  UserRoles::ActionTypeRole);
}

ModelNode ConnectionModel::getTargetNodeForConnection(const ModelNode &connection) const
{
    ModelNode result;

    const BindingProperty bindingProperty = connection.bindingProperty("target");
    const QString bindExpression = bindingProperty.expression();

    if (bindingProperty.isValid()) {
        if (bindExpression.contains(".")) {
            QStringList substr = bindExpression.split(".");
            const QString itemId = substr.constFirst();
            if (substr.size() > 1) {
                const ModelNode aliasParent = connectionView()->modelNodeForId(itemId);
                substr.removeFirst(); //remove id, only alias pieces left
                const QString aliasBody = substr.join(".");
                if (aliasParent.isValid() && aliasParent.hasBindingProperty(aliasBody.toUtf8())) {
                    const BindingProperty binding = aliasParent.bindingProperty(aliasBody.toUtf8());
                    if (binding.isValid() && connectionView()->hasId(binding.expression())) {
                        result = connectionView()->modelNodeForId(binding.expression());
                    }
                }
            }
        } else {
            result = connectionView()->modelNodeForId(bindExpression);
        }
    }

    return result;
}

static QString addOnToSignalName(const QString &signal)
{
    if (signal.isEmpty())
        return {};

    static const QRegularExpression rx("^on[A-Z]");
    if (rx.match(signal).hasMatch())
        return signal;

    QString ret = signal;
    ret[0] = ret.at(0).toUpper();
    ret.prepend("on");
    return ret;
}

static PropertyName getFirstSignalForTarget(const NodeMetaInfo &target)
{
    PropertyName ret = "clicked";

    if (!target.isValid())
        return ret;

    const auto signalNames = target.signalNames();
    if (signalNames.isEmpty())
        return ret;

    const PropertyNameList priorityList = {"clicked",
                                           "toggled",
                                           "started",
                                           "stopped",
                                           "moved",
                                           "valueChanged",
                                           "visualPostionChanged",
                                           "accepted",
                                           "currentIndexChanged",
                                           "activeFocusChanged"};

    for (const auto &signal : priorityList) {
        if (signalNames.contains(signal))
            return signal;
    }

    ret = target.signalNames().first();

    return ret;
}

void ConnectionModel::addConnection(const PropertyName &signalName)
{
    QmlDesignerPlugin::emitUsageStatistics(Constants::EVENT_CONNECTION_ADDED);

    ModelNode rootModelNode = connectionView()->rootModelNode();

    if (rootModelNode.isValid() && rootModelNode.metaInfo().isValid()) {

        NodeMetaInfo nodeMetaInfo = connectionView()->model()->qtQuickConnectionsMetaInfo();

        if (nodeMetaInfo.isValid()) {
            ModelNode selectedNode = connectionView()->selectedModelNodes().constFirst();

            PropertyName signalHandlerName = signalName;
<<<<<<< HEAD
            if (signalHandlerName.isEmpty()) {
                signalHandlerName = addOnToSignalName(QString::fromUtf8(getFirstSignalForTarget(
                                                          selectedNode.metaInfo())))
                                        .toUtf8();
            }
=======
            if (signalHandlerName.isEmpty())
                signalHandlerName = getFirstSignalForTarget(selectedNode.metaInfo());

            signalHandlerName = addOnToSignalName(QString::fromUtf8(signalHandlerName)).toUtf8();
>>>>>>> 4e16d1a0

            connectionView()
                ->executeInTransaction("ConnectionModel::addConnection", [=, &rootModelNode]() {
                    ModelNode newNode = connectionView()
                                            ->createModelNode("QtQuick.Connections",
                                                              nodeMetaInfo.majorVersion(),
                                                              nodeMetaInfo.minorVersion());
                    QString source = "console.log(\"clicked\")";

                    if (connectionView()->selectedModelNodes().size() == 1) {
                        ModelNode selectedNode = connectionView()->selectedModelNodes().constFirst();
                        if (QmlItemNode::isValidQmlItemNode(selectedNode))
                            selectedNode.nodeAbstractProperty("data").reparentHere(newNode);
                        else
                            rootModelNode
                                .nodeAbstractProperty(rootModelNode.metaInfo().defaultPropertyName())
                                .reparentHere(newNode);

                        if (QmlItemNode(selectedNode).isFlowActionArea()
                            || QmlVisualNode(selectedNode).isFlowTransition())
                            source = selectedNode.validId() + ".trigger()";

                        newNode.bindingProperty("target").setExpression(selectedNode.validId());
                    } else {
                        rootModelNode
                            .nodeAbstractProperty(rootModelNode.metaInfo().defaultPropertyName())
                            .reparentHere(newNode);
                        newNode.bindingProperty("target").setExpression(rootModelNode.validId());
                    }

                    newNode.signalHandlerProperty(signalHandlerName).setSource(source);

                    selectProperty(newNode.signalHandlerProperty(signalHandlerName));
                });
        }
    }
}

void ConnectionModel::bindingPropertyChanged(const BindingProperty &bindingProperty)
{
    if (isConnection(bindingProperty.parentModelNode()))
        resetModel();
}

void ConnectionModel::variantPropertyChanged(const VariantProperty &variantProperty)
{
    if (isConnection(variantProperty.parentModelNode()))
        resetModel();
}

void ConnectionModel::abstractPropertyChanged(const AbstractProperty &abstractProperty)
{
    if (isConnection(abstractProperty.parentModelNode()))
        resetModel();
}

void ConnectionModel::deleteConnectionByRow(int currentRow)
{
    SignalHandlerProperty targetSignal = signalHandlerPropertyForRow(currentRow);
    SignalHandlerProperty selectedSignal = signalHandlerPropertyForRow(currentIndex());

    const bool targetEqualsSelected = targetSignal == selectedSignal;

    QTC_ASSERT(targetSignal.isValid(), return);
    ModelNode node = targetSignal.parentModelNode();
    QTC_ASSERT(node.isValid(), return );

    QList<SignalHandlerProperty> allSignals = node.signalProperties();
    if (allSignals.size() > 1) {
        if (allSignals.contains(targetSignal))
            node.removeProperty(targetSignal.name());
    } else {
        node.destroy();
    }

    if (!targetEqualsSelected)
        selectProperty(selectedSignal);
}

void ConnectionModel::removeRowFromTable(const SignalHandlerProperty &property)
{
    for (int currentRow = 0; currentRow < rowCount(); currentRow++) {
        SignalHandlerProperty targetSignal = signalHandlerPropertyForRow(currentRow);

        if (targetSignal == property) {
            removeRow(currentRow);
            break;
        }
    }
}

void ConnectionModel::add()
{
    addConnection();
}

void ConnectionModel::remove(int row)
{
    deleteConnectionByRow(row);
}

void ConnectionModel::setCurrentIndex(int i)
{
    if (m_currentIndex != i) {
        m_currentIndex = i;
        emit currentIndexChanged();
    }
    m_delegate->setCurrentRow(i);
}

int ConnectionModel::currentIndex() const
{
    return m_currentIndex;
}

void ConnectionModel::selectProperty(const SignalHandlerProperty &property)
{
    for (int i = 0; i < rowCount(); i++) {
        auto otherProperty = signalHandlerPropertyForRow(i);

        if (property == otherProperty) {
            setCurrentIndex(i);
            return;
        }
    }
}

void ConnectionModel::nodeAboutToBeRemoved(const ModelNode &removedNode)
{
    SignalHandlerProperty selectedSignal = signalHandlerPropertyForRow(currentIndex());
    if (selectedSignal.isValid()) {
        ModelNode targetNode = getTargetNodeForConnection(selectedSignal.parentModelNode());
        if (targetNode == removedNode) {
            emit m_delegate->popupShouldClose();
        }
    }
}

void ConnectionModel::handleException()
{
    QMessageBox::warning(nullptr, tr("Error"), m_exceptionError);
    resetModel();
}

ConnectionModelBackendDelegate *ConnectionModel::delegate() const
{
    return m_delegate;
}

void ConnectionModel::handleDataChanged(const QModelIndex &topLeft, const QModelIndex &bottomRight)
{
    if (topLeft != bottomRight) {
        qWarning() << "ConnectionModel::handleDataChanged multi edit?";
        return;
    }

    m_lock = true;

    int currentColumn = topLeft.column();
    int currentRow = topLeft.row();

    switch (currentColumn) {
    case TargetModelNodeRow: {
        updateTargetNode(currentRow);
    } break;
    case TargetPropertyNameRow: {
        updateSignalName(currentRow);
    } break;
    case SourceRow: {
        updateSource(currentRow);
    } break;

    default: qWarning() << "ConnectionModel::handleDataChanged column" << currentColumn;
    }

    m_lock = false;
}

ConnectionView *ConnectionModel::connectionView() const
{
    return m_connectionView;
}

QStringList ConnectionModel::getSignalsForRow(int row) const
{
    QStringList stringList;
    SignalHandlerProperty signalHandlerProperty = signalHandlerPropertyForRow(row);

    if (signalHandlerProperty.isValid())
        stringList.append(getPossibleSignalsForConnection(signalHandlerProperty.parentModelNode()));

    return stringList;
}

QStringList ConnectionModel::getflowActionTriggerForRow(int row) const
{
    QStringList stringList;
    SignalHandlerProperty signalHandlerProperty = signalHandlerPropertyForRow(row);

    if (signalHandlerProperty.isValid()) {
        const ModelNode parentModelNode = signalHandlerProperty.parentModelNode();
        ModelNode targetNode = getTargetNodeForConnection(parentModelNode);
        if (!targetNode.isValid() && !parentModelNode.isRootNode())
             targetNode = parentModelNode.parentProperty().parentModelNode();
         if (targetNode.isValid()) {
             for (auto &node : targetNode.allSubModelNodesAndThisNode()) {
                 if (QmlItemNode(node).isFlowActionArea() && node.hasId())
                     stringList.append(node.id() + ".trigger()");
             }
         }
     }
     return stringList;
}

QStringList ConnectionModel::getPossibleSignalsForConnection(const ModelNode &connection) const
{
    QStringList stringList;

    auto getAliasMetaSignals = [&](QString aliasPart, NodeMetaInfo metaInfo) {
        if (metaInfo.isValid() && metaInfo.hasProperty(aliasPart.toUtf8())) {
            NodeMetaInfo propertyMetaInfo = metaInfo.property(aliasPart.toUtf8()).propertyType();
            if (propertyMetaInfo.isValid()) {
                return propertyNameListToStringList(propertyMetaInfo.signalNames());
            }
        }
        return QStringList();
    };

    if (connection.isValid()) {
        //separate check for singletons
        if (connection.hasBindingProperty("target")) {
            const BindingProperty bp = connection.bindingProperty("target");

            if (bp.isValid()) {
                const QString bindExpression = bp.expression();

                if (const RewriterView * const rv = connectionView()->rewriterView()) {
                    for (const QmlTypeData &data : rv->getQMLTypes()) {
                        if (!data.typeName.isEmpty()) {
                            if (data.typeName == bindExpression) {
                                NodeMetaInfo metaInfo = connectionView()->model()->metaInfo(data.typeName.toUtf8());
                                if (metaInfo.isValid()) {
                                    stringList << propertyNameListToStringList(metaInfo.signalNames());
                                    break;
                                }
                            } else if (bindExpression.contains(".")) {
                                //if it doesn't fit the same name, maybe it's an alias?
                                QStringList expression = bindExpression.split(".");
                                if ((expression.size() > 1) && (expression.constFirst() == data.typeName)) {
                                    expression.removeFirst();

                                    stringList << getAliasMetaSignals(
                                                      expression.join("."),
                                                      connectionView()->model()->metaInfo(data.typeName.toUtf8()));
                                    break;
                                }
                            }
                        }
                    }
                }
            }
        }

        ModelNode targetNode = getTargetNodeForConnection(connection);
        if (targetNode.isValid() && targetNode.metaInfo().isValid()) {
            stringList.append(propertyNameListToStringList(targetNode.metaInfo().signalNames()));
        } else {
            //most likely it's component's internal alias:

            if (connection.hasBindingProperty("target")) {
                const BindingProperty bp = connection.bindingProperty("target");

                if (bp.isValid()) {
                    QStringList expression = bp.expression().split(".");
                    if (expression.size() > 1) {
                        const QString itemId = expression.constFirst();
                        if (connectionView()->hasId(itemId)) {
                            ModelNode parentItem = connectionView()->modelNodeForId(itemId);
                            if (parentItem.isValid()
                                    && parentItem.hasMetaInfo()
                                    && parentItem.metaInfo().isValid()) {
                                expression.removeFirst();
                                stringList << getAliasMetaSignals(expression.join("."),
                                                                  parentItem.metaInfo());
                            }
                        }
                    }
                }
            }
        }
    }

    return stringList;
}

QHash<int, QByteArray> ConnectionModel::roleNames() const
{
    static QHash<int, QByteArray> roleNames{{TargetPropertyNameRole, "signal"},
                                            {TargetNameRole, "target"},
                                            {ActionTypeRole, "action"}};
    return roleNames;
}

ConnectionModelBackendDelegate::ConnectionModelBackendDelegate(ConnectionModel *parent)
    : QObject(parent), m_signalDelegate(parent->connectionView()), m_okStatementDelegate(parent),
      m_koStatementDelegate(parent), m_conditionListModel(parent),
      m_propertyTreeModel(parent->connectionView()), m_propertyListProxyModel(&m_propertyTreeModel)

{
    connect(&m_signalDelegate, &PropertyTreeModelDelegate::commitData, this, [this] {
        handleTargetChanged();
    });

    connect(&m_okStatementDelegate,
            &ConnectionModelStatementDelegate::statementChanged,
            this,
            [this] { handleOkStatementChanged(); });

    connect(&m_koStatementDelegate,
            &ConnectionModelStatementDelegate::statementChanged,
            this,
            [this] { handleKOStatementChanged(); });

    connect(&m_conditionListModel, &ConditionListModel::conditionChanged, this, [this] {
        handleConditionChanged();
    });

    m_signalDelegate.setPropertyType(PropertyTreeModel::SignalType);
}

QString generateDefaultStatement(ConnectionModelBackendDelegate::ActionType actionType,
                                 const QString &rootId)
{
    switch (actionType) {
    case ConnectionModelStatementDelegate::CallFunction:
        return "Qt.quit()";
    case ConnectionModelStatementDelegate::Assign:
        return QString("%1.visible = %1.visible").arg(rootId);
    case ConnectionModelStatementDelegate::ChangeState:
        return QString("%1.state = \"\"").arg(rootId);
    case ConnectionModelStatementDelegate::SetProperty:
        return QString("%1.visible = true").arg(rootId);
    case ConnectionModelStatementDelegate::PrintMessage:
        return QString("console.log(\"test\")").arg(rootId);
    case ConnectionModelStatementDelegate::Custom:
        return {};
    };

    //Qt.quit()
    //console.log("test")
    //root.state = ""
    //root.visible = root.visible
    //root.visible = true

    return {};
}

void ConnectionModelBackendDelegate::changeActionType(ActionType actionType)
{
    QTC_ASSERT(actionType != ConnectionModelStatementDelegate::Custom, return );

    ConnectionModel *model = qobject_cast<ConnectionModel *>(parent());

    QTC_ASSERT(model, return );
    QTC_ASSERT(model->connectionView()->isAttached(), return );

    const QString validId = model->connectionView()->rootModelNode().validId();

    SignalHandlerProperty signalHandlerProperty = model->signalHandlerPropertyForRow(currentRow());

    // Do not take ko into account for now

    model->connectionView()
        ->executeInTransaction("ConnectionModelBackendDelegate::removeCondition", [&]() {
            ConnectionEditorStatements::MatchedStatement &okStatement
                = ConnectionEditorStatements::okStatement(m_handler);

            ConnectionEditorStatements::MatchedStatement &koStatement
                = ConnectionEditorStatements::koStatement(m_handler);

            koStatement = ConnectionEditorStatements::EmptyBlock();

            //We expect a valid id on the root node
            const QString validId = model->connectionView()->rootModelNode().validId();
            QString statementSource = generateDefaultStatement(actionType, validId);

            auto tempHandler = ConnectionEditorEvaluator::parseStatement(statementSource);

            auto newOkStatement = ConnectionEditorStatements::okStatement(tempHandler);

            QTC_ASSERT(!ConnectionEditorStatements::isEmptyStatement(newOkStatement), return );

            okStatement = newOkStatement;

            QString newSource = ConnectionEditorStatements::toJavascript(m_handler);

            signalHandlerProperty.setSource(newSource);
        });

    setSource(signalHandlerProperty.source());

    setupHandlerAndStatements();
    setupCondition();
}

void ConnectionModelBackendDelegate::addCondition()
{
    ConnectionEditorStatements::MatchedStatement okStatement
        = ConnectionEditorStatements::okStatement(m_handler);

    ConnectionEditorStatements::MatchedCondition newCondition;

    ConnectionEditorStatements::Variable variable;
    variable.nodeId = defaultCondition;
    newCondition.statements.append(variable);

    ConnectionEditorStatements::ConditionalStatement conditionalStatement;

    conditionalStatement.ok = okStatement;
    conditionalStatement.condition = newCondition;

    m_handler = conditionalStatement;

    QString newSource = ConnectionEditorStatements::toJavascript(m_handler);

    commitNewSource(newSource);

    setupHandlerAndStatements();
    setupCondition();
}

void ConnectionModelBackendDelegate::removeCondition()
{
    ConnectionEditorStatements::MatchedStatement okStatement
        = ConnectionEditorStatements::okStatement(m_handler);

    m_handler = okStatement;

    QString newSource = ConnectionEditorStatements::toJavascript(m_handler);

    commitNewSource(newSource);

    setupHandlerAndStatements();
    setupCondition();
}

void ConnectionModelBackendDelegate::addElse()
{
    ConnectionEditorStatements::MatchedStatement okStatement
        = ConnectionEditorStatements::okStatement(m_handler);

    auto &condition = ConnectionEditorStatements::conditionalStatement(m_handler);
    condition.ko = condition.ok;

    QString newSource = ConnectionEditorStatements::toJavascript(m_handler);


    commitNewSource(newSource);
    setupHandlerAndStatements();
}

void ConnectionModelBackendDelegate::removeElse()
{
    ConnectionEditorStatements::MatchedStatement okStatement
        = ConnectionEditorStatements::okStatement(m_handler);

    auto &condition = ConnectionEditorStatements::conditionalStatement(m_handler);
    condition.ko = ConnectionEditorStatements::EmptyBlock();

    QString newSource = ConnectionEditorStatements::toJavascript(m_handler);


    commitNewSource(newSource);
    setupHandlerAndStatements();
}

void ConnectionModelBackendDelegate::setNewSource(const QString &newSource)
{
    setSource(newSource);
    commitNewSource(newSource);
    setupHandlerAndStatements();
    setupCondition();
}

int ConnectionModelBackendDelegate::currentRow() const
{
    return m_currentRow;
}

static QString removeOnFromSignalName(const QString &signal)
{
    if (signal.isEmpty())
        return {};

    static const QRegularExpression rx("^on[A-Z]");
    if (!rx.match(signal).hasMatch())
        return signal;

    QString ret = signal;
    ret.remove(0, 2);
    ret[0] = ret.at(0).toLower();
    return ret;
}

void ConnectionModelBackendDelegate::setCurrentRow(int i)
{
    if (m_currentRow == i)
        return;

    m_currentRow = i;

    update();
}

void ConnectionModelBackendDelegate::update()
{
    if (m_blockReflection)
        return;

    if (m_currentRow == -1)
        return;

    m_propertyTreeModel.resetModel();
    m_propertyListProxyModel.setRowAndInternalId(0, internalRootIndex);

    ConnectionModel *model = qobject_cast<ConnectionModel *>(parent());

    QTC_ASSERT(model, return );
    if (!model->connectionView()->isAttached())
        return;

    SignalHandlerProperty signalHandlerProperty = model->signalHandlerPropertyForRow(currentRow());

    QStringList targetNodes;

    for (const ModelNode &modelNode : model->connectionView()->allModelNodes()) {
        if (!modelNode.id().isEmpty())
            targetNodes.append(modelNode.id());
    }

    std::sort(targetNodes.begin(), targetNodes.end());

    const QString targetNodeName = signalHandlerProperty.parentModelNode()
                                       .bindingProperty("target")
                                       .resolveToModelNode()
                                       .id();

    if (!targetNodes.contains(targetNodeName))
        targetNodes.append(targetNodeName);

    setSource(signalHandlerProperty.source());

    m_signalDelegate.setup(targetNodeName,
                           removeOnFromSignalName(QString::fromUtf8(signalHandlerProperty.name())));

    setupHandlerAndStatements();

    setupCondition();

    QTC_ASSERT(model, return );
}

void ConnectionModelBackendDelegate::jumpToCode()
{
    ConnectionModel *model = qobject_cast<ConnectionModel *>(parent());

    QTC_ASSERT(model, return );
    QTC_ASSERT(model->connectionView()->isAttached(), return );
    SignalHandlerProperty signalHandlerProperty = model->signalHandlerPropertyForRow(currentRow());

    ModelNodeOperations::jumpToCode(signalHandlerProperty.parentModelNode());
}

void ConnectionModelBackendDelegate::handleException()
{
    QMessageBox::warning(nullptr, tr("Error"), m_exceptionError);
}

bool ConnectionModelBackendDelegate::hasCondition() const
{
    return m_hasCondition;
}

bool ConnectionModelBackendDelegate::hasElse() const
{
    return m_hasElse;
}

void ConnectionModelBackendDelegate::setHasCondition(bool b)
{
    if (b == m_hasCondition)
        return;

    m_hasCondition = b;
    emit hasConditionChanged();
}

void ConnectionModelBackendDelegate::setHasElse(bool b)
{
    if (b == m_hasElse)
        return;

    m_hasElse = b;
    emit hasElseChanged();
}

ConnectionModelBackendDelegate::ActionType ConnectionModelBackendDelegate::actionType() const
{
    return m_actionType;
}

PropertyTreeModelDelegate *ConnectionModelBackendDelegate::signal()
{
    return &m_signalDelegate;
}

ConnectionModelStatementDelegate *ConnectionModelBackendDelegate::okStatement()
{
    return &m_okStatementDelegate;
}

ConnectionModelStatementDelegate *ConnectionModelBackendDelegate::koStatement()
{
    return &m_koStatementDelegate;
}

ConditionListModel *ConnectionModelBackendDelegate::conditionListModel()
{
    return &m_conditionListModel;
}

QString ConnectionModelBackendDelegate::indentedSource() const
{
    if (m_source.isEmpty())
        return {};

    QTextDocument doc(m_source);
    QTextCursor cursor(&doc);
    IndentingTextEditModifier mod(&doc, cursor);

    mod.indent(0, m_source.length() - 1);
    return mod.text();
}

QString ConnectionModelBackendDelegate::source() const
{
    return m_source;
}

void ConnectionModelBackendDelegate::setSource(const QString &source)
{
    if (source == m_source)
        return;

    m_source = source;
    emit sourceChanged();
}

PropertyTreeModel *ConnectionModelBackendDelegate::propertyTreeModel()
{
    return &m_propertyTreeModel;
}

PropertyListProxyModel *ConnectionModelBackendDelegate::propertyListProxyModel()
{
    return &m_propertyListProxyModel;
}

void ConnectionModelBackendDelegate::setupCondition()
{
    auto &condition = ConnectionEditorStatements::matchedCondition(m_handler);
    m_conditionListModel.setCondition(ConnectionEditorStatements::matchedCondition(m_handler));
    setHasCondition(!condition.statements.isEmpty());
}

void ConnectionModelBackendDelegate::setupHandlerAndStatements()
{
    ConnectionModel *model = qobject_cast<ConnectionModel *>(parent());
    QTC_ASSERT(model, return );
    SignalHandlerProperty signalHandlerProperty = model->signalHandlerPropertyForRow(currentRow());

    if (signalHandlerProperty.source().isEmpty()) {
        m_actionType = ConnectionModelStatementDelegate::Custom;
        m_handler = ConnectionEditorStatements::EmptyBlock();
    } else {
        m_handler = ConnectionEditorEvaluator::parseStatement(signalHandlerProperty.source());

        const QString statementType = QmlDesigner::ConnectionEditorStatements::toDisplayName(
            m_handler);

        if (statementType == ConnectionEditorStatements::EMPTY_DISPLAY_NAME) {
            m_actionType = ConnectionModelStatementDelegate::Custom;
        } else if (statementType == ConnectionEditorStatements::ASSIGNMENT_DISPLAY_NAME) {
            m_actionType = ConnectionModelStatementDelegate::Assign;
            //setupAssignment();
        } else if (statementType == ConnectionEditorStatements::SETPROPERTY_DISPLAY_NAME) {
            m_actionType = ConnectionModelStatementDelegate::SetProperty;
            //setupSetProperty();
        } else if (statementType == ConnectionEditorStatements::FUNCTION_DISPLAY_NAME) {
            m_actionType = ConnectionModelStatementDelegate::CallFunction;
            //setupCallFunction();
        } else if (statementType == ConnectionEditorStatements::SETSTATE_DISPLAY_NAME) {
            m_actionType = ConnectionModelStatementDelegate::ChangeState;
            //setupChangeState();
        } else if (statementType == ConnectionEditorStatements::LOG_DISPLAY_NAME) {
            m_actionType = ConnectionModelStatementDelegate::PrintMessage;
            //setupPrintMessage();
        } else {
            m_actionType = ConnectionModelStatementDelegate::Custom;
        }
    }

    ConnectionEditorStatements::MatchedStatement &okStatement
        = ConnectionEditorStatements::okStatement(m_handler);
    m_okStatementDelegate.setStatement(okStatement);
    m_okStatementDelegate.setActionType(m_actionType);

    ConnectionEditorStatements::MatchedStatement &koStatement
        = ConnectionEditorStatements::koStatement(m_handler);

    if (!ConnectionEditorStatements::isEmptyStatement(koStatement)) {
        m_koStatementDelegate.setStatement(koStatement);
        m_koStatementDelegate.setActionType(m_actionType);
    }

    ConnectionEditorStatements::isEmptyStatement(koStatement);
    setHasElse(!ConnectionEditorStatements::isEmptyStatement(koStatement));

    emit actionTypeChanged();
}

void ConnectionModelBackendDelegate::handleTargetChanged()
{
    ConnectionModel *model = qobject_cast<ConnectionModel *>(parent());

    QTC_ASSERT(model, return );

    QTC_ASSERT(model->connectionView()->isAttached(), return );

    SignalHandlerProperty signalHandlerProperty = model->signalHandlerPropertyForRow(currentRow());

    const PropertyName handlerName = addOnToSignalName(m_signalDelegate.name()).toUtf8();

    const auto parentModelNode = signalHandlerProperty.parentModelNode();

    QTC_ASSERT(parentModelNode.isValid(), return );

    const auto newId = m_signalDelegate.id();

    const int internalId = signalHandlerProperty.parentModelNode().internalId();

    model->connectionView()
        ->executeInTransaction("ConnectionModelBackendDelegate::handleTargetChanged", [&]() {
            const auto oldTargetNodeName
                = parentModelNode.bindingProperty("target").resolveToModelNode().id();

            if (signalHandlerProperty.name() != handlerName) {
                const auto expression = signalHandlerProperty.source();
                parentModelNode.removeProperty(signalHandlerProperty.name());
                parentModelNode.signalHandlerProperty(handlerName).setSource(expression);
            }

            if (oldTargetNodeName != newId) {
                parentModelNode.bindingProperty("target").setExpression(newId);

                const ModelNode parent = parentModelNode.view()->modelNodeForId(newId);

                if (parent.isValid() && QmlItemNode::isValidQmlVisualNode(parent))
                    parent.nodeListProperty("data").reparentHere(parentModelNode);
                else
                    model->connectionView()->rootModelNode().nodeListProperty("data").reparentHere(
                        parentModelNode);
            }
        });

    model->selectProperty(model->connectionView()
                              ->modelNodeForInternalId(internalId)
                              .signalHandlerProperty(handlerName));
}

void ConnectionModelBackendDelegate::handleOkStatementChanged()
{
    ConnectionEditorStatements::MatchedStatement &okStatement
        = ConnectionEditorStatements::okStatement(m_handler);

    okStatement = m_okStatementDelegate.statement(); //TODO why?

    QString newSource = ConnectionEditorStatements::toJavascript(m_handler);

    commitNewSource(newSource);
}

void ConnectionModelBackendDelegate::handleKOStatementChanged()
{
    ConnectionEditorStatements::MatchedStatement &koStatement
        = ConnectionEditorStatements::koStatement(m_handler);

    koStatement = m_koStatementDelegate.statement(); //TODO why?

    QString newSource = ConnectionEditorStatements::toJavascript(m_handler);

    commitNewSource(newSource);
}

void ConnectionModelBackendDelegate::handleConditionChanged()
{

    ConnectionModel *model = qobject_cast<ConnectionModel *>(parent());
    QTC_ASSERT(model, return );
    QTC_ASSERT(model->connectionView()->isAttached(), return );

    ConnectionEditorStatements::MatchedCondition &condition
        = ConnectionEditorStatements::matchedCondition(m_handler);
    condition = m_conditionListModel.condition(); //why?
    QString newSource = ConnectionEditorStatements::toJavascript(m_handler);

    commitNewSource(newSource);
}

void ConnectionModelBackendDelegate::commitNewSource(const QString &source)
{
    ConnectionModel *model = qobject_cast<ConnectionModel *>(parent());

    QTC_ASSERT(model, return );

    QTC_ASSERT(model->connectionView()->isAttached(), return );

    SignalHandlerProperty signalHandlerProperty = model->signalHandlerPropertyForRow(currentRow());

    m_blockReflection = true;
    model->connectionView()->executeInTransaction("ConnectionModelBackendDelegate::commitNewSource",
                                                  [&]() {
                                                      signalHandlerProperty.setSource(source);
                                                  });

    setSource(signalHandlerProperty.source());
    m_blockReflection = false;
}

static ConnectionEditorStatements::MatchedStatement emptyStatement;

ConnectionModelStatementDelegate::ConnectionModelStatementDelegate(ConnectionModel *parent)
    : QObject(parent), m_functionDelegate(parent->connectionView()),
      m_lhsDelegate(parent->connectionView()), m_rhsAssignmentDelegate(parent->connectionView()),
      m_statement(emptyStatement), m_model(parent)
{
    m_functionDelegate.setPropertyType(PropertyTreeModel::SlotType);

    connect(&m_functionDelegate, &PropertyTreeModelDelegate::commitData, this, [this] {
        handleFunctionChanged();
    });

    connect(&m_rhsAssignmentDelegate, &PropertyTreeModelDelegate::commitData, this, [this] {
        handleRhsAssignmentChanged();
    });

    connect(&m_lhsDelegate, &PropertyTreeModelDelegate::commitData, this, [this] {
        handleLhsChanged();
    });

    connect(&m_stringArgument, &StudioQmlTextBackend::activated, this, [this] {
        handleStringArgumentChanged();
    });

    connect(&m_states, &StudioQmlComboBoxBackend::activated, this, [this] {
        handleStateChanged();
    });

    connect(&m_stateTargets, &StudioQmlComboBoxBackend::activated, this, [this] {
        handleStateTargetsChanged();
    });
}

void ConnectionModelStatementDelegate::setActionType(ActionType type)
{
    if (m_actionType == type)
        return;

    m_actionType = type;
    emit actionTypeChanged();
    setup();
}

void ConnectionModelStatementDelegate::setup()
{
    switch (m_actionType) {
    case CallFunction:
        setupCallFunction();
        break;
    case Assign:
        setupAssignment();
        break;
    case ChangeState:
        setupChangeState();
        break;
    case SetProperty:
        setupSetProperty();
        break;
    case PrintMessage:
        setupPrintMessage();
        break;
    case Custom:
        break;
    };
}

void ConnectionModelStatementDelegate::setStatement(
    ConnectionEditorStatements::MatchedStatement &statement)
{
    m_statement = statement;
    setup();
}

ConnectionEditorStatements::MatchedStatement &ConnectionModelStatementDelegate::statement()
{
    return m_statement;
}

ConnectionModelStatementDelegate::ActionType ConnectionModelStatementDelegate::actionType() const
{
    return m_actionType;
}

PropertyTreeModelDelegate *ConnectionModelStatementDelegate::function()
{
    return &m_functionDelegate;
}

PropertyTreeModelDelegate *ConnectionModelStatementDelegate::lhs()
{
    return &m_lhsDelegate;
}

PropertyTreeModelDelegate *ConnectionModelStatementDelegate::rhsAssignment()
{
    return &m_rhsAssignmentDelegate;
}

StudioQmlTextBackend *ConnectionModelStatementDelegate::stringArgument()
{
    return &m_stringArgument;
}

StudioQmlComboBoxBackend *ConnectionModelStatementDelegate::stateTargets()
{
    return &m_stateTargets;
}

StudioQmlComboBoxBackend *ConnectionModelStatementDelegate::states()
{
    return &m_states;
}

void ConnectionModelStatementDelegate::handleFunctionChanged()
{
    QTC_ASSERT(std::holds_alternative<ConnectionEditorStatements::MatchedFunction>(m_statement),
               return );

    ConnectionEditorStatements::MatchedFunction &functionStatement
        = std::get<ConnectionEditorStatements::MatchedFunction>(m_statement);

    functionStatement.functionName = m_functionDelegate.name();
    functionStatement.nodeId = m_functionDelegate.id();

    emit statementChanged();
}

void ConnectionModelStatementDelegate::handleLhsChanged()
{
    if (m_actionType == Assign) {
        QTC_ASSERT(std::holds_alternative<ConnectionEditorStatements::Assignment>(m_statement),
                   return );

        ConnectionEditorStatements::Assignment &assignmentStatement
            = std::get<ConnectionEditorStatements::Assignment>(m_statement);

        assignmentStatement.lhs.nodeId = m_lhsDelegate.id();
        assignmentStatement.lhs.propertyName = m_lhsDelegate.name();

    } else if (m_actionType == SetProperty) {
        QTC_ASSERT(std::holds_alternative<ConnectionEditorStatements::PropertySet>(m_statement),
                   return );

        ConnectionEditorStatements::PropertySet &setPropertyStatement
            = std::get<ConnectionEditorStatements::PropertySet>(m_statement);

        setPropertyStatement.lhs.nodeId = m_lhsDelegate.id();
        setPropertyStatement.lhs.propertyName = m_lhsDelegate.name();
    } else {
        QTC_ASSERT(false, return );
    }

    emit statementChanged();
}

void ConnectionModelStatementDelegate::handleRhsAssignmentChanged()
{
    QTC_ASSERT(std::holds_alternative<ConnectionEditorStatements::Assignment>(m_statement), return );

    ConnectionEditorStatements::Assignment &assignmentStatement
        = std::get<ConnectionEditorStatements::Assignment>(m_statement);

    assignmentStatement.rhs.nodeId = m_rhsAssignmentDelegate.id();
    assignmentStatement.rhs.propertyName = m_rhsAssignmentDelegate.name();

    setupPropertyType();

    emit statementChanged();
}

static ConnectionEditorStatements::Literal parseTextArgument(const QString &text)
{
    if (text.startsWith("\"") && text.endsWith("\"")) {
        QString ret = text;
        ret.remove(0, 1);
        ret.chop(1);
        return ret;
    }

    if (text == "true")
        return true;

    if (text == "false")
        return false;

    bool ok = true;
    double d = text.toDouble(&ok);
    if (ok)
        return d;

    return text;
}

static ConnectionEditorStatements::ComparativeStatement parseTextArgumentComparativeStatement(
    const QString &text)
{
    if (text.startsWith("\"") && text.endsWith("\"")) {
        QString ret = text;
        ret.remove(0, 1);
        ret.chop(1);
        return ret;
    }

    if (text == "true")
        return true;

    if (text == "false")
        return false;

    bool ok = true;
    double d = text.toDouble(&ok);
    if (ok)
        return d;

    return text;
}

static ConnectionEditorStatements::RightHandSide parseLogTextArgument(const QString &text)
{
    if (text.startsWith("\"") && text.endsWith("\"")) {
        QString ret = text;
        ret.remove(0, 1);
        ret.chop(1);
        return ret;
    }

    if (text == "true")
        return true;

    if (text == "false")
        return true;

    bool ok = true;
    double d = text.toDouble(&ok);
    if (ok)
        return d;

    //TODO variables and function calls
    return text;
}

void ConnectionModelStatementDelegate::handleStringArgumentChanged()
{
    if (m_actionType == SetProperty) {
        QTC_ASSERT(std::holds_alternative<ConnectionEditorStatements::PropertySet>(m_statement),
                   return );

        ConnectionEditorStatements::PropertySet &propertySet
            = std::get<ConnectionEditorStatements::PropertySet>(m_statement);

        propertySet.rhs = parseTextArgument(m_stringArgument.text());

    } else if (m_actionType == PrintMessage) {
        QTC_ASSERT(std::holds_alternative<ConnectionEditorStatements::ConsoleLog>(m_statement),
                   return );

        ConnectionEditorStatements::ConsoleLog &consoleLog
            = std::get<ConnectionEditorStatements::ConsoleLog>(m_statement);

        consoleLog.argument = parseLogTextArgument(m_stringArgument.text());
    } else {
        QTC_ASSERT(false, return );
    }

    emit statementChanged();
}

void ConnectionModelStatementDelegate::handleStateChanged()
{
    QTC_ASSERT(std::holds_alternative<ConnectionEditorStatements::StateSet>(m_statement), return );

    ConnectionEditorStatements::StateSet &stateSet = std::get<ConnectionEditorStatements::StateSet>(
        m_statement);

    QString stateName = m_states.currentText();
    if (stateName == baseStateName())
        stateName = "";
    stateSet.stateName = "\"" + stateName + "\"";

    emit statementChanged();
}

void ConnectionModelStatementDelegate::handleStateTargetsChanged()
{
    QTC_ASSERT(std::holds_alternative<ConnectionEditorStatements::StateSet>(m_statement), return );

    ConnectionEditorStatements::StateSet &stateSet = std::get<ConnectionEditorStatements::StateSet>(
        m_statement);

    stateSet.nodeId = m_stateTargets.currentText();
    stateSet.stateName = "\"\"";

    setupStates();

    emit statementChanged();
}

void ConnectionModelStatementDelegate::setupAssignment()
{
    QTC_ASSERT(std::holds_alternative<ConnectionEditorStatements::Assignment>(m_statement), return );

    const auto assignment = std::get<ConnectionEditorStatements::Assignment>(m_statement);
    m_lhsDelegate.setup(assignment.lhs.nodeId, assignment.lhs.propertyName);
    m_rhsAssignmentDelegate.setup(assignment.rhs.nodeId, assignment.rhs.propertyName);
    setupPropertyType();
}

void ConnectionModelStatementDelegate::setupSetProperty()
{
    QTC_ASSERT(std::holds_alternative<ConnectionEditorStatements::PropertySet>(m_statement),
               return );

    const auto propertySet = std::get<ConnectionEditorStatements::PropertySet>(m_statement);
    m_lhsDelegate.setup(propertySet.lhs.nodeId, propertySet.lhs.propertyName);
    m_stringArgument.setText(ConnectionEditorStatements::toString(propertySet.rhs));
}

void ConnectionModelStatementDelegate::setupCallFunction()
{
    QTC_ASSERT(std::holds_alternative<ConnectionEditorStatements::MatchedFunction>(m_statement),
               return );

    const auto functionStatement = std::get<ConnectionEditorStatements::MatchedFunction>(
        m_statement);
    m_functionDelegate.setup(functionStatement.nodeId, functionStatement.functionName);
}

void ConnectionModelStatementDelegate::setupChangeState()
{
    QTC_ASSERT(std::holds_alternative<ConnectionEditorStatements::StateSet>(m_statement), return );

    QTC_ASSERT(m_model->connectionView()->isAttached(), return );

    auto model = m_model->connectionView()->model();
    const auto items = Utils::filtered(m_model->connectionView()->allModelNodesOfType(
                                           model->qtQuickItemMetaInfo()),
                                       [](const ModelNode &node) {
                                           QmlItemNode item(node);
                                           return node.hasId() && item.isValid()
                                                  && !item.allStateNames().isEmpty();
                                       });

    QStringList itemIds = Utils::transform(items, [](const ModelNode &node) { return node.id(); });
    const auto groups = m_model->connectionView()->allModelNodesOfType(
        model->qtQuickStateGroupMetaInfo());

    const auto rootId = m_model->connectionView()->rootModelNode().id();
    itemIds.removeAll(rootId);

    QStringList groupIds = Utils::transform(groups, [](const ModelNode &node) { return node.id(); });

    Utils::sort(itemIds);
    Utils::sort(groupIds);

    if (!rootId.isEmpty())
        groupIds.prepend(rootId);

    const QStringList stateGroupModel = groupIds + itemIds;
    m_stateTargets.setModel(stateGroupModel);

    const auto stateSet = std::get<ConnectionEditorStatements::StateSet>(m_statement);

    m_stateTargets.setCurrentText(stateSet.nodeId);
    setupStates();
}
QString stripQuotesFromState(const QString &input)
{
    if (input.startsWith("\"") && input.endsWith("\"")) {
        QString ret = input;
        ret.remove(0, 1);
        ret.chop(1);
        return ret;
    }
    return input;
}
void ConnectionModelStatementDelegate::setupStates()
{
    QTC_ASSERT(std::holds_alternative<ConnectionEditorStatements::StateSet>(m_statement), return );
    QTC_ASSERT(m_model->connectionView()->isAttached(), return );

    const auto stateSet = std::get<ConnectionEditorStatements::StateSet>(m_statement);

    const QString nodeId = m_stateTargets.currentText();

    const ModelNode node = m_model->connectionView()->modelNodeForId(nodeId);

    QStringList states;
    if (node.metaInfo().isQtQuickItem()) {
        QmlItemNode item(node);
        QTC_ASSERT(item.isValid(), return );
        if (item.isRootNode())
            states = item.states().names(); //model
        else
            states = item.allStateNames(); //instances
    } else {
        QmlModelStateGroup group(node);
        states = group.names(); //model
    }

    const QString stateName = stripQuotesFromState(stateSet.stateName);

    states.prepend(baseStateName());
    m_states.setModel(states);
    if (stateName.isEmpty())
        m_states.setCurrentText(baseStateName());
    else
        m_states.setCurrentText(stateName);
}

void ConnectionModelStatementDelegate::setupPrintMessage()
{
    QTC_ASSERT(std::holds_alternative<ConnectionEditorStatements::ConsoleLog>(m_statement), return );

    const auto consoleLog = std::get<ConnectionEditorStatements::ConsoleLog>(m_statement);
    m_stringArgument.setText(ConnectionEditorStatements::toString(consoleLog.argument));
}

void ConnectionModelStatementDelegate::setupPropertyType()
{
    PropertyTreeModel::PropertyTypes type = PropertyTreeModel::AllTypes;

    const NodeMetaInfo metaInfo = m_rhsAssignmentDelegate.propertyMetaInfo();

    if (metaInfo.isBool())
        type = PropertyTreeModel::BoolType;
    else if (metaInfo.isNumber())
        type = PropertyTreeModel::NumberType;
    else if (metaInfo.isColor())
        type = PropertyTreeModel::ColorType;
    else if (metaInfo.isString())
        type = PropertyTreeModel::StringType;
    else if (metaInfo.isUrl())
        type = PropertyTreeModel::UrlType;

    m_lhsDelegate.setPropertyType(type);
}

QString ConnectionModelStatementDelegate::baseStateName() const
{
    return tr("Base State");
}

static ConnectionEditorStatements::MatchedCondition emptyCondition;

ConditionListModel::ConditionListModel(ConnectionModel *parent)
    : m_connectionModel(parent), m_condition(emptyCondition)
{}

int ConditionListModel::rowCount(const QModelIndex & /*parent*/) const
{
    return m_tokens.size();
}

QHash<int, QByteArray> ConditionListModel::roleNames() const
{
    static QHash<int, QByteArray> roleNames{{Qt::UserRole + 1, "type"}, {Qt::UserRole + 2, "value"}};
    return roleNames;
}

QVariant ConditionListModel::data(const QModelIndex &index, int role) const
{
    if (index.isValid() && index.row() < rowCount()) {
        if (role == Qt::UserRole + 1) {
            return m_tokens.at(index.row()).type;
        } else if (role == Qt::UserRole + 2) {
            return m_tokens.at(index.row()).value;
        }

        qWarning() << Q_FUNC_INFO << "invalid role";
    } else {
        qWarning() << Q_FUNC_INFO << "invalid index";
    }

    return QVariant();
}

void ConditionListModel::setup()
{
    m_tokens.clear();

    internalSetup();

    emit validChanged();
    emit emptyChanged();

    beginResetModel();
    endResetModel();
}

void ConditionListModel::setCondition(ConnectionEditorStatements::MatchedCondition &condition)
{
    m_condition = condition;
    setup();
}

ConnectionEditorStatements::MatchedCondition &ConditionListModel::condition()
{
    return m_condition;
}

ConditionListModel::ConditionToken ConditionListModel::tokenFromConditionToken(
    const ConnectionEditorStatements::ConditionToken &token)
{
    ConditionToken ret;
    ret.type = Operator;
    ret.value = ConnectionEditorStatements::toJavascript(token);

    return ret;
}

ConditionListModel::ConditionToken ConditionListModel::tokenFromComparativeStatement(
    const ConnectionEditorStatements::ComparativeStatement &token)
{
    ConditionToken ret;

    if (auto *variable = std::get_if<ConnectionEditorStatements::Variable>(&token)) {
        ret.type = Variable;
        ret.value = variable->expression();
        return ret;
    } else if (auto *literal = std::get_if<QString>(&token)) {
        ret.type = Literal;
        ret.value = "\"" + *literal + "\"";
        return ret;
    } else if (auto *literal = std::get_if<bool>(&token)) {
        ret.type = Literal;
        if (*literal)
            ret.value = "true";
        else
            ret.value = "false";
        return ret;
    } else if (auto *literal = std::get_if<double>(&token)) {
        ret.type = Literal;
        ret.value = QString::number(*literal);
        return ret;
    }

    ret.type = Invalid;
    ret.value = "invalid";
    return {};
}

void ConditionListModel::insertToken(int index, const QString &value)
{
    beginInsertRows({}, index, index);

    m_tokens.insert(index, valueToToken(value));
    validateAndRebuildTokens();

    endInsertRows();
    //resetModel();
}

void ConditionListModel::updateToken(int index, const QString &value)
{
    m_tokens[index] = valueToToken(value);
    validateAndRebuildTokens();

    dataChanged(createIndex(index, 0), createIndex(index, 0));
    //resetModel();
}

void ConditionListModel::appendToken(const QString &value)
{
    beginInsertRows({}, rowCount() - 1, rowCount() - 1);

    insertToken(rowCount(), value);
    validateAndRebuildTokens();

    endInsertRows();
    //resetModel();
}

void ConditionListModel::removeToken(int index)
{
    QTC_ASSERT(index < m_tokens.count(), return );
    beginRemoveRows({}, index, index);

    m_tokens.remove(index, 1);
    validateAndRebuildTokens();

    endRemoveRows();

    //resetModel();
}

void ConditionListModel::insertIntermediateToken(int index, const QString &value)
{
    beginInsertRows({}, index, index);

    ConditionToken token;
    token.type = Intermediate;
    token.value = value;

    m_tokens.insert(index, token);

    endInsertRows();
    //resetModel();
}

void ConditionListModel::insertShadowToken(int index, const QString &value)
{
    beginInsertRows({}, index, index);

    ConditionToken token;
    token.type = Shadow;
    token.value = value;

    m_tokens.insert(index, token);

    endInsertRows();

    //resetModel();
}

void ConditionListModel::setShadowToken(int index, const QString &value)
{
    m_tokens[index].type = Shadow;
    m_tokens[index].value = value;

    dataChanged(createIndex(index, 0), createIndex(index, 0));
    //resetModel();
}

bool ConditionListModel::valid() const
{
    return m_valid;
}

bool ConditionListModel::empty() const
{
    return m_tokens.isEmpty();
}

void ConditionListModel::command(const QString &string)
{
    //TODO remove from prodcution code
    QStringList list = string.split("%", Qt::SkipEmptyParts);

    if (list.size() < 2)
        return;

    if (list.size() == 2) {
        if (list.first() == "A") {
            appendToken(list.last());
        } else if (list.first() == "R") {
            bool ok = true;
            int index = list.last().toInt(&ok);

            if (ok)
                removeToken(index);
        }
    }

    if (list.size() == 3) {
        if (list.first() == "U") {
            bool ok = true;
            int index = list.at(1).toInt(&ok);

            if (ok)
                updateToken(index, list.last());
        } else if (list.first() == "I") {
            bool ok = true;
            int index = list.at(1).toInt(&ok);

            if (ok)
                insertToken(index, list.last());
        }
    }
}

void ConditionListModel::setInvalid(const QString &errorMessage, int index)
{
    m_valid = false;
    m_errorMessage = errorMessage;

    emit errorChanged();
    emit validChanged();

    if (index != -1) {
        m_errorIndex = index;
        emit errorIndexChanged();
    }
}

void ConditionListModel::setValid()
{
    m_valid = true;
    m_errorMessage.clear();
    m_errorIndex = -1;

    emit errorChanged();
    emit validChanged();
    emit errorIndexChanged();
}

QString ConditionListModel::error() const
{
    return m_errorMessage;
}

int ConditionListModel::errorIndex() const
{
    return m_errorIndex;
}

bool ConditionListModel::operatorAllowed(int cursorPosition)
{
    if (m_tokens.empty())
        return false;

    int tokenIdx = cursorPosition - 1;

    if (tokenIdx >= 0 && tokenIdx < m_tokens.length() && m_tokens[tokenIdx].type != Operator)
        return true;

    return false;
}

void ConditionListModel::internalSetup()
{
    setInvalid(tr("No Valid Condition"));
    if (!m_condition.statements.size() && !m_condition.tokens.size())
        return;

    if (m_condition.statements.size() != m_condition.tokens.size() + 1)
        return;

    if (m_condition.statements.size() == 1 && m_condition.tokens.isEmpty()) {
        auto token = tokenFromComparativeStatement(m_condition.statements.first());
        if (token.value == defaultCondition)
            return;
    }

    auto s_it = m_condition.statements.begin();
    auto o_it = m_condition.tokens.begin();

    while (o_it != m_condition.tokens.end()) {
        m_tokens.append(tokenFromComparativeStatement(*s_it));
        m_tokens.append(tokenFromConditionToken(*o_it));

        s_it++;
        o_it++;
    }
    m_tokens.append(tokenFromComparativeStatement(*s_it));

    setValid();
}

ConditionListModel::ConditionToken ConditionListModel::valueToToken(const QString &value)
{
    const QStringList operators = {"&&", "||", "===", "!==", ">", ">=", "<", "<="};

    if (operators.contains(value)) {
        ConditionToken token;
        token.type = Operator;
        token.value = value;
        return token;
    }

    bool ok = false;
    value.toDouble(&ok);

    if (value == "true" || value == "false" || ok
        || (value.startsWith("\"") && value.endsWith("\""))) {
        ConditionToken token;
        token.type = Literal;
        token.value = value;
        return token;
    }

    static QRegularExpression regexp("^[a-z_]\\w*|^[A-Z]\\w*\\.{1}([a-z_]\\w*\\.?)+");
    QRegularExpressionMatch match = regexp.match(value);

    if (match.hasMatch()) { //variable
        ConditionToken token;
        token.type = Variable;
        token.value = value;
        return token;
    }

    ConditionToken token;
    token.type = Invalid;
    token.value = value;

    return token;
}

void ConditionListModel::resetModel()
{
    beginResetModel();
    endResetModel();
}

int ConditionListModel::checkOrder() const
{
    auto it = m_tokens.begin();

    bool wasOperator = true;

    int ret = 0;
    while (it != m_tokens.end()) {
        if (wasOperator && it->type == Operator)
            return ret;
        if (!wasOperator && it->type == Literal)
            return ret;
        if (!wasOperator && it->type == Variable)
            return ret;
        wasOperator = it->type == Operator;
        it++;
        ret++;
    }

    if (wasOperator)
        return ret;

    return -1;
}

void ConditionListModel::validateAndRebuildTokens()
{
    /// NEW
    auto it = m_tokens.begin();

    while (it != m_tokens.end()) {
        if (it->type == Intermediate)
            *it = valueToToken(it->value);

        it++;
    }
    // NEW

    QString invalidValue;
    const bool invalidToken = Utils::contains(m_tokens,
                                              [&invalidValue](const ConditionToken &token) {
                                                  if (token.type == Invalid)
                                                      invalidValue = token.value;
                                                  return token.type == Invalid;
                                              });

    if (invalidToken) {
        setInvalid(tr("Invalid token %1").arg(invalidValue));
        return;
    }

    if (int firstError = checkOrder() != -1) {
        setInvalid(tr("Invalid order at %1").arg(firstError), firstError);
        return;
    }

    setValid();

    rebuildTokens();
}

void ConditionListModel::rebuildTokens()
{
    QTC_ASSERT(m_valid, return );

    m_condition.statements.clear();
    m_condition.tokens.clear();

    auto it = m_tokens.begin();

    while (it != m_tokens.end()) {
        QTC_ASSERT(it->type != Invalid, return );
        if (it->type == Operator)
            m_condition.tokens.append(toOperatorStatement(*it));
        else if (it->type == Literal || it->type == Variable)
            m_condition.statements.append(toStatement(*it));

        it++;
    }

    emit conditionChanged();
}

ConnectionEditorStatements::ConditionToken ConditionListModel::toOperatorStatement(
    const ConditionToken &token)
{
    if (token.value == "&&")
        return ConnectionEditorStatements::ConditionToken::And;

    if (token.value == "||")
        return ConnectionEditorStatements::ConditionToken::Or;

    if (token.value == "===")
        return ConnectionEditorStatements::ConditionToken::Equals;

    if (token.value == "!==")
        return ConnectionEditorStatements::ConditionToken::Not;

    if (token.value == ">")
        return ConnectionEditorStatements::ConditionToken::LargerThan;

    if (token.value == ">=")
        return ConnectionEditorStatements::ConditionToken::LargerEqualsThan;

    if (token.value == "<")
        return ConnectionEditorStatements::ConditionToken::SmallerThan;

    if (token.value == "<=")
        return ConnectionEditorStatements::ConditionToken::SmallerEqualsThan;

    return ConnectionEditorStatements::ConditionToken::Unknown;
}

ConnectionEditorStatements::ComparativeStatement ConditionListModel::toStatement(
    const ConditionToken &token)
{
    if (token.type == Variable) {
        QStringList list = token.value.split(".");
        ConnectionEditorStatements::Variable variable;

        variable.nodeId = list.first();
        if (list.count() > 1)
            variable.propertyName = list.last();
        return variable;
    } else if (token.type == Literal) {
        return parseTextArgumentComparativeStatement(token.value);
    }

    return {};
}

void QmlDesigner::ConnectionModel::modelAboutToBeDetached()
{
    emit m_delegate->popupShouldClose();
}

void ConnectionModel::showPopup()
{
    emit m_delegate->popupShouldOpen();
}

} // namespace QmlDesigner<|MERGE_RESOLUTION|>--- conflicted
+++ resolved
@@ -368,18 +368,10 @@
             ModelNode selectedNode = connectionView()->selectedModelNodes().constFirst();
 
             PropertyName signalHandlerName = signalName;
-<<<<<<< HEAD
-            if (signalHandlerName.isEmpty()) {
-                signalHandlerName = addOnToSignalName(QString::fromUtf8(getFirstSignalForTarget(
-                                                          selectedNode.metaInfo())))
-                                        .toUtf8();
-            }
-=======
             if (signalHandlerName.isEmpty())
                 signalHandlerName = getFirstSignalForTarget(selectedNode.metaInfo());
 
             signalHandlerName = addOnToSignalName(QString::fromUtf8(signalHandlerName)).toUtf8();
->>>>>>> 4e16d1a0
 
             connectionView()
                 ->executeInTransaction("ConnectionModel::addConnection", [=, &rootModelNode]() {
