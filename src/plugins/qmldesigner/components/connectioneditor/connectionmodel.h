// Copyright (C) 2016 The Qt Company Ltd.
// SPDX-License-Identifier: LicenseRef-Qt-Commercial OR GPL-3.0-only WITH Qt-GPL-exception-1.0

#pragma once

#include <connectioneditorstatements.h>
#include <propertytreemodel.h>
#include <studioquickwidget.h>

#include <QAbstractListModel>
#include <QStandardItemModel>

namespace QmlDesigner {

class AbstractProperty;
class ModelNode;
class BindingProperty;
class SignalHandlerProperty;
class VariantProperty;

class ConnectionView;
class ConnectionModelBackendDelegate;

class ConnectionModel : public QStandardItemModel
{
    Q_OBJECT

    Q_PROPERTY(ConnectionModelBackendDelegate *delegate READ delegate CONSTANT)

public:
    Q_PROPERTY(int currentIndex READ currentIndex WRITE setCurrentIndex NOTIFY currentIndexChanged)

public:
    enum ColumnRoles {
        TargetModelNodeRow = 0,
        TargetPropertyNameRow = 1,
        SourceRow = 2
    };
    enum UserRoles {
        InternalIdRole = Qt::UserRole + 1,
        TargetPropertyNameRole,
        TargetNameRole,
        ActionTypeRole
    };
    ConnectionModel(ConnectionView *parent = nullptr);

    Qt::ItemFlags flags(const QModelIndex &modelIndex) const override;

    void resetModel();
    SignalHandlerProperty signalHandlerPropertyForRow(int rowNumber) const;
    ConnectionView *connectionView() const;

    QStringList getSignalsForRow(int row) const;
    QStringList getflowActionTriggerForRow(int row) const;
    ModelNode getTargetNodeForConnection(const ModelNode &connection) const;

    void addConnection();

    void bindingPropertyChanged(const BindingProperty &bindingProperty);
    void variantPropertyChanged(const VariantProperty &variantProperty);
    void abstractPropertyChanged(const AbstractProperty &abstractProperty);

    void deleteConnectionByRow(int currentRow);
    void removeRowFromTable(const SignalHandlerProperty &property);

    Q_INVOKABLE void add();
    Q_INVOKABLE void remove(int row);

<<<<<<< HEAD
=======
    void setCurrentIndex(int i);
    int currentIndex() const;

    void selectProperty(const SignalHandlerProperty &property);

signals:
    void currentIndexChanged();

>>>>>>> 3473d9d3
protected:
    void addModelNode(const ModelNode &modelNode);
    void addConnection(const ModelNode &modelNode);
    void addSignalHandler(const SignalHandlerProperty &bindingProperty);
    void removeModelNode(const ModelNode &modelNode);
    void removeConnection(const ModelNode &modelNode);
    void updateSource(int row);
    void updateSignalName(int rowNumber);
    void updateTargetNode(int rowNumber);
    void updateCustomData(QStandardItem *item, const SignalHandlerProperty &signalHandlerProperty);
    QStringList getPossibleSignalsForConnection(const ModelNode &connection) const;

    QHash<int, QByteArray> roleNames() const override;

private:
    void handleDataChanged(const QModelIndex &topLeft, const QModelIndex& bottomRight);
    void handleException();
    ConnectionModelBackendDelegate *delegate() const;

private:
    ConnectionView *m_connectionView;
    bool m_lock = false;
    QString m_exceptionError;
    ConnectionModelBackendDelegate *m_delegate = nullptr;
    int m_currentIndex = -1;
};

class ConditionListModel : public QAbstractListModel
{
    Q_OBJECT

    Q_PROPERTY(bool valid READ valid NOTIFY validChanged)
    Q_PROPERTY(bool empty READ empty NOTIFY emptyChanged)
    Q_PROPERTY(QString error READ error NOTIFY errorChanged)
    Q_PROPERTY(int errorIndex READ errorIndex NOTIFY errorIndexChanged)

public:
    enum ConditionType { Intermediate, Invalid, Operator, Literal, Variable, Shadow };
    Q_ENUM(ConditionType)

    struct ConditionToken
    {
        ConditionType type;
        QString value;
    };

    ConditionListModel(ConnectionModel *parent = nullptr);

    int rowCount(const QModelIndex &parent = QModelIndex()) const override;

    QHash<int, QByteArray> roleNames() const override;
    QVariant data(const QModelIndex &index, int role = Qt::DisplayRole) const override;

    void setup();
    void setCondition(ConnectionEditorStatements::MatchedCondition &condition);
    ConnectionEditorStatements::MatchedCondition &condition();

    static ConditionToken tokenFromConditionToken(
        const ConnectionEditorStatements::ConditionToken &token);

    static ConditionToken tokenFromComparativeStatement(
        const ConnectionEditorStatements::ComparativeStatement &token);

    Q_INVOKABLE void insertToken(int index, const QString &value);
    Q_INVOKABLE void updateToken(int index, const QString &value);
    Q_INVOKABLE void appendToken(const QString &value);
    Q_INVOKABLE void removeToken(int index);

    Q_INVOKABLE void insertIntermediateToken(int index, const QString &value);
    Q_INVOKABLE void insertShadowToken(int index, const QString &value);
    Q_INVOKABLE void setShadowToken(int index, const QString &value);

    bool valid() const;
    bool empty() const;

    //for debugging
    Q_INVOKABLE void command(const QString &string);

    void setInvalid(const QString &errorMessage, int index = -1);
    void setValid();

    QString error() const;
    int errorIndex() const;

    Q_INVOKABLE bool operatorAllowed(int cursorPosition);

signals:
    void validChanged();
    void emptyChanged();
    void conditionChanged();
    void errorChanged();
    void errorIndexChanged();

private:
    void internalSetup();
    ConditionToken valueToToken(const QString &value);
    void resetModel();
    int checkOrder() const;
    void validateAndRebuildTokens();
    void rebuildTokens();

    ConnectionEditorStatements::ConditionToken toOperatorStatement(const ConditionToken &token);
    ConnectionEditorStatements::ComparativeStatement toStatement(const ConditionToken &token);

    ConnectionModel *m_connectionModel = nullptr;
    ConnectionEditorStatements::MatchedCondition &m_condition;
    QList<ConditionToken> m_tokens;
    bool m_valid = false;
    QString m_errorMessage;
    int m_errorIndex = -1;
};

class ConnectionModelStatementDelegate : public QObject
{
    Q_OBJECT

public:
    explicit ConnectionModelStatementDelegate(ConnectionModel *parent = nullptr);

    enum ActionType { CallFunction, Assign, ChangeState, SetProperty, PrintMessage, Custom };

    Q_ENUM(ActionType)

    Q_PROPERTY(ActionType actionType READ actionType NOTIFY actionTypeChanged)

    Q_PROPERTY(PropertyTreeModelDelegate *function READ function CONSTANT)
    Q_PROPERTY(PropertyTreeModelDelegate *lhs READ lhs CONSTANT)
    Q_PROPERTY(PropertyTreeModelDelegate *rhsAssignment READ rhsAssignment CONSTANT)
    Q_PROPERTY(StudioQmlTextBackend *stringArgument READ stringArgument CONSTANT)
    Q_PROPERTY(StudioQmlComboBoxBackend *states READ states CONSTANT)
    Q_PROPERTY(StudioQmlComboBoxBackend *stateTargets READ stateTargets CONSTANT)

    void setActionType(ActionType type);
    void setup();
    void setStatement(ConnectionEditorStatements::MatchedStatement &statement);
    ConnectionEditorStatements::MatchedStatement &statement();

signals:
    void actionTypeChanged();
    void statementChanged();

private:
    ActionType actionType() const;
    PropertyTreeModelDelegate *signal();
    PropertyTreeModelDelegate *function();
    PropertyTreeModelDelegate *lhs();
    PropertyTreeModelDelegate *rhsAssignment();
    StudioQmlTextBackend *stringArgument();
    StudioQmlComboBoxBackend *stateTargets();
    StudioQmlComboBoxBackend *states();

    void handleFunctionChanged();
    void handleLhsChanged();
    void handleRhsAssignmentChanged();
    void handleStringArgumentChanged();
    void handleStateChanged();
    void handleStateTargetsChanged();

    void setupAssignment();
    void setupSetProperty();
    void setupCallFunction();
    void setupChangeState();
    void setupStates();
    void setupPrintMessage();
    void setupPropertyType();
    QString baseStateName() const;

    ActionType m_actionType;
    PropertyTreeModelDelegate m_functionDelegate;
    PropertyTreeModelDelegate m_lhsDelegate;
    PropertyTreeModelDelegate m_rhsAssignmentDelegate;
    ConnectionEditorStatements::MatchedStatement &m_statement;
    ConnectionModel *m_model = nullptr;
    StudioQmlTextBackend m_stringArgument;
    StudioQmlComboBoxBackend m_stateTargets;
    StudioQmlComboBoxBackend m_states;
};

class ConnectionModelBackendDelegate : public QObject
{
    Q_OBJECT

    Q_PROPERTY(int currentRow READ currentRow WRITE setCurrentRow NOTIFY currentRowChanged)

    Q_PROPERTY(ActionType actionType READ actionType NOTIFY actionTypeChanged)
    Q_PROPERTY(PropertyTreeModelDelegate *signal READ signal CONSTANT)
    Q_PROPERTY(ConnectionModelStatementDelegate *okStatement READ okStatement CONSTANT)
    Q_PROPERTY(ConnectionModelStatementDelegate *koStatement READ koStatement CONSTANT)
    Q_PROPERTY(ConditionListModel *conditionListModel READ conditionListModel CONSTANT)
    Q_PROPERTY(bool hasCondition READ hasCondition NOTIFY hasConditionChanged)
    Q_PROPERTY(bool hasElse READ hasElse NOTIFY hasElseChanged)
    Q_PROPERTY(QString source READ source NOTIFY sourceChanged)

    Q_PROPERTY(PropertyTreeModel *propertyTreeModel READ propertyTreeModel CONSTANT)
    Q_PROPERTY(PropertyListProxyModel *propertyListProxyModel READ propertyListProxyModel CONSTANT)

public:
    explicit ConnectionModelBackendDelegate(ConnectionModel *parent = nullptr);

    using ActionType = ConnectionModelStatementDelegate::ActionType;

    Q_INVOKABLE void changeActionType(
        QmlDesigner::ConnectionModelStatementDelegate::ActionType actionType);

    Q_INVOKABLE void addCondition();
    Q_INVOKABLE void removeCondition();

    Q_INVOKABLE void addElse();
    Q_INVOKABLE void removeElse();

    void setCurrentRow(int i);
    void update();

signals:
    void currentRowChanged();
    void actionTypeChanged();
    void hasConditionChanged();
    void hasElseChanged();
    void sourceChanged();

private:
    int currentRow() const;
    void handleException();
    bool hasCondition() const;
    bool hasElse() const;
    void setHasCondition(bool b);
    void setHasElse(bool b);
    ActionType actionType() const;
    PropertyTreeModelDelegate *signal();
    ConnectionModelStatementDelegate *okStatement();
    ConnectionModelStatementDelegate *koStatement();
    ConditionListModel *conditionListModel();
    QString source() const;
    void setSource(const QString &source);

    PropertyTreeModel *propertyTreeModel();
    PropertyListProxyModel *propertyListProxyModel();

    void setupCondition();
    void setupHandlerAndStatements();

    void handleTargetChanged();
    void handleOkStatementChanged();
    void handleKOStatementChanged();
    void handleConditionChanged();

    void commitNewSource(const QString &source);

    ActionType m_actionType;
    QString m_exceptionError;
    int m_currentRow = -1;
    ConnectionEditorStatements::Handler m_handler;
    PropertyTreeModelDelegate m_signalDelegate;
    ConnectionModelStatementDelegate m_okStatementDelegate;
    ConnectionModelStatementDelegate m_koStatementDelegate;
    ConditionListModel m_conditionListModel;
    bool m_hasCondition = false;
    bool m_hasElse = false;
    QString m_source;
    PropertyTreeModel m_propertyTreeModel;
    PropertyListProxyModel m_propertyListProxyModel;
    bool m_blockReflection = false;
};

} // namespace QmlDesigner<|MERGE_RESOLUTION|>--- conflicted
+++ resolved
@@ -66,8 +66,6 @@
     Q_INVOKABLE void add();
     Q_INVOKABLE void remove(int row);
 
-<<<<<<< HEAD
-=======
     void setCurrentIndex(int i);
     int currentIndex() const;
 
@@ -76,7 +74,6 @@
 signals:
     void currentIndexChanged();
 
->>>>>>> 3473d9d3
 protected:
     void addModelNode(const ModelNode &modelNode);
     void addConnection(const ModelNode &modelNode);
