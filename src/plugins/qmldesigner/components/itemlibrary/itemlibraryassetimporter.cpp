--- conflicted
+++ resolved
@@ -5,10 +5,7 @@
 #include "qmldesignerplugin.h"
 #include "qmldesignerconstants.h"
 
-<<<<<<< HEAD
-=======
 #include "documentmanager.h"
->>>>>>> 2a44f8ca
 #include "externaldependenciesinterface.h"
 #include "model.h"
 #include "puppetstarter.h"
@@ -708,12 +705,7 @@
                         if (result.isCanceled() || result.isFinished())
                             counter = 49; // skip to next step
                     } else if (counter == 50) {
-<<<<<<< HEAD
-                        if (model && model->rewriterView())
-                            model->rewriterView()->resetPossibleImports();
-=======
                         QmlDesignerPlugin::instance()->documentManager().resetPossibleImports();
->>>>>>> 2a44f8ca
                         model->rewriterView()->textModifier()->replace(0, 0, {});
                     } else if (counter < 100) {
                         try {
