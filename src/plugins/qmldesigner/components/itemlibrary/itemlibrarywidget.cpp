// Copyright (C) 2016 The Qt Company Ltd.
// SPDX-License-Identifier: LicenseRef-Qt-Commercial OR GPL-3.0-only WITH Qt-GPL-exception-1.0

#include "itemlibrarywidget.h"

#include "itemlibraryiconimageprovider.h"
#include "itemlibraryimport.h"

#include <theme.h>

#include "modelnodeoperations.h"
#include <designeractionmanager.h>
#include <designermcumanager.h>
#include <documentmanager.h>
#include <itemlibraryaddimportmodel.h>
#include <itemlibraryimageprovider.h>
#include <itemlibraryinfo.h>
#include <itemlibrarymodel.h>
#include <metainfo.h>
#include <model.h>
#include <model/modelutils.h>
#include <rewritingexception.h>
#include <qmldesignerconstants.h>
#include <qmldesignerplugin.h>

#include <utils/algorithm.h>
#include <utils/environment.h>
#include <utils/filesystemwatcher.h>
#include <utils/fileutils.h>
#include <utils/flowlayout.h>
#include <utils/qtcassert.h>
#include <utils/stylehelper.h>
#include <utils/utilsicons.h>

#include <coreplugin/coreconstants.h>
#include <coreplugin/icore.h>
#include <coreplugin/messagebox.h>

#include <QApplication>
#include <QDrag>
#include <QFileDialog>
#include <QFileInfo>
#include <QFileSystemModel>
#include <QVBoxLayout>
#include <QImageReader>
#include <QMenu>
#include <QMimeData>
#include <QMouseEvent>
#include <QShortcut>
#include <QStackedWidget>
#include <QTabBar>
#include <QTimer>
#include <QToolButton>
#include <QWheelEvent>
#include <QQmlContext>
#include <QQuickItem>

namespace QmlDesigner {

static QString propertyEditorResourcesPath()
{
#ifdef SHARE_QML_PATH
    if (::Utils::qtcEnvironmentVariableIsSet("LOAD_QML_FROM_SOURCE"))
        return QLatin1String(SHARE_QML_PATH) + "/propertyEditorQmlSources";
#endif
    return Core::ICore::resourcePath("qmldesigner/propertyEditorQmlSources").toString();
}

bool ItemLibraryWidget::eventFilter(QObject *obj, QEvent *event)
{
    auto document = QmlDesignerPlugin::instance()->currentDesignDocument();
    Model *model = document ? document->documentModel() : nullptr;

    if (event->type() == QEvent::FocusOut) {
        if (obj == m_itemsWidget->quickWidget())
            QMetaObject::invokeMethod(m_itemsWidget->rootObject(), "closeContextMenu");
    } else if (event->type() == QMouseEvent::MouseMove) {
        if (m_itemToDrag.isValid()) {
            QMouseEvent *me = static_cast<QMouseEvent *>(event);
            if ((me->globalPos() - m_dragStartPoint).manhattanLength() > 10) {
                ItemLibraryEntry entry = m_itemToDrag.value<ItemLibraryEntry>();
                // For drag to be handled correctly, we must have the component properly imported
                // beforehand, so we import the module immediately when the drag starts
                if (!entry.requiredImport().isEmpty()
                    && !Utils::addImportWithCheck(entry.requiredImport(), m_model)) {
                    qWarning() << __FUNCTION__ << "Required import adding failed:"
                               << entry.requiredImport();
                }

                if (model) {
                    model->startDrag(m_itemLibraryModel->getMimeData(entry),
                                     ::Utils::StyleHelper::dpiSpecificImageFile(
                                         entry.libraryEntryIconPath()));
                }

                m_itemToDrag = {};
            }
        }
    } else if (event->type() == QMouseEvent::MouseButtonRelease) {
        m_itemToDrag = {};

        setIsDragging(false);
    }

    return QObject::eventFilter(obj, event);
}

void ItemLibraryWidget::resizeEvent(QResizeEvent *event)
{
    isHorizontalLayout = event->size().width() >= HORIZONTAL_LAYOUT_WIDTH_LIMIT;
}

ItemLibraryWidget::ItemLibraryWidget(AsynchronousImageCache &imageCache)
    : m_itemIconSize(24, 24)
    , m_itemLibraryModel(new ItemLibraryModel(this))
    , m_addModuleModel(new ItemLibraryAddImportModel(this))
    , m_itemsWidget(new StudioQuickWidget(this))
    , m_imageCache{imageCache}
{
    m_compressionTimer.setInterval(1000);
    m_compressionTimer.setSingleShot(true);
    ItemLibraryModel::registerQmlTypes();

    setWindowTitle(tr("Components Library", "Title of library view"));
    setMinimumWidth(100);

    // set up Component Library view and model
    m_itemsWidget->quickWidget()->setObjectName(Constants::OBJECT_NAME_COMPONENT_LIBRARY);
    m_itemsWidget->setResizeMode(QQuickWidget::SizeRootObjectToView);
    m_itemsWidget->engine()->addImportPath(propertyEditorResourcesPath() + "/imports");

    m_previewTooltipBackend = std::make_unique<PreviewTooltipBackend>(m_imageCache);

    m_itemsWidget->setClearColor(Theme::getColor(Theme::Color::DSpanelBackground));
    m_itemsWidget->engine()->addImageProvider(QStringLiteral("qmldesigner_itemlibrary"),
                                                      new Internal::ItemLibraryImageProvider);
    Theme::setupTheme(m_itemsWidget->engine());
    m_itemsWidget->quickWidget()->installEventFilter(this);

    auto layout = new QVBoxLayout(this);
    layout->setContentsMargins({});
    layout->setSpacing(0);
    layout->addWidget(m_itemsWidget.data());

    updateSearch();

    setStyleSheet(Theme::replaceCssColors(
        QString::fromUtf8(::Utils::FileReader::fetchQrc(":/qmldesigner/stylesheet.css"))));

    m_qmlSourceUpdateShortcut = new QShortcut(QKeySequence(Qt::CTRL + Qt::Key_F5), this);
    connect(m_qmlSourceUpdateShortcut, &QShortcut::activated, this, &ItemLibraryWidget::reloadQmlSource);

    connect(&m_compressionTimer, &QTimer::timeout, this, &ItemLibraryWidget::updateModel);

    m_itemsWidget->engine()->addImageProvider("itemlibrary_preview",
                                                      new ItemLibraryIconImageProvider{m_imageCache});

    QmlDesignerPlugin::trackWidgetFocusTime(this, Constants::EVENT_ITEMLIBRARY_TIME);

    // init the first load of the QML UI elements

    auto map = m_itemsWidget->registerPropertyMap("ItemLibraryBackend");

    map->setProperties({{"itemLibraryModel", QVariant::fromValue(m_itemLibraryModel.data())},
                        {"addModuleModel", QVariant::fromValue(m_addModuleModel.data())},
                        {"itemLibraryIconWidth", m_itemIconSize.width()},
                        {"itemLibraryIconHeight", m_itemIconSize.height()},
                        {"rootView", QVariant::fromValue(this)},
                        {"widthLimit", HORIZONTAL_LAYOUT_WIDTH_LIMIT},
<<<<<<< HEAD
                        {"highlightColor", Utils::StyleHelper::notTooBrightHighlightColor()},
                        {"tooltipBackend", QVariant::fromValue(m_previewTooltipBackend.get())}});


=======
                        {"highlightColor", ::Utils::StyleHelper::notTooBrightHighlightColor()},
                        {"tooltipBackend", QVariant::fromValue(m_previewTooltipBackend.get())}});

>>>>>>> df7398e2
    reloadQmlSource();
}

ItemLibraryWidget::~ItemLibraryWidget() = default;

void ItemLibraryWidget::setItemLibraryInfo(ItemLibraryInfo *itemLibraryInfo)
{
    if (m_itemLibraryInfo.data() == itemLibraryInfo)
        return;

    if (m_itemLibraryInfo) {
        disconnect(m_itemLibraryInfo.data(), &ItemLibraryInfo::entriesChanged,
                   this, &ItemLibraryWidget::delayedUpdateModel);
        disconnect(m_itemLibraryInfo.data(), &ItemLibraryInfo::priorityImportsChanged,
                   this, &ItemLibraryWidget::handlePriorityImportsChanged);
    }
    m_itemLibraryInfo = itemLibraryInfo;
    if (itemLibraryInfo) {
        connect(m_itemLibraryInfo.data(), &ItemLibraryInfo::entriesChanged,
                this, &ItemLibraryWidget::delayedUpdateModel);
        connect(m_itemLibraryInfo.data(), &ItemLibraryInfo::priorityImportsChanged,
                this, &ItemLibraryWidget::handlePriorityImportsChanged);
        m_addModuleModel->setPriorityImports(m_itemLibraryInfo->priorityImports());
    }
    delayedUpdateModel();
}

QList<QToolButton *> ItemLibraryWidget::createToolBarWidgets()
{
    return {};
}


void ItemLibraryWidget::handleSearchFilterChanged(const QString &filterText)
{
    if (filterText != m_filterText) {
        m_filterText = filterText;
        updateSearch();
    }
}

QString ItemLibraryWidget::getDependencyImport(const Import &import)
{
    static QStringList prefixDependencies = {"QtQuick3D"};

    const QStringList splitImport = import.url().split('.');

    if (splitImport.count() > 1) {
        if (prefixDependencies.contains(splitImport.first()))
            return splitImport.first();
    }

    return {};
}

void ItemLibraryWidget::handleAddImport(int index)
{
    Import import = m_addModuleModel->getImportAt(index);
    if (import.isLibraryImport() && (import.url().startsWith("QtQuick")
                                     || import.url().startsWith("SimulinkConnector"))) {
        QString importStr = import.toImportString();
        importStr.replace(' ', '-');
        QmlDesignerPlugin::emitUsageStatistics(Constants::EVENT_IMPORT_ADDED
                                               + importStr);
    }

    Imports imports;
    const QString dependency = getDependencyImport(import);

    auto document = QmlDesignerPlugin::instance()->currentDesignDocument();
    Model *model = document->documentModel();

    if (!dependency.isEmpty()) {
        Import dependencyImport = m_addModuleModel->getImport(dependency);
        if (!dependencyImport.isEmpty())
            imports.append(dependencyImport);
    }
    imports.append(import);
    model->changeImports(imports, {});

    switchToComponentsView();
    updateSearch();
}

void ItemLibraryWidget::goIntoComponent(const QString &source)
{
    DocumentManager::goIntoComponent(source);
}

void ItemLibraryWidget::delayedUpdateModel()
{
    static bool disableTimer = QmlDesignerPlugin::settings().value(DesignerSettingsKey::DISABLE_ITEM_LIBRARY_UPDATE_TIMER).toBool();
    if (disableTimer)
        updateModel();
    else
        m_compressionTimer.start();
}

void ItemLibraryWidget::setModel(Model *model)
{
    m_model = model;
    if (!model) {
        m_itemToDrag = {};
        return;
    }

    setItemLibraryInfo(model->metaInfo().itemLibraryInfo());

    if (DesignDocument *document = QmlDesignerPlugin::instance()->currentDesignDocument()) {
        const bool subCompEditMode = document->inFileComponentModelActive();
        if (m_subCompEditMode != subCompEditMode) {
            m_subCompEditMode = subCompEditMode;
            // Switch out of add module view if it's active
            if (m_subCompEditMode)
                switchToComponentsView();
            emit subCompEditModeChanged();
        }
    }
}

QString ItemLibraryWidget::qmlSourcesPath()
{
#ifdef SHARE_QML_PATH
    if (::Utils::qtcEnvironmentVariableIsSet("LOAD_QML_FROM_SOURCE"))
        return QLatin1String(SHARE_QML_PATH) + "/itemLibraryQmlSources";
#endif
    return Core::ICore::resourcePath("qmldesigner/itemLibraryQmlSources").toString();
}

void ItemLibraryWidget::clearSearchFilter()
{
    QMetaObject::invokeMethod(m_itemsWidget->rootObject(), "clearSearchFilter");
}

void ItemLibraryWidget::switchToComponentsView()
{
    QMetaObject::invokeMethod(m_itemsWidget->rootObject(), "switchToComponentsView");
}

void ItemLibraryWidget::reloadQmlSource()
{
    const QString itemLibraryQmlPath = qmlSourcesPath() + "/ItemsView.qml";
    QTC_ASSERT(QFileInfo::exists(itemLibraryQmlPath), return);
    m_itemsWidget->setSource(QUrl::fromLocalFile(itemLibraryQmlPath));
}

void ItemLibraryWidget::updateModel()
{
    QTC_ASSERT(m_itemLibraryModel, return);

    if (m_compressionTimer.isActive()) {
        m_updateRetry = false;
        m_compressionTimer.stop();
    }

    m_itemLibraryModel->update(m_itemLibraryInfo.data(), m_model.data());

    if (m_itemLibraryModel->rowCount() == 0 && !m_updateRetry) {
        m_updateRetry = true; // Only retry once to avoid endless loops
        m_compressionTimer.start();
    } else {
        m_updateRetry = false;
    }
    updateSearch();
}

void ItemLibraryWidget::updatePossibleImports(const Imports &possibleImports)
{
    m_addModuleModel->update(difference(possibleImports, m_model->imports()));
    delayedUpdateModel();
}

void ItemLibraryWidget::updateUsedImports(const Imports &usedImports)
{
    m_itemLibraryModel->updateUsedImports(usedImports);
}

void ItemLibraryWidget::updateSearch()
{
    m_itemLibraryModel->setSearchText(m_filterText);
    m_itemsWidget->update();
    m_addModuleModel->setSearchText(m_filterText);
}

void ItemLibraryWidget::handlePriorityImportsChanged()
{
    if (!m_itemLibraryInfo.isNull()) {
        m_addModuleModel->setPriorityImports(m_itemLibraryInfo->priorityImports());
        m_addModuleModel->update(difference(m_model->possibleImports(), m_model->imports()));
    }
}

void ItemLibraryWidget::setIsDragging(bool val)
{
    if (m_isDragging != val) {
        m_isDragging = val;
        emit isDraggingChanged();
    }
}

void ItemLibraryWidget::setIsDragging(bool val)
{
    if (m_isDragging != val) {
        m_isDragging = val;
        emit isDraggingChanged();
    }
}

void ItemLibraryWidget::startDragAndDrop(const QVariant &itemLibEntry, const QPointF &mousePos)
{
    // Actual drag is created after mouse has moved to avoid a QDrag bug that causes drag to stay
    // active (and blocks mouse release) if mouse is released at the same spot of the drag start.
    m_itemToDrag = itemLibEntry;
    m_dragStartPoint = mousePos.toPoint();
    setIsDragging(true);
}

bool ItemLibraryWidget::subCompEditMode() const
{
    return m_subCompEditMode;
}

void ItemLibraryWidget::setFlowMode(bool b)
{
    m_itemLibraryModel->setFlowMode(b);
}

void ItemLibraryWidget::removeImport(const QString &importUrl)
{
    QTC_ASSERT(m_model, return);

    ItemLibraryImport *importSection = m_itemLibraryModel->importByUrl(importUrl);
    if (importSection) {
        importSection->showAllCategories();
        m_model->changeImports({}, {importSection->importEntry()});
    }
}

void ItemLibraryWidget::addImportForItem(const QString &importUrl)
{
    QTC_ASSERT(m_itemLibraryModel, return);
    QTC_ASSERT(m_model, return);

    Import import = m_addModuleModel->getImport(importUrl);
    m_model->changeImports({import}, {});
}

} // namespace QmlDesigner<|MERGE_RESOLUTION|>--- conflicted
+++ resolved
@@ -167,16 +167,9 @@
                         {"itemLibraryIconHeight", m_itemIconSize.height()},
                         {"rootView", QVariant::fromValue(this)},
                         {"widthLimit", HORIZONTAL_LAYOUT_WIDTH_LIMIT},
-<<<<<<< HEAD
-                        {"highlightColor", Utils::StyleHelper::notTooBrightHighlightColor()},
-                        {"tooltipBackend", QVariant::fromValue(m_previewTooltipBackend.get())}});
-
-
-=======
                         {"highlightColor", ::Utils::StyleHelper::notTooBrightHighlightColor()},
                         {"tooltipBackend", QVariant::fromValue(m_previewTooltipBackend.get())}});
 
->>>>>>> df7398e2
     reloadQmlSource();
 }
 
@@ -377,14 +370,6 @@
     }
 }
 
-void ItemLibraryWidget::setIsDragging(bool val)
-{
-    if (m_isDragging != val) {
-        m_isDragging = val;
-        emit isDraggingChanged();
-    }
-}
-
 void ItemLibraryWidget::startDragAndDrop(const QVariant &itemLibEntry, const QPointF &mousePos)
 {
     // Actual drag is created after mouse has moved to avoid a QDrag bug that causes drag to stay
