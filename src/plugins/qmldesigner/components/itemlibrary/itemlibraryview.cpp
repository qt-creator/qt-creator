--- conflicted
+++ resolved
@@ -149,10 +149,7 @@
                                                              const QString &defaultDir,
                                                              bool showDialog) -> AddFilesResult {
             Q_UNUSED(showDialog)
-<<<<<<< HEAD
-=======
 
->>>>>>> 249c3561
             auto importDlg = new ItemLibraryAssetImportDialog(fileNames, defaultDir,
                                                               m_importableExtensions3DMap,
                                                               m_importOptions3DMap, {}, {},
