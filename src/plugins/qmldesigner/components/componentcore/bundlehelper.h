// Copyright (C) 2024 The Qt Company Ltd.
// SPDX-License-Identifier: LicenseRef-Qt-Commercial OR GPL-3.0-only WITH Qt-GPL-exception-1.0

#pragma once

#include <utils/filepath.h>
#include <utils/uniqueobjectptr.h>

#include <QPixmap>
#include <QPointer>

QT_FORWARD_DECLARE_CLASS(QString)
QT_FORWARD_DECLARE_CLASS(QTemporaryDir)
QT_FORWARD_DECLARE_CLASS(QWidget)

class ZipWriter;

namespace QmlDesigner {

class AbstractView;
class BundleImporter;
class ModelNode;
class NodeMetaInfo;

class AssetPath
{
public:
    AssetPath(const Utils::FilePath &bsPath, const QString &relPath, const QStringList &imports = {})
        : basePath(bsPath)
        , relativePath(relPath)
        , importsToRemove(imports)
    {}

    Utils::FilePath absFilPath() const;
    QByteArray fileContent() const;

    bool operator==(const AssetPath &other) const
    {
        return basePath == other.basePath && relativePath == other.relativePath;
    }

    Utils::FilePath basePath;
    QString relativePath;
    QStringList importsToRemove;

private:
    friend size_t qHash(const AssetPath &asset)
    {
        return ::qHash(asset.relativePath);
    }
};

class BundleHelper
{
public:
    BundleHelper(AbstractView *view, QWidget *widget);
    ~BundleHelper();

    void importBundleToProject();
    void exportBundle(const QList<ModelNode> &nodes, const QPixmap &iconPixmap = QPixmap());
    void getImageFromCache(const QString &qmlPath,
                           std::function<void(const QImage &image)> successCallback);
    QString nodeNameToComponentFileName(const QString &name) const;
    QPair<QString, QSet<AssetPath>> modelNodeToQmlString(const ModelNode &node, int depth = 0);
    QString getImportPath() const;
    QSet<AssetPath> getComponentDependencies(const Utils::FilePath &filePath,
                                             const Utils::FilePath &mainCompDir) const;

private:
    void createImporter();
    QString getExportPath(const ModelNode &node) const;
    bool isMaterialBundle(const QString &bundleId) const;
    bool isItemBundle(const QString &bundleId) const;
<<<<<<< HEAD
    void addIconAndCloseZip(const auto &image);
=======
    void addIconToZip(const QString &iconPath, const auto &image);
>>>>>>> 715ce2c3
    Utils::FilePath componentPath(const ModelNode &node) const;
    QSet<AssetPath> getBundleComponentDependencies(const ModelNode &node) const;
    QJsonObject exportComponent(const ModelNode &node);
    QJsonObject exportNode(const ModelNode &node, const QPixmap &iconPixmap = QPixmap());
    void maybeCloseZip();

    QPointer<AbstractView> m_view;
    QPointer<QWidget> m_widget;
    Utils::UniqueObjectPtr<BundleImporter> m_importer;
    std::unique_ptr<ZipWriter> m_zipWriter;
    std::unique_ptr<QTemporaryDir> m_tempDir;
    int m_remainingFiles = 0;

    static constexpr char BUNDLE_VERSION[] = "1.0";
};

} // namespace QmlDesigner<|MERGE_RESOLUTION|>--- conflicted
+++ resolved
@@ -71,11 +71,7 @@
     QString getExportPath(const ModelNode &node) const;
     bool isMaterialBundle(const QString &bundleId) const;
     bool isItemBundle(const QString &bundleId) const;
-<<<<<<< HEAD
-    void addIconAndCloseZip(const auto &image);
-=======
     void addIconToZip(const QString &iconPath, const auto &image);
->>>>>>> 715ce2c3
     Utils::FilePath componentPath(const ModelNode &node) const;
     QSet<AssetPath> getBundleComponentDependencies(const ModelNode &node) const;
     QJsonObject exportComponent(const ModelNode &node);
