--- conflicted
+++ resolved
@@ -136,12 +136,8 @@
 Utils::FilePath getImagesDefaultDirectory();
 
 //Item Library and Assets related drop operations
-<<<<<<< HEAD
-ModelNode handleItemLibraryEffectDrop(const QString &effectPath, const ModelNode &targetNode);
-=======
 QMLDESIGNERCOMPONENTS_EXPORT ModelNode handleItemLibraryEffectDrop(const QString &effectPath,
                                                                    const ModelNode &targetNode);
->>>>>>> dc42b62d
 void handleTextureDrop(const QMimeData *mimeData, const ModelNode &targetModelNode);
 void handleMaterialDrop(const QMimeData *mimeData, const ModelNode &targetNode);
 ModelNode handleItemLibraryImageDrop(const QString &imagePath,
