// Copyright (C) 2016 The Qt Company Ltd.
// SPDX-License-Identifier: LicenseRef-Qt-Commercial OR GPL-3.0-only WITH Qt-GPL-exception-1.0

#include "modelnodeoperations.h"

#include "addimagesdialog.h"
#include "addsignalhandlerdialog.h"
#include "componentcore_constants.h"
#include "createtexture.h"
#include "findimplementation.h"
#include "layoutingridlayout.h"
#include "modelnodecontextmenu_helper.h"
#include "utils3d.h"

#include <bindingproperty.h>
#include <choosefrompropertylistdialog.h>
#include <designermcumanager.h>
#include <designmodewidget.h>
#include <documentmanager.h>
#include <itemlibraryentry.h>
#include <materialutils.h>
#include <modelnode.h>
#include <modelnodeutils.h>
#include <nodehints.h>
#include <nodeinstanceview.h>
#include <nodelistproperty.h>
#include <nodemetainfo.h>
#include <nodeproperty.h>
#include <qmlanchors.h>
#include <qmlitemnode.h>
#include <rewritertransaction.h>
#include <rewritingexception.h>
#include <signalhandlerproperty.h>
#include <stylesheetmerger.h>
#include <variantproperty.h>

#include <qmldesignerconstants.h>
#include <qmldesignerplugin.h>
#include <qmldesignertr.h>

#include <annotationeditor/annotationeditor.h>

#include <coreplugin/coreconstants.h>
#include <coreplugin/editormanager/editormanager.h>
#include <coreplugin/icore.h>
#include <coreplugin/messagebox.h>
#include <coreplugin/modemanager.h>

#include <extensionsystem/pluginmanager.h>
#include <extensionsystem/pluginspec.h>

#include <projectexplorer/project.h>
#include <projectexplorer/projectnodes.h>
#include <projectexplorer/projecttree.h>
#include "projectexplorer/target.h"

#include <qmljseditor/qmljsfindreferences.h>

#include <qtsupport/baseqtversion.h>
#include <qtsupport/qtkitaspect.h>

#include <utils/algorithm.h>
#include <utils/qtcprocess.h>
#include <utils/qtcassert.h>
#include <utils/smallstring.h>

#include <QComboBox>
#include <QCoreApplication>
#include <QDialogButtonBox>
#include <QFileDialog>
#include <QGridLayout>
#include <QMessageBox>
#include <QPair>
#include <QPushButton>

#include <algorithm>
#include <functional>
#include <limits>

#include <bindingeditor/signallist.h>

using namespace Utils;

namespace QmlDesigner {

namespace {
const Utils::SmallString auxDataString("anchors_");

Utils::SmallString auxPropertyString(Utils::SmallStringView name)
{
    return auxDataString + name;
}

QString relativePathToQmlFile(const QString &absolutePath)
{
    return DocumentManager::currentFilePath().toFileInfo().dir().relativeFilePath(absolutePath);
}

inline void reparentTo(const ModelNode &node, const QmlItemNode &parent)
{
    if (parent.isValid() && node.isValid()) {
        NodeAbstractProperty parentProperty;

        if (parent.hasDefaultPropertyName())
            parentProperty = parent.defaultNodeAbstractProperty();
        else
            parentProperty = parent.nodeAbstractProperty("data");

        parentProperty.reparentHere(node);
    }
}

inline QPointF getUpperLeftPosition(const QList<ModelNode> &modelNodeList)
{
    QPointF postion(std::numeric_limits<qreal>::max(), std::numeric_limits<qreal>::max());
    for (const ModelNode &modelNode : modelNodeList) {
        if (QmlItemNode::isValidQmlItemNode(modelNode)) {
            QmlItemNode qmlIitemNode = QmlItemNode(modelNode);
            if (qmlIitemNode.instancePosition().x() < postion.x())
                postion.setX(qmlIitemNode.instancePosition().x());
            if (qmlIitemNode.instancePosition().y() < postion.y())
                postion.setY(qmlIitemNode.instancePosition().y());
        }
    }

    return postion;
}

void setUpperLeftPostionToNode(const ModelNode &layoutNode, const QList<ModelNode> &modelNodeList)
{
    QPointF upperLeftPosition = getUpperLeftPosition(modelNodeList);
    layoutNode.variantProperty("x").setValue(qRound(upperLeftPosition.x()));
    layoutNode.variantProperty("y") .setValue(qRound(upperLeftPosition.y()));
}

} // namespace

namespace ModelNodeOperations {

bool goIntoComponent(const ModelNode &modelNode)
{
    return DocumentManager::goIntoComponent(modelNode);
}

void select(const SelectionContext &selectionState)
{
    if (selectionState.view())
        selectionState.view()->setSelectedModelNodes({selectionState.targetNode()});
}

void deSelect(const SelectionContext &selectionState)
{
    if (selectionState.view()) {
        QList<ModelNode> selectedNodes = selectionState.view()->selectedModelNodes();
        const QList<ModelNode> nodes = selectionState.selectedModelNodes();
        for (const ModelNode &node : nodes) {
            if (selectedNodes.contains(node))
                selectedNodes.removeAll(node);
        }
        selectionState.view()->setSelectedModelNodes(selectedNodes);
    }
}

void cut(const SelectionContext &)
{
}


void copy(const SelectionContext &)
{
}

void deleteSelection(const SelectionContext &)
{
}

void toFront(const SelectionContext &selectionState)
{
    if (!selectionState.view())
        return;

    try {
        QmlItemNode node = selectionState.firstSelectedModelNode();
        if (node.isValid()) {
            ModelNode modelNode = selectionState.currentSingleSelectedNode();
            NodeListProperty parentProperty = modelNode.parentProperty().toNodeListProperty();
            const int index = parentProperty.indexOf(modelNode);
            const int lastIndex = parentProperty.count() - 1;

            if (index != lastIndex)
                parentProperty.slide(index, lastIndex);
        }
    } catch (const RewritingException &e) { //better safe than sorry
        e.showException();
    }
}


void toBack(const SelectionContext &selectionState)
{
    if (!selectionState.view())
        return;
    try {
        QmlItemNode node = selectionState.firstSelectedModelNode();
        if (node.isValid()) {
            ModelNode modelNode = selectionState.currentSingleSelectedNode();
            NodeListProperty parentProperty = modelNode.parentProperty().toNodeListProperty();
            const int index = parentProperty.indexOf(modelNode);

            if (index != 0)
                parentProperty.slide(index, 0);
        }

    } catch (const RewritingException &e) { //better safe than sorry
        e.showException();
    }
}

enum OrderAction {RaiseItem, LowerItem};

void changeOrder(const SelectionContext &selectionState, OrderAction orderAction)
{
    if (!selectionState.view())
        return;

    QTC_ASSERT(selectionState.singleNodeIsSelected(), return);
    ModelNode modelNode = selectionState.currentSingleSelectedNode();

    if (modelNode.isRootNode())
        return;
    if (!modelNode.parentProperty().isNodeListProperty())
        return;

    selectionState.view()->executeInTransaction("DesignerActionManager|changeOrder", [orderAction, selectionState, modelNode]() {
        ModelNode modelNode = selectionState.currentSingleSelectedNode();
        NodeListProperty parentProperty = modelNode.parentProperty().toNodeListProperty();
        const int index = parentProperty.indexOf(modelNode);

        if (orderAction == RaiseItem) {
            if (index < parentProperty.count() - 1)
                parentProperty.slide(index, index + 1);
        } else if (orderAction == LowerItem) {
            if (index > 0)
                parentProperty.slide(index, index - 1);
        }
    });
}

void raise(const SelectionContext &selectionState)
{
    changeOrder(selectionState, RaiseItem);
}

void lower(const SelectionContext &selectionState)
{
    changeOrder(selectionState, LowerItem);
}

void paste(const SelectionContext &)
{
}

void undo(const SelectionContext &)
{
}

void redo(const SelectionContext &)
{
}

void setVisible(const SelectionContext &selectionState)
{
    if (!selectionState.view())
        return;

    try {
        selectionState.selectedModelNodes().constFirst().variantProperty("visible").setValue(selectionState.toggled());
    } catch (const RewritingException &e) { //better safe than sorry
        e.showException();
    }
}

void setFillWidth(const SelectionContext &selectionState)
{
    if (!selectionState.view()
            || !selectionState.hasSingleSelectedModelNode())
        return;

    try {
        selectionState.firstSelectedModelNode().variantProperty("Layout.fillWidth").setValue(selectionState.toggled());
    } catch (const RewritingException &e) { //better safe than sorry
        e.showException();
    }
}

void setFillHeight(const SelectionContext &selectionState)
{
    if (!selectionState.view()
            || !selectionState.hasSingleSelectedModelNode())
        return;

    try {
        selectionState.firstSelectedModelNode().variantProperty("Layout.fillHeight").setValue(selectionState.toggled());
    } catch (const RewritingException &e) { //better safe than sorry
        e.showException();
    }
}

void resetSize(const SelectionContext &selectionState)
{
    if (!selectionState.view())
        return;

    selectionState.view()->executeInTransaction("DesignerActionManager|resetSize",[selectionState](){
        const QList<ModelNode> nodes = selectionState.selectedModelNodes();
        for (const ModelNode &node : nodes) {
            QmlItemNode itemNode(node);
            if (itemNode.isValid()) {
                itemNode.removeProperty("width");
                itemNode.removeProperty("height");
            }
        }
    });
}

void resetPosition(const SelectionContext &selectionState)
{
    if (!selectionState.view())
        return;

    selectionState.view()->executeInTransaction("DesignerActionManager|resetPosition",[selectionState](){
        const QList<ModelNode> nodes = selectionState.selectedModelNodes();
        for (const ModelNode &node : nodes) {
            QmlItemNode itemNode(node);
            if (itemNode.isValid()) {
                itemNode.removeProperty("x");
                itemNode.removeProperty("y");
            }
        }
    });
}

void goIntoComponentOperation(const SelectionContext &selectionState)
{
    goIntoComponent(selectionState.currentSingleSelectedNode());
}

void setId(const SelectionContext &)
{
}

void resetZ(const SelectionContext &selectionState)
{
    if (!selectionState.view())
        return;

    selectionState.view()->executeInTransaction("DesignerActionManager|resetZ", [selectionState](){
        for (ModelNode node : selectionState.selectedModelNodes()) {
            QmlItemNode itemNode(node);
            if (itemNode.isValid())
                itemNode.removeProperty("z");
        }
    });
}

void reverse(const SelectionContext &selectionState)
{
    if (!selectionState.view())
        return;

    selectionState.view()->executeInTransaction("DesignerActionManager|reverse", [selectionState](){
        NodeListProperty::reverseModelNodes(selectionState.selectedModelNodes());
    });
}

inline static void backupPropertyAndRemove(const ModelNode &node, const PropertyName &propertyName)
{
    ModelNodeUtils::backupPropertyAndRemove(node, propertyName, auxPropertyString(propertyName));
}

static void restoreProperty(const ModelNode &node, const PropertyName &propertyName)
{
    ModelNodeUtils::restoreProperty(node, propertyName, auxPropertyString(propertyName));
}

void anchorsFill(const SelectionContext &selectionState)
{
    if (!selectionState.view())
        return;

    selectionState.view()->executeInTransaction("DesignerActionManager|anchorsFill",[selectionState](){
        ModelNode modelNode = selectionState.currentSingleSelectedNode();

        QmlItemNode node = modelNode;
        if (node.isValid()) {
            node.anchors().fill();
            backupPropertyAndRemove(modelNode, "x");
            backupPropertyAndRemove(modelNode, "y");
            backupPropertyAndRemove(modelNode, "width");
            backupPropertyAndRemove(modelNode, "height");

            node.anchors().removeMargin(AnchorLineRight);
            node.anchors().removeMargin(AnchorLineLeft);
            node.anchors().removeMargin(AnchorLineTop);
            node.anchors().removeMargin(AnchorLineBottom);
        }
    });
}

void anchorsReset(const SelectionContext &selectionState)
{
    if (!selectionState.view())
        return;

    selectionState.view()->executeInTransaction("DesignerActionManager|anchorsReset",[selectionState](){
        ModelNode modelNode = selectionState.currentSingleSelectedNode();

        QmlItemNode node = modelNode;
        if (node.isValid()) {
            node.anchors().removeAnchors();
            node.anchors().removeMargins();
            restoreProperty(node, "x");
            restoreProperty(node, "y");
            restoreProperty(node, "width");
            restoreProperty(node, "height");
        }
    });
}

using LessThan = std::function<bool (const ModelNode &, const ModelNode&)>;

bool compareByX(const ModelNode &node1, const ModelNode &node2)
{
    QmlItemNode itemNode1 = QmlItemNode(node1);
    QmlItemNode itemNode2 = QmlItemNode(node2);
    if (itemNode1.isValid() && itemNode2.isValid())
        return itemNode1.instancePosition().x() < itemNode2.instancePosition().x();
    return false;
}

bool compareByY(const ModelNode &node1, const ModelNode &node2)
{
    QmlItemNode itemNode1 = QmlItemNode(node1);
    QmlItemNode itemNode2 = QmlItemNode(node2);
    if (itemNode1.isValid() && itemNode2.isValid())
        return itemNode1.instancePosition().y() < itemNode2.instancePosition().y();
    return false;
}

bool compareByGrid(const ModelNode &node1, const ModelNode &node2)
{
    QmlItemNode itemNode1 = QmlItemNode(node1);
    QmlItemNode itemNode2 = QmlItemNode(node2);
    if (itemNode1.isValid() && itemNode2.isValid()) {
        if ((itemNode1.instancePosition().y() + itemNode1.instanceSize().height())  < itemNode2.instancePosition().y())
            return true;
        if ((itemNode2.instancePosition().y() + itemNode2.instanceSize().height())  < itemNode1.instancePosition().y() +  itemNode1.instanceSize().height())
            return false; //first sort y (rows)
        return itemNode1.instancePosition().x() < itemNode2.instancePosition().x();
    }
    return false;
}


static void layoutHelperFunction(const SelectionContext &selectionContext,
                                 const TypeName &layoutType,
                                 const LessThan &lessThan)
{
    if (!selectionContext.view()
             || !selectionContext.view()->model()->hasNodeMetaInfo(layoutType))
        return;

    if (QmlItemNode::isValidQmlItemNode(selectionContext.firstSelectedModelNode())) {
        const QmlItemNode qmlItemNode = QmlItemNode(selectionContext.firstSelectedModelNode());

        if (qmlItemNode.hasInstanceParentItem()) {

            selectionContext.view()->executeInTransaction("DesignerActionManager|layoutHelperFunction",[=](){

                QmlItemNode parentNode = qmlItemNode.instanceParentItem();
#ifdef QDS_USE_PROJECTSTORAGE
                const ModelNode layoutNode = selectionContext.view()->createModelNode(layoutType);
#else
                NodeMetaInfo metaInfo = selectionContext.view()->model()->metaInfo(layoutType);

                const ModelNode layoutNode = selectionContext.view()->createModelNode(layoutType, metaInfo.majorVersion(), metaInfo.minorVersion());
#endif
                reparentTo(layoutNode, parentNode);
                layoutNode.ensureIdExists();

                QList<ModelNode> sortedSelectedNodes =  selectionContext.selectedModelNodes();
                Utils::sort(sortedSelectedNodes, lessThan);

                setUpperLeftPostionToNode(layoutNode, sortedSelectedNodes);
                LayoutInGridLayout::reparentToNodeAndRemovePositionForModelNodes(layoutNode, sortedSelectedNodes);
                if (layoutType.contains("Layout"))
                    LayoutInGridLayout::setSizeAsPreferredSize(sortedSelectedNodes);
            });
        }
    }
}

void layoutRowPositioner(const SelectionContext &selectionContext)
{
    layoutHelperFunction(selectionContext, "QtQuick.Row", compareByX);
}

void layoutColumnPositioner(const SelectionContext &selectionContext)
{
    layoutHelperFunction(selectionContext, "QtQuick.Column", compareByY);
}

void layoutGridPositioner(const SelectionContext &selectionContext)
{
    layoutHelperFunction(selectionContext, "QtQuick.Grid", compareByGrid);
}

void layoutFlowPositioner(const SelectionContext &selectionContext)
{
    layoutHelperFunction(selectionContext, "QtQuick.Flow", compareByGrid);
}

void layoutRowLayout(const SelectionContext &selectionContext)
{
    try {
        LayoutInGridLayout::ensureLayoutImport(selectionContext);
        layoutHelperFunction(selectionContext, "QtQuick.Layouts.RowLayout", compareByX);
    } catch (RewritingException &e) { //better safe than sorry
        e.showException();
    }
}

void layoutColumnLayout(const SelectionContext &selectionContext)
{
    try {
        LayoutInGridLayout::ensureLayoutImport(selectionContext);
        layoutHelperFunction(selectionContext, "QtQuick.Layouts.ColumnLayout", compareByY);
    } catch (RewritingException &e) { //better safe than sorry
        e.showException();
    }
}

void layoutGridLayout(const SelectionContext &selectionContext)
{
    try {
        Q_ASSERT(!DesignerMcuManager::instance().isMCUProject()); //remove this line when grids are finally supported

        LayoutInGridLayout::ensureLayoutImport(selectionContext);
        LayoutInGridLayout::layout(selectionContext);
    } catch (RewritingException &e) { //better safe than sorry
        e.showException();
    }
}

static PropertyNameList sortedPropertyNameList(const PropertyMetaInfos &properties)
{
    auto propertyNames = Utils::transform<PropertyNameList>(properties, &PropertyMetaInfo::name);

    std::sort(propertyNames.begin(), propertyNames.end());

    propertyNames.erase(std::unique(propertyNames.begin(), propertyNames.end()), propertyNames.end());

    return propertyNames;
}

static QString toUpper(const QString &signal)
{
    QString ret = signal;
    ret[0] = signal.at(0).toUpper();
    return ret;
}

static void addSignal(const QString &typeName,
                      const QString &itemId,
                      const QString &signalName,
                      bool isRootModelNode,
                      ExternalDependenciesInterface &externanDependencies,
                      [[maybe_unused]] Model *otherModel)
{
#ifdef QDS_USE_PROJECTSTORAGE
    auto model = otherModel->createModel("Item");
#else
    auto model = Model::create("Item", 2, 0);
#endif
    RewriterView rewriterView(externanDependencies, RewriterView::Amend);

    auto textEdit = qobject_cast<TextEditor::TextEditorWidget*>
            (Core::EditorManager::currentEditor()->widget());

    BaseTextEditModifier modifier(textEdit);

    rewriterView.setCheckSemanticErrors(false);
    rewriterView.setTextModifier(&modifier);

    model->setRewriterView(&rewriterView);

    PropertyName signalHandlerName;

    if (isRootModelNode)
        signalHandlerName = "on" + toUpper(signalName).toUtf8();
    else
        signalHandlerName = itemId.toUtf8() + ".on" + toUpper(signalName).toUtf8();
    const QList<ModelNode> nodes = rewriterView.allModelNodes();
    for (const ModelNode &modelNode : nodes) {
        if (modelNode.type() == typeName.toUtf8()) {
            modelNode.signalHandlerProperty(signalHandlerName).setSource(QLatin1String("{\n}"));
        }
    }
}

static QStringList cleanSignalNames(const QStringList &input)
{
    QStringList output;

    for (const QString &signal : input)
        if (!signal.startsWith(QLatin1String("__")) && !output.contains(signal))
            output.append(signal);

    return output;
}

static QStringList getSortedSignalNameList(const ModelNode &modelNode)
{
    NodeMetaInfo metaInfo = modelNode.metaInfo();
    QStringList signalNames;

    if (metaInfo.isValid()) {
        // TODO seem to be broken because there can be properties without notifier and the notifier can be even have a different name

        const PropertyNameList signalNameList = metaInfo.signalNames();
        for (const PropertyName &signalName : signalNameList)
            if (!signalName.contains("Changed"))
                signalNames.append(QString::fromUtf8(signalName));

        const PropertyNameList propertyNameList = sortedPropertyNameList(metaInfo.properties());
        for (const PropertyName &propertyName : propertyNameList)
            if (!propertyName.contains("."))
                signalNames.append(QString::fromUtf8(propertyName + "Changed"));
    }

    return signalNames;
}

void addSignalHandlerOrGotoImplementation(const SelectionContext &selectionState, bool addAlwaysNewSlot)
{
    ModelNode modelNode;
    if (selectionState.singleNodeIsSelected())
        modelNode = selectionState.selectedModelNodes().constFirst();

    bool isModelNodeRoot = true;

    QmlObjectNode qmlObjectNode(modelNode);

    if (!qmlObjectNode.isValid()) {
        QString title = Tr::tr("Go to Implementation");
        QString description = Tr::tr("Invalid component.");
        Core::AsynchronousMessageBox::warning(title, description);
        return;
    }

    if (!qmlObjectNode.isRootModelNode()) {
        isModelNodeRoot = false;
        qmlObjectNode.view()->executeInTransaction("NavigatorTreeModel:exportItem", [&qmlObjectNode](){
            qmlObjectNode.ensureAliasExport();
        });
    }

    QString itemId = modelNode.id();

    const Utils::FilePath currentDesignDocument = QmlDesignerPlugin::instance()->documentManager().currentDesignDocument()->fileName();
    const QString fileName = currentDesignDocument.toUrlishString();
    const QString typeName = currentDesignDocument.baseName();

    QStringList signalNames = cleanSignalNames(getSortedSignalNameList(selectionState.selectedModelNodes().constFirst()));

    QList<QmlJSEditor::FindReferences::Usage> usages
        = QmlJSEditor::FindReferences::findUsageOfType(currentDesignDocument, typeName);

    if (usages.isEmpty()) {
        QString title = Tr::tr("Go to Implementation");
        QString description = Tr::tr("Cannot find an implementation.");
        Core::AsynchronousMessageBox::warning(title, description);
        return;
    }

    usages = FindImplementation::run(usages.constFirst().path.toUrlishString(), typeName, itemId);

    Core::ModeManager::activateMode(Core::Constants::MODE_EDIT);

    if (!usages.isEmpty() && (addAlwaysNewSlot || usages.size() < 2)
        && (!isModelNodeRoot || addAlwaysNewSlot)) {
        Core::EditorManager::openEditorAt(
            {usages.constFirst().path, usages.constFirst().line, usages.constFirst().col});

        if (!signalNames.isEmpty()) {
            auto dialog = new AddSignalHandlerDialog(Core::ICore::dialogParent());
            dialog->setSignals(signalNames);

            AddSignalHandlerDialog::connect(dialog, &AddSignalHandlerDialog::signalSelected, [=] {
                dialog->deleteLater();

                if (dialog->signal().isEmpty())
                    return;

                qmlObjectNode.view()->executeInTransaction("NavigatorTreeModel:exportItem", [=]() {
                    addSignal(typeName,
                              itemId,
                              dialog->signal(),
                              isModelNodeRoot,
                              selectionState.view()->externalDependencies(),
                              selectionState.view()->model());
                });

                addSignal(typeName,
                          itemId,
                          dialog->signal(),
                          isModelNodeRoot,
                          selectionState.view()->externalDependencies(),
                          selectionState.view()->model());

                //Move cursor to correct curser position
                const QString filePath = Core::EditorManager::currentDocument()->filePath().toUrlishString();
                QList<QmlJSEditor::FindReferences::Usage> usages = FindImplementation::run(filePath, typeName, itemId);
                Core::EditorManager::openEditorAt({Utils::FilePath::fromString(filePath),
                                                   usages.constFirst().line,
                                                   usages.constFirst().col + 1});
            } );
            dialog->show();

        }
        return;
    }

    Core::EditorManager::openEditorAt(
        {usages.constFirst().path, usages.constFirst().line, usages.constFirst().col + 1});
}

void removeLayout(const SelectionContext &selectionContext)
{
    if (!selectionContext.view()
            || !selectionContext.hasSingleSelectedModelNode())
        return;

    ModelNode layout = selectionContext.currentSingleSelectedNode();

    if (!QmlItemNode::isValidQmlItemNode(layout))
        return;

    QmlItemNode layoutItem(layout);

    QmlItemNode parent = layoutItem.instanceParentItem();

    if (!parent.isValid())
        return;

    selectionContext.view()->executeInTransaction("DesignerActionManager|removeLayout", [selectionContext, &layoutItem, parent](){
        const QList<ModelNode> modelNodes = selectionContext.currentSingleSelectedNode().directSubModelNodes();
        for (const ModelNode &modelNode : modelNodes) {
            if (QmlItemNode::isValidQmlItemNode(modelNode)) {

                QmlItemNode qmlItem(modelNode);
                if (modelNode.simplifiedTypeName() == "Item"
                        && modelNode.id().contains("spacer")) {
                    qmlItem.destroy();
                } else {
                    QPointF pos = qmlItem.instancePosition();
                    pos = layoutItem.instanceTransform().map(pos);
                    modelNode.variantProperty("x").setValue(pos.x());
                    modelNode.variantProperty("y").setValue(pos.y());
                }
            }
            parent.modelNode().defaultNodeListProperty().reparentHere(modelNode);
        }
        layoutItem.destroy();
    });
}

void removePositioner(const SelectionContext &selectionContext)
{
    removeLayout(selectionContext);
}

void moveToComponent(const SelectionContext &selectionContext)
{
    ModelNode modelNode;
    if (selectionContext.singleNodeIsSelected())
        modelNode = selectionContext.selectedModelNodes().constFirst();

    if (modelNode.isValid())
        selectionContext.view()->model()->rewriterView()->moveToComponent(modelNode);
}

void add3DAssetToContentLibrary(const SelectionContext &selectionContext)
{
    QmlDesignerPlugin::instance()->mainWidget()->showDockWidget("ContentLibrary");
    ModelNode node = selectionContext.currentSingleSelectedNode();
    selectionContext.view()->emitCustomNotification("add_3d_to_content_lib", {node});
}

void goImplementation(const SelectionContext &selectionState)
{
    addSignalHandlerOrGotoImplementation(selectionState, false);
}

void addNewSignalHandler(const SelectionContext &selectionState)
{
    addSignalHandlerOrGotoImplementation(selectionState, true);
}

// Open a model's material in the material editor
void editMaterial(const SelectionContext &selectionContext)
{
    ModelNode modelNode = selectionContext.targetNode();

    if (!modelNode.isValid())
        modelNode = selectionContext.currentSingleSelectedNode();

    QTC_ASSERT(modelNode.isValid(), return);

    AbstractView *view = selectionContext.view();

    ModelNode material;

    if (modelNode.metaInfo().isQtQuick3DMaterial()) {
        material = modelNode;
    } else {
        BindingProperty prop = modelNode.bindingProperty("materials");
        if (!prop.exists())
            return;

        if (view->hasId(prop.expression())) {
            material = view->modelNodeForId(prop.expression());
        } else {
            QList<ModelNode> materials = prop.resolveToModelNodeList();

            if (materials.size() > 0)
                material = materials.first();
        }
    }

    if (material.isValid()) {
        QmlDesignerPlugin::instance()->mainWidget()->showDockWidget("MaterialEditor", true);
        Utils3D::selectMaterial(material);
    }
}

void addItemToStackedContainer(const SelectionContext &selectionContext)
{
    AbstractView *view = selectionContext.view();

    QTC_ASSERT(view && selectionContext.hasSingleSelectedModelNode(), return);
    ModelNode container = selectionContext.currentSingleSelectedNode();
    QTC_ASSERT(container.isValid(), return);
    QTC_ASSERT(container.metaInfo().isValid(), return);

    const PropertyName propertyName = getIndexPropertyName(container);
    QTC_ASSERT(container.metaInfo().hasProperty(propertyName), return);
    BindingProperty binding = container.bindingProperty(propertyName);

    /* Check if there is already a TabBar attached. */
    ModelNode potentialTabBar;
    if (binding.isValid()) {
        AbstractProperty bindingTarget = binding.resolveToProperty();
        if (bindingTarget.isValid()) { // In this case the stacked container might be hooked up to a TabBar
            potentialTabBar = bindingTarget.parentModelNode();

            if (!potentialTabBar.metaInfo().isQtQuickControlsTabBar())
                potentialTabBar = ModelNode();
        }
    }

    view->executeInTransaction("DesignerActionManager:addItemToStackedContainer", [=](){

        NodeMetaInfo itemMetaInfo = view->model()->metaInfo("QtQuick.Item", -1, -1);
        QTC_ASSERT(itemMetaInfo.isValid(), return);
#ifdef QDS_USE_PROJECTSTORAGE
        QmlDesigner::ModelNode itemNode = view->createModelNode("Item");
#else
        QmlDesigner::ModelNode itemNode =
                view->createModelNode("QtQuick.Item", itemMetaInfo.majorVersion(), itemMetaInfo.minorVersion());
#endif
        container.defaultNodeListProperty().reparentHere(itemNode);

        if (potentialTabBar.isValid()) {// The stacked container is hooked up to a TabBar
#ifdef QDS_USE_PROJECTSTORAGE
            const int buttonIndex = potentialTabBar.directSubModelNodes().size();
            ModelNode tabButtonNode = view->createModelNode("TabButton");

            tabButtonNode.variantProperty("text").setValue(
                QString::fromLatin1("Tab %1").arg(buttonIndex));
            potentialTabBar.defaultNodeListProperty().reparentHere(tabButtonNode);
#else
            NodeMetaInfo tabButtonMetaInfo = view->model()->metaInfo("QtQuick.Controls.TabButton",
                                                                     -1,
                                                                     -1);
            if (tabButtonMetaInfo.isValid()) {
                const int buttonIndex = potentialTabBar.directSubModelNodes().size();
                ModelNode tabButtonNode =
                        view->createModelNode("QtQuick.Controls.TabButton",
                                              tabButtonMetaInfo.majorVersion(),
                                              tabButtonMetaInfo.minorVersion());

                tabButtonNode.variantProperty("text").setValue(QString::fromLatin1("Tab %1").arg(buttonIndex));
                potentialTabBar.defaultNodeListProperty().reparentHere(tabButtonNode);

            }
#endif
        }
    });
}

PropertyName getIndexPropertyName(const ModelNode &modelNode)
{
    const PropertyName propertyName = NodeHints::fromModelNode(modelNode).indexPropertyForStackedContainer().toUtf8();

    if (modelNode.metaInfo().hasProperty(propertyName))
        return propertyName;

    if (modelNode.metaInfo().hasProperty("currentIndex"))
        return "currentIndex";

    if (modelNode.metaInfo().hasProperty("index"))
        return "index";

    return PropertyName();
}

static void setIndexProperty(const AbstractProperty &property, const QVariant &value)
{
    if (!property.exists() || property.isVariantProperty()) {
        /* Using QmlObjectNode ensures we take states into account. */
        QmlObjectNode{property.parentModelNode()}.setVariantProperty(property.name(), value);
        return;
    } else if (property.isBindingProperty()) {
        /* Track one binding to the original source, incase a TabBar is attached */
        const AbstractProperty orignalProperty = property.toBindingProperty().resolveToProperty();
        if (orignalProperty.isValid() && (orignalProperty.isVariantProperty() || !orignalProperty.exists())) {
            QmlObjectNode{orignalProperty.parentModelNode()}.setVariantProperty(orignalProperty.name(),
                                                                                value);
            return;
        }
    }

    const QString propertyName = QString::fromUtf8(property.name());

    QString title = Tr::tr("Cannot Set Property %1").arg(propertyName);
    QString description = Tr::tr("The property %1 is bound to an expression.").arg(propertyName);
    Core::AsynchronousMessageBox::warning(title, description);
}

void increaseIndexOfStackedContainer(const SelectionContext &selectionContext)
{
    AbstractView *view = selectionContext.view();

    QTC_ASSERT(view && selectionContext.hasSingleSelectedModelNode(), return);
    ModelNode container = selectionContext.currentSingleSelectedNode();
    QTC_ASSERT(container.isValid(), return);
    QTC_ASSERT(container.metaInfo().isValid(), return);

    const PropertyName propertyName = getIndexPropertyName(container);
    QTC_ASSERT(container.metaInfo().hasProperty(propertyName), return);

    QmlItemNode containerItemNode(container);
    QTC_ASSERT(containerItemNode.isValid(), return);

    int value = containerItemNode.instanceValue(propertyName).toInt();
    ++value;

    const int maxValue = container.directSubModelNodes().size();

    QTC_ASSERT(value < maxValue, return);

    setIndexProperty(container.property(propertyName), value);
}

void decreaseIndexOfStackedContainer(const SelectionContext &selectionContext)
{
    AbstractView *view = selectionContext.view();

    QTC_ASSERT(view && selectionContext.hasSingleSelectedModelNode(), return);
    ModelNode container = selectionContext.currentSingleSelectedNode();
    QTC_ASSERT(container.isValid(), return);
    QTC_ASSERT(container.metaInfo().isValid(), return);

    const PropertyName propertyName = getIndexPropertyName(container);
    QTC_ASSERT(container.metaInfo().hasProperty(propertyName), return);

    QmlItemNode containerItemNode(container);
    QTC_ASSERT(containerItemNode.isValid(), return);

    int value = containerItemNode.instanceValue(propertyName).toInt();
    --value;

    QTC_ASSERT(value > -1, return);

    setIndexProperty(container.property(propertyName), value);
}

void addTabBarToStackedContainer(const SelectionContext &selectionContext)
{
    AbstractView *view = selectionContext.view();

    QTC_ASSERT(view && selectionContext.hasSingleSelectedModelNode(), return);
    ModelNode container = selectionContext.currentSingleSelectedNode();
    QTC_ASSERT(container.isValid(), return);
    QTC_ASSERT(container.metaInfo().isValid(), return);

#ifndef QDS_USE_PROJECTSTORAGE
    NodeMetaInfo tabBarMetaInfo = view->model()->metaInfo("QtQuick.Controls.TabBar", -1, -1);
    QTC_ASSERT(tabBarMetaInfo.isValid(), return);
    QTC_ASSERT(tabBarMetaInfo.majorVersion() == 2, return);

    NodeMetaInfo tabButtonMetaInfo = view->model()->metaInfo("QtQuick.Controls.TabButton", -1, -1);
    QTC_ASSERT(tabButtonMetaInfo.isValid(), return);
    QTC_ASSERT(tabButtonMetaInfo.majorVersion() == 2, return);
#endif

    QmlItemNode containerItemNode(container);
    QTC_ASSERT(containerItemNode.isValid(), return);

    const PropertyName indexPropertyName = getIndexPropertyName(container);
    QTC_ASSERT(container.metaInfo().hasProperty(indexPropertyName), return);

    view->executeInTransaction("DesignerActionManager:addItemToStackedContainer", [&]() {
#ifdef QDS_USE_PROJECTSTORAGE
        ModelNode tabBarNode = view->createModelNode("TabBar");
#else
        ModelNode tabBarNode =
                view->createModelNode("QtQuick.Controls.TabBar",
                                      tabBarMetaInfo.majorVersion(),
                                      tabBarMetaInfo.minorVersion());
#endif
        container.parentProperty().reparentHere(tabBarNode);

        const int maxValue = container.directSubModelNodes().size();

        QmlItemNode tabBarItem(tabBarNode);

        tabBarItem.anchors().setAnchor(AnchorLineLeft, containerItemNode, AnchorLineLeft);
        tabBarItem.anchors().setAnchor(AnchorLineRight, containerItemNode, AnchorLineRight);
        tabBarItem.anchors().setAnchor(AnchorLineBottom, containerItemNode, AnchorLineTop);

        for (int i = 0; i < maxValue; ++i) {
#ifdef QDS_USE_PROJECTSTORAGE
            ModelNode tabButtonNode = view->createModelNode("TabButton");
#else
            ModelNode tabButtonNode =
                    view->createModelNode("QtQuick.Controls.TabButton",
                                          tabButtonMetaInfo.majorVersion(),
                                          tabButtonMetaInfo.minorVersion());
#endif
            tabButtonNode.variantProperty("text").setValue(QString::fromLatin1("Tab %1").arg(i));
            tabBarNode.defaultNodeListProperty().reparentHere(tabButtonNode);
        }

        const QString id = tabBarNode.validId();

        container.removeProperty(indexPropertyName);
        const QString expression = id + "." + QString::fromLatin1(indexPropertyName);
        container.bindingProperty(indexPropertyName).setExpression(expression);
    });
}

AddFilesResult addFilesToProject(const QStringList &fileNames, const QString &defaultDir, bool showDialog)
{
    QString directory = showDialog ? AddImagesDialog::getDirectory(fileNames, defaultDir) : defaultDir;
    if (directory.isEmpty())
        return AddFilesResult::cancelled(directory);

    DesignDocument *document = QmlDesignerPlugin::instance()->currentDesignDocument();
    QTC_ASSERT(document, return AddFilesResult::failed(directory));

    QList<QPair<QString, QString>> copyList;
    QStringList removeList;
    for (const QString &fileName : fileNames) {
        const QString targetFile = directory + "/" + QFileInfo(fileName).fileName();
        Utils::FilePath srcFilePath = Utils::FilePath::fromString(fileName);
        Utils::FilePath targetFilePath = Utils::FilePath::fromString(targetFile);
        if (targetFilePath.exists()) {
            if (srcFilePath.lastModified() == targetFilePath.lastModified())
                continue;
            const QString title = Tr::tr("Overwrite Existing File?");
            const QString question = Tr::tr("File already exists. Overwrite?\n\"%1\"").arg(targetFile);
            if (QMessageBox::question(qobject_cast<QWidget *>(Core::ICore::dialogParent()),
                                      title, question, QMessageBox::Yes | QMessageBox::No)
                    != QMessageBox::Yes) {
                continue;
            }
            removeList.append(targetFile);
        }
        copyList.append({fileName, targetFile});
    }
    // Defer actual file operations after we have dealt with possible popup dialogs to avoid
    // unnecessarily refreshing file models multiple times during the operation
    for (const auto &file : std::as_const(removeList))
        QFile::remove(file);

    for (const auto &filePair : std::as_const(copyList)) {
        const bool success = QFile::copy(filePair.first, filePair.second);
        if (!success)
            return AddFilesResult::failed(directory);

        ProjectExplorer::Node *node = ProjectExplorer::ProjectTree::nodeForFile(document->fileName());
        if (node) {
            ProjectExplorer::FolderNode *containingFolder = node->parentFolderNode();
            if (containingFolder)
                containingFolder->addFiles({Utils::FilePath::fromString(filePair.second)});
        }
    }

    return AddFilesResult::succeeded(directory);
}

static QString getAssetDefaultDirectory(const QString &assetDir, const QString &defaultDirectory)
{
    QString adjustedDefaultDirectory = defaultDirectory;

    Utils::FilePath contentPath = QmlDesignerPlugin::instance()->documentManager().currentResourcePath();

    Utils::FilePath assetPath = contentPath.pathAppended(assetDir);

    if (!assetPath.exists())
        assetPath.createDir();

    if (assetPath.exists() && assetPath.isDir())
        adjustedDefaultDirectory = assetPath.toUrlishString();

    return adjustedDefaultDirectory;
}

AddFilesResult addFontToProject(const QStringList &fileNames, const QString &defaultDir, bool showDialog)
{
    return addFilesToProject(fileNames, getAssetDefaultDirectory("fonts", defaultDir), showDialog);
}

AddFilesResult addSoundToProject(const QStringList &fileNames, const QString &defaultDir, bool showDialog)
{
    return addFilesToProject(fileNames, getAssetDefaultDirectory("sounds", defaultDir), showDialog);
}

AddFilesResult addShaderToProject(const QStringList &fileNames, const QString &defaultDir, bool showDialog)
{
    return addFilesToProject(fileNames, getAssetDefaultDirectory("shaders", defaultDir), showDialog);
}

AddFilesResult addImageToProject(const QStringList &fileNames, const QString &defaultDir, bool showDialog)
{
    return addFilesToProject(fileNames, getAssetDefaultDirectory("images", defaultDir), showDialog);
}

AddFilesResult addVideoToProject(const QStringList &fileNames, const QString &defaultDir, bool showDialog)
{
    return addFilesToProject(fileNames, getAssetDefaultDirectory("videos", defaultDir), showDialog);
}

void createFlowActionArea(const SelectionContext &selectionContext)
{
    AbstractView *view = selectionContext.view();

    QTC_ASSERT(view && selectionContext.hasSingleSelectedModelNode(), return);
    ModelNode container = selectionContext.currentSingleSelectedNode();
    QTC_ASSERT(container.isValid(), return);
    QTC_ASSERT(container.metaInfo().isValid(), return);

    NodeMetaInfo actionAreaMetaInfo = view->model()->metaInfo("FlowView.FlowActionArea", -1, -1);
    QTC_ASSERT(actionAreaMetaInfo.isValid(), return);

    const QPointF pos = selectionContext.scenePosition().isNull() ? QPointF() : selectionContext.scenePosition() - QmlItemNode(container).flowPosition();

    view->executeInTransaction("DesignerActionManager:createFlowActionArea", [&]() {
#ifdef QDS_USE_PROJECTSTORAGE
        ModelNode flowActionNode = view->createModelNode("FlowActionArea");
#else
            ModelNode flowActionNode = view->createModelNode("FlowView.FlowActionArea",
                                                             actionAreaMetaInfo.majorVersion(),
                                                             actionAreaMetaInfo.minorVersion());
#endif
        if (!pos.isNull()) {
            flowActionNode.variantProperty("x").setValue(pos.x());
            flowActionNode.variantProperty("y").setValue(pos.y());
        }

        container.defaultNodeListProperty().reparentHere(flowActionNode);
        view->setSelectedModelNode(flowActionNode);
    });
}

void addTransition(const SelectionContext &selectionContext)
{
    if (selectionContext.view()) {
        AbstractView *view = selectionContext.view();
        QmlFlowTargetNode targetNode = selectionContext.targetNode();
        QmlFlowTargetNode sourceNode = selectionContext.currentSingleSelectedNode();

        QTC_ASSERT(targetNode.isValid(), return);
        QTC_ASSERT(sourceNode.isValid(), return);



        view->executeInTransaction("DesignerActionManager:addTransition",
                                   [targetNode, &sourceNode](){
                                       sourceNode.assignTargetItem(targetNode);
                                   });
    }
}

void addFlowEffect(const SelectionContext &selectionContext, const TypeName &typeName)
{
   AbstractView *view = selectionContext.view();

   QTC_ASSERT(view && selectionContext.hasSingleSelectedModelNode(), return);
   ModelNode container = selectionContext.currentSingleSelectedNode();
   QTC_ASSERT(container.isValid(), return);
   QTC_ASSERT(container.metaInfo().isValid(), return);
   QTC_ASSERT(QmlItemNode::isFlowTransition(container), return);

   NodeMetaInfo effectMetaInfo = view->model()->metaInfo("FlowView." + typeName, -1, -1);
   QTC_ASSERT(typeName == "None" || effectMetaInfo.isValid(), return);

   view->executeInTransaction("DesignerActionManager:addFlowEffect", [&]() {
       if (container.hasProperty("effect"))
           container.removeProperty("effect");

       if (effectMetaInfo.isQtObject()) {
#ifdef QDS_USE_PROJECTSTORAGE
           ModelNode effectNode = view->createModelNode(typeName);
#else
           ModelNode effectNode = view->createModelNode(effectMetaInfo.typeName(),
                                                        effectMetaInfo.majorVersion(),
                                                        effectMetaInfo.minorVersion());
#endif
           container.nodeProperty("effect").reparentHere(effectNode);
           view->setSelectedModelNode(effectNode);
       }
   });
}

void setFlowStartItem(const SelectionContext &selectionContext)
{
    AbstractView *view = selectionContext.view();

    QTC_ASSERT(view && selectionContext.hasSingleSelectedModelNode(), return);
    ModelNode node = selectionContext.currentSingleSelectedNode();
    QTC_ASSERT(node.isValid(), return);
    QTC_ASSERT(node.metaInfo().isValid(), return);
    QmlFlowItemNode flowItem(node);
    QTC_ASSERT(flowItem.isValid(), return);
    QTC_ASSERT(flowItem.flowView().isValid(), return);
    view->executeInTransaction("DesignerActionManager:setFlowStartItem",
                               [&flowItem](){
        flowItem.flowView().setStartFlowItem(flowItem);
    });
}

static bool hasStudioComponentsImport(const SelectionContext &context)
{
    if (context.view() && context.view()->model()) {
        Import import = Import::createLibraryImport("QtQuick.Studio.Components", "1.0");
        return context.view()->model()->hasImport(import, true, true);
    }

    return false;
}

inline static void setAdjustedPos(const QmlDesigner::ModelNode &modelNode)
{
    if (modelNode.hasParentProperty()) {
        ModelNode parentNode = modelNode.parentProperty().parentModelNode();

        const QPointF instancePos = QmlItemNode(modelNode).instancePosition();
        const int x = instancePos.x() - parentNode.variantProperty("x").value().toInt();
        const int y = instancePos.y() - parentNode.variantProperty("y").value().toInt();

        modelNode.variantProperty("x").setValue(x);
        modelNode.variantProperty("y").setValue(y);
    }
}

void reparentToNodeAndAdjustPosition(const ModelNode &parentModelNode,
                                     const QList<ModelNode> &modelNodeList)
{
    for (const ModelNode &modelNode : modelNodeList) {
        reparentTo(modelNode, parentModelNode);
        setAdjustedPos(modelNode);

        for (const VariantProperty &variantProperty : modelNode.variantProperties()) {
            if (variantProperty.name().contains("anchors."))
                modelNode.removeProperty(variantProperty.name());
        }
        for (const BindingProperty &bindingProperty : modelNode.bindingProperties()) {
            if (bindingProperty.name().contains("anchors."))
                modelNode.removeProperty(bindingProperty.name());
        }
    }
}

void addToGroupItem(const SelectionContext &selectionContext)
{

    try {
        if (!hasStudioComponentsImport(selectionContext)) {
            Import studioImport = Import::createLibraryImport("QtQuick.Studio.Components", "1.0");
            selectionContext.view()-> model()->changeImports({studioImport}, {});
        }

        if (!selectionContext.view())
            return;

        if (QmlItemNode::isValidQmlItemNode(selectionContext.firstSelectedModelNode())) {
            const QmlItemNode qmlItemNode = QmlItemNode(selectionContext.firstSelectedModelNode());

            if (qmlItemNode.hasInstanceParentItem()) {
                ModelNode groupNode;
                selectionContext.view()
                    ->executeInTransaction("DesignerActionManager|addToGroupItem1", [&]() {
                        QmlItemNode parentNode = qmlItemNode.instanceParentItem();
#ifdef QDS_USE_PROJECTSTORAGE
                        groupNode = selectionContext.view()->createModelNode("GroupItem");
#else
                        const TypeName typeName = "QtQuick.Studio.Components.GroupItem";

                        NodeMetaInfo metaInfo = selectionContext.view()->model()->metaInfo(typeName);
                        groupNode = selectionContext.view()->createModelNode(typeName,
                                                                             metaInfo.majorVersion(),
                                                                             metaInfo.minorVersion());
#endif
                        reparentTo(groupNode, parentNode);
                    });
                selectionContext.view()
                    ->executeInTransaction("DesignerActionManager|addToGroupItem2", [&]() {
                        QList<ModelNode> selectedNodes = selectionContext.selectedModelNodes();
                        setUpperLeftPostionToNode(groupNode, selectedNodes);

                        reparentToNodeAndAdjustPosition(groupNode, selectedNodes);
                    });
            }
        }
    } catch (RewritingException &e) {
        e.showException();
    }
}

void selectFlowEffect(const SelectionContext &selectionContext)
{
    if (!selectionContext.singleNodeIsSelected())
        return;

    ModelNode node = selectionContext.currentSingleSelectedNode();
    QmlVisualNode transition(node);

    QTC_ASSERT(transition.isValid(), return);
    QTC_ASSERT(transition.isFlowTransition(), return);

    if (node.hasNodeProperty("effect")) {
        selectionContext.view()->setSelectedModelNode(node.nodeProperty("effect").modelNode());
    }
}

static QString baseDirectory(const QUrl &url)
{
    QString filePath = url.toLocalFile();
    return QFileInfo(filePath).absoluteDir().path();
}

static void getTypeAndImport(const SelectionContext &selectionContext,
                             QString &type,
                             QString &import)
{
    static QString s_lastBrowserPath;
    QString path = s_lastBrowserPath;

    if (path.isEmpty())
        path = baseDirectory(selectionContext.view()->model()->fileUrl());

    QString newFile = QFileDialog::getOpenFileName(Core::ICore::dialogParent(),
                                                   ComponentCoreConstants::addCustomEffectDialogDisplayString,
                                                   path,
                                                   "*.qml");

    if (!newFile.isEmpty()) {
        QFileInfo file(newFile);

        type = file.fileName();
        type.remove(".qml");

        s_lastBrowserPath = file.absolutePath();

        import = QFileInfo(s_lastBrowserPath).baseName();
    }
}

void addCustomFlowEffect(const SelectionContext &selectionContext)
{
    TypeName typeName;

    QString typeString;
    QString importString;

    getTypeAndImport(selectionContext, typeString, importString);

    typeName = typeString.toUtf8();

    if (typeName.isEmpty())
        return;

    AbstractView *view = selectionContext.view();

    view->executeInTransaction("DesignerActionManager:addFlowEffect", [view, importString]() {
        const Import import = Import::createFileImport("FlowEffects");

        if (!importString.isEmpty() && !view->model()->hasImport(import, true, true)) {
            view->model()->changeImports({import}, {});
        }
    });

    QTC_ASSERT(view && selectionContext.hasSingleSelectedModelNode(), return);
    ModelNode container = selectionContext.currentSingleSelectedNode();
    QTC_ASSERT(container.isValid(), return);
    QTC_ASSERT(container.metaInfo().isValid(), return);
    QTC_ASSERT(QmlItemNode::isFlowTransition(container), return);

#ifndef QDS_USE_PROJECTSTORAGE
    NodeMetaInfo effectMetaInfo = view->model()->metaInfo(typeName, -1, -1);
    QTC_ASSERT(typeName == "None" || effectMetaInfo.isValid(), return);
#endif
    view->executeInTransaction("DesignerActionManager:addFlowEffect", [&]() {
        if (container.hasProperty("effect"))
            container.removeProperty("effect");

#ifdef QDS_USE_PROJECTSTORAGE
        ModelNode effectNode = view->createModelNode(typeName);
        container.nodeProperty("effect").reparentHere(effectNode);
        view->setSelectedModelNode(effectNode);
#else
        if (effectMetaInfo.isValid()) {
            ModelNode effectNode = view->createModelNode(effectMetaInfo.typeName(),
                                                         effectMetaInfo.majorVersion(),
                                                         effectMetaInfo.minorVersion());
            container.nodeProperty("effect").reparentHere(effectNode);
            view->setSelectedModelNode(effectNode);
        }
#endif
    });
}

static QString fromCamelCase(const QString &s)
{
    static QRegularExpression regExp1 {"(.)([A-Z][a-z]+)"};
    static QRegularExpression regExp2 {"([a-z0-9])([A-Z])"};

    QString result = s;
    result.replace(regExp1, "\\1 \\2");
    result.replace(regExp2, "\\1 \\2");

    return result;
}

QString getTemplateDialog(const Utils::FilePath &projectPath)
{
    const Utils::FilePath templatesPath = projectPath.pathAppended("templates");

    const QStringList templateFiles = QDir(templatesPath.toUrlishString()).entryList({"*.qml"});

    QStringList names;

    for (const QString &name : templateFiles) {
        QString cleanS = name;
        cleanS.remove(".qml");
        names.append(fromCamelCase(cleanS));
    }

    QDialog *dialog = new QDialog(Core::ICore::dialogParent());
    dialog->setMinimumWidth(480);
    dialog->setModal(true);

    dialog->setWindowTitle(Tr::tr("TemplateMerge", "Merge With Template"));

    auto mainLayout = new QGridLayout(dialog);

    auto comboBox = new QComboBox;

    comboBox->setSizePolicy(QSizePolicy::Expanding, QSizePolicy::Preferred);

    for (const QString &templateName :  names)
        comboBox->addItem(templateName);

    QString templateFile;

    auto setTemplate = [comboBox, &templateFile](const QString &newFile) {
        if (comboBox->findText(newFile) < 0)
            comboBox->addItem(newFile);

        comboBox->setCurrentText(newFile);
        templateFile = newFile;
    };

    QPushButton *browseButton = new QPushButton(Tr::tr("TemplateMerge", "&Browse..."), dialog);

    mainLayout->addWidget(new QLabel(Tr::tr("TemplateMerge", "Template:")), 0, 0);
    mainLayout->addWidget(comboBox, 1, 0, 1, 3);
    mainLayout->addWidget(browseButton, 1, 3, 1 , 1);

    QDialogButtonBox *buttonBox = new QDialogButtonBox(QDialogButtonBox::Ok
                                                       | QDialogButtonBox::Cancel);
    mainLayout->addWidget(buttonBox, 2, 2, 1, 2);

    QObject::connect(browseButton, &QPushButton::clicked, dialog, [setTemplate, &projectPath]() {
        const QString newFile = QFileDialog::getOpenFileName(Core::ICore::dialogParent(),
                                                             Tr::tr("TemplateMerge", "Browse Template"),
<<<<<<< HEAD
                                                             projectPath.toString(),
=======
                                                             projectPath.toUrlishString(),
>>>>>>> 28dbc1cf
                                                             "*.qml");
        if (!newFile.isEmpty())
            setTemplate(newFile);
    });

    QObject::connect(buttonBox, &QDialogButtonBox::accepted, dialog, [dialog](){
        dialog->accept();
        dialog->deleteLater();
    });

    QString result;

    QObject::connect(buttonBox, &QDialogButtonBox::rejected, dialog, [dialog](){
        dialog->reject();
        dialog->deleteLater();
    });

    QObject::connect(dialog, &QDialog::accepted, [&result, comboBox](){
        result = comboBox->currentText();
    });

    dialog->exec();

    if (!result.isEmpty() && !QFileInfo::exists(result)) {
        result = templateFiles.at(names.indexOf(result));
        result = templatesPath.pathAppended(result).toUrlishString();
    }

    return result;
}

void mergeWithTemplate(const SelectionContext &selectionContext, ExternalDependenciesInterface &externalDependencies)
{
    const Utils::FilePath projectPath = Utils::FilePath::fromString(baseDirectory(selectionContext.view()->model()->fileUrl()));

    const QString templateFile = getTemplateDialog(projectPath);

    if (QFileInfo::exists(templateFile)) {
        StylesheetMerger::styleMerge(Utils::FilePath::fromString(templateFile),
                                     selectionContext.view()->model(),
                                     externalDependencies);
    }
}

void removeGroup(const SelectionContext &selectionContext)
{
    if (!selectionContext.view() || !selectionContext.hasSingleSelectedModelNode())
        return;

    ModelNode group = selectionContext.currentSingleSelectedNode();

    if (!QmlItemNode::isValidQmlItemNode(group))
        return;

    QmlItemNode groupItem(group);

    QmlItemNode parent = groupItem.instanceParentItem();

    if (!parent.isValid())
        return;

    selectionContext.view()->executeInTransaction(
        "DesignerActionManager::removeGroup", [selectionContext, &groupItem, parent]() {
            for (const ModelNode &modelNode :
                 selectionContext.currentSingleSelectedNode().directSubModelNodes()) {
                if (QmlItemNode qmlItem = modelNode) {
                    QPointF pos = qmlItem.instancePosition();
                    pos = groupItem.instanceTransform().map(pos);
                    modelNode.variantProperty("x").setValue(pos.x());
                    modelNode.variantProperty("y").setValue(pos.y());

                    parent.modelNode().defaultNodeListProperty().reparentHere(modelNode);
                }
            }
            groupItem.destroy();
    });
}

void editAnnotation(const SelectionContext &selectionContext)
{
    ModelNode selectedNode = selectionContext.currentSingleSelectedNode();

    ModelNodeEditorProxy::fromModelNode<AnnotationEditor>(selectedNode);
}

void addMouseAreaFill(const SelectionContext &selectionContext)
{
    if (!selectionContext.isValid()) {
        return;
    }

    if (!selectionContext.singleNodeIsSelected()) {
        return;
    }

    selectionContext.view()
        ->executeInTransaction("DesignerActionManager|addMouseAreaFill", [selectionContext]() {
            ModelNode modelNode = selectionContext.currentSingleSelectedNode();
            if (modelNode.isValid()) {
#ifdef QDS_USE_PROJECTSTORAGE
                QmlDesigner::ModelNode mouseAreaNode = selectionContext.view()->createModelNode(
                    "MouseArea");
#else
                NodeMetaInfo itemMetaInfo = selectionContext.view()->model()->metaInfo(
                    "QtQuick.MouseArea", -1, -1);
                QTC_ASSERT(itemMetaInfo.isValid(), return);

                QmlDesigner::ModelNode mouseAreaNode = selectionContext.view()->createModelNode(
                    "QtQuick.MouseArea", itemMetaInfo.majorVersion(), itemMetaInfo.minorVersion());
#endif
                mouseAreaNode.ensureIdExists();

                modelNode.defaultNodeListProperty().reparentHere(mouseAreaNode);
                QmlItemNode mouseAreaItemNode(mouseAreaNode);
                if (mouseAreaItemNode.isValid()) {
                    mouseAreaItemNode.anchors().fill();
                }
            }
        });
}

QVariant previewImageDataForGenericNode(const ModelNode &modelNode)
{
    if (auto model = modelNode.model()) {
        if (auto view = model->nodeInstanceView())
            return static_cast<const NodeInstanceView *>(view)->previewImageDataForGenericNode(modelNode,
                                                                                               {});
    }
    return {};
}

QVariant previewImageDataForImageNode(const ModelNode &modelNode)
{
    if (auto model = modelNode.model()) {
        if (auto view = model->nodeInstanceView())
            return static_cast<const NodeInstanceView *>(view)->previewImageDataForImageNode(modelNode);
    }
    return {};
}

void openSignalDialog(const SelectionContext &selectionContext)
{
    if (!selectionContext.view() || !selectionContext.hasSingleSelectedModelNode())
        return;

    SignalList::showWidget(selectionContext.currentSingleSelectedNode());
}

void updateImported3DAsset(const SelectionContext &selectionContext)
{
    if (selectionContext.view()) {
        selectionContext.view()->emitCustomNotification(
                    "UpdateImported3DAsset", {selectionContext.currentSingleSelectedNode()});
    }
}

void editIn3dView(const SelectionContext &selectionContext)
{
    if (!selectionContext.view())
        return;

    ModelNode targetNode;

    if (selectionContext.hasSingleSelectedModelNode()
        && selectionContext.currentSingleSelectedNode().metaInfo().isQtQuick3DView3D()) {
        targetNode = selectionContext.currentSingleSelectedNode();
    }

    const QPointF scenePos = selectionContext.scenePosition();
    if (!targetNode.isValid() && !scenePos.isNull()) {
        // If currently selected node is not View3D, check if there is a View3D under the cursor.
        // Assumption is that last match in allModelNodes() list is the topmost one.
        const QList<ModelNode> allNodes = selectionContext.view()->allModelNodes();
        for (int i = allNodes.size() - 1; i >= 0; --i) {
            if (SelectionContextHelpers::contains(allNodes[i], selectionContext.scenePosition())) {
                if (allNodes[i].metaInfo().isQtQuick3DView3D())
                    targetNode = allNodes[i];
                break;
            }
        }
    }

    if (targetNode.isValid()) {
        qint32 id = targetNode.internalId();
        Model *model = selectionContext.model();
        QmlDesignerPlugin::instance()->mainWidget()->showDockWidget("Editor3D", true);
        if (scenePos.isNull()) {
            model->emitView3DAction(View3DActionType::AlignViewToCamera, true);
        } else {
            model->emitCustomNotification(selectionContext.view(),
                                          "pick_3d_node_from_2d_scene",
                                          {}, {scenePos, id});
        }
    }
}

Utils::FilePath findEffectFile(const ModelNode &effectNode)
{
    const QString effectFile = effectNode.simplifiedTypeName() + ".qep";
    Utils::FilePath effectPath = Utils::FilePath::fromString(getEffectsDefaultDirectory()
                                                             + '/' + effectFile);
    if (!effectPath.exists()) {
        // Scan the project's content folder for a matching effect
        Utils::FilePath contentPath = QmlDesignerPlugin::instance()->documentManager().currentResourcePath();
        const Utils::FilePaths matches = contentPath.dirEntries({{effectFile}, QDir::Files,
                                                                 QDirIterator::Subdirectories});
        if (matches.isEmpty()) {
            QMessageBox msgBox;
<<<<<<< HEAD
            msgBox.setText(Tr::tr("Effect file %1 not found in the project.").arg(effectFile));
=======
            msgBox.setText(
                ::QmlDesigner::Tr::tr("Effect file %1 not found in the project.").arg(effectFile));
>>>>>>> 28dbc1cf
            msgBox.setStandardButtons(QMessageBox::Ok);
            msgBox.setDefaultButton(QMessageBox::Ok);
            msgBox.setIcon(QMessageBox::Warning);
            msgBox.exec();
            return {};
        }
        effectPath = matches[0];
    }

    return effectPath;
}

void editInEffectComposer(const SelectionContext &selectionContext)
{
    if (!selectionContext.view())
        return;

    QmlItemNode targetNode;

    if (selectionContext.hasSingleSelectedModelNode()) {
        targetNode = selectionContext.currentSingleSelectedNode();
        if (!targetNode.isEffectItem())
            return;
    }

    if (targetNode.isValid()) {
        Utils::FilePath effectPath = findEffectFile(targetNode);
        if (!effectPath.isEmpty())
            openEffectComposer(effectPath.toFSPathString());
    }
}

bool isEffectComposerActivated()
{
    using namespace ExtensionSystem;
    return Utils::anyOf(PluginManager::plugins(), [](PluginSpec *spec) {
<<<<<<< HEAD
        return spec->name() == "EffectComposer" && spec->isEffectivelyEnabled();
=======
        return spec->id() == "effectcomposer" && spec->isEffectivelyEnabled();
>>>>>>> 28dbc1cf
    });
}

void openEffectComposer(const QString &filePath)
{
    if (ModelNodeOperations::isEffectComposerActivated()) {
        QmlDesignerPlugin::instance()->mainWidget()->showDockWidget("EffectComposer", true);
        QmlDesignerPlugin::instance()->viewManager()
            .emitCustomNotification("open_effectcomposer_composition", {}, {filePath});
    } else {
        ModelNodeOperations::openOldEffectMaker(filePath);
    }
}

void openOldEffectMaker(const QString &filePath)
{
    const ProjectExplorer::Kit *kit = ProjectExplorer::activeKitForCurrentProject();
    if (!kit) {
        qWarning() << __FUNCTION__ << "No project open";
        return;
    }

    Utils::FilePath effectResPath = QmlDesignerPlugin::instance()->documentManager()
                                        .generatedComponentUtils().composedEffectsBasePath()
                                        .pathAppended(QFileInfo(filePath).baseName());

    if (!effectResPath.exists())
        effectResPath.createDir();

    const QtSupport::QtVersion *baseQtVersion = QtSupport::QtKitAspect::qtVersion(kit);
    if (baseQtVersion) {
        Utils::Environment env = Utils::Environment::systemEnvironment();

        auto effectMakerPath = baseQtVersion->binPath().pathAppended("qqem").withExecutableSuffix();
        if (!effectMakerPath.exists() && env.osType() == Utils::OsTypeMac)
            effectMakerPath = baseQtVersion->binPath().pathAppended("qqem.app/Contents/MacOS/qqem");
        if (!effectMakerPath.exists()) {
            qWarning() << __FUNCTION__ << "Cannot find EffectMaker app";
            return;
        }

        Utils::FilePath effectPath = Utils::FilePath::fromString(filePath);
        QStringList arguments;
        arguments << filePath;
        if (effectPath.fileContents()->isEmpty())
            arguments << "--create";
        arguments << "--exportpath" << effectResPath.toUrlishString();

        if (env.osType() == Utils::OsTypeMac)
            env.set("QSG_RHI_BACKEND", "metal");

        Utils::Process *qqemProcess = new Utils::Process();
        qqemProcess->setEnvironment(env);
        qqemProcess->setCommand({ effectMakerPath, arguments });
        QObject::connect(qqemProcess, &Utils::Process::done, [qqemProcess]() {
            qqemProcess->deleteLater();
        });
        qqemProcess->start();
    }
}

Utils::FilePath getEffectsImportDirectory()
{
    Utils::FilePath effectsPath = QmlDesignerPlugin::instance()->documentManager()
                                      .generatedComponentUtils().composedEffectsBasePath();

    if (!effectsPath.exists())
        effectsPath.createDir();

    return effectsPath;
}

QString getEffectsDefaultDirectory(const QString &defaultDir)
{
    if (defaultDir.isEmpty()) {
        return Utils::FilePath::fromString(getAssetDefaultDirectory(
            "effects",
            QmlDesignerPlugin::instance()->documentManager().currentProjectDirPath().toUrlishString())).toUrlishString();
    }

    return getAssetDefaultDirectory("effects", defaultDir);
}

QString getEffectIcon(const QString &effectPath)
{
    Utils::FilePath effectFile = QmlDesignerPlugin::instance()->documentManager()
                                     .generatedComponentUtils().composedEffectPath(effectPath);
    return effectFile.exists() ? QString("effectExported") : QString("effectClass");
}

bool useLayerEffect()
{
    QtcSettings *settings = Core::ICore::settings();
    const Key layerEffectEntry = "QML/Designer/UseLayerEffect";

    return settings->value(layerEffectEntry, false).toBool();
}

bool validateEffect(const QString &effectPath)
{
    const QString effectName = QFileInfo(effectPath).baseName();
    Utils::FilePath effectsResDir = ModelNodeOperations::getEffectsImportDirectory();
    Utils::FilePath qmlPath = effectsResDir.resolvePath(effectName + "/" + effectName + ".qml");
    if (!qmlPath.exists()) {
        QMessageBox msgBox;
        msgBox.setText(Tr::tr("Effect %1 is not complete.").arg(effectName));
        msgBox.setInformativeText(Tr::tr("Ensure that you have saved it in the Effect Composer."
                                         "\nDo you want to edit this effect?"));
        msgBox.setStandardButtons(QMessageBox::No | QMessageBox::Yes);
        msgBox.setDefaultButton(QMessageBox::Yes);
        msgBox.setIcon(QMessageBox::Question);
        if (msgBox.exec() == QMessageBox::Yes)
            ModelNodeOperations::openEffectComposer(effectPath);
        return false;
    }
    return true;
}

Utils::FilePath getImagesDefaultDirectory()
{
    return Utils::FilePath::fromString(getAssetDefaultDirectory(
        "images",
        QmlDesignerPlugin::instance()->documentManager().currentProjectDirPath().toUrlishString()));
}

FilePath getImported3dDefaultDirectory()
{
    return Utils::FilePath::fromString(getAssetDefaultDirectory(
        "3d",
        QmlDesignerPlugin::instance()->documentManager().currentProjectDirPath().toString()));
}

void jumpToCode(const ModelNode &modelNode)
{
    QmlDesignerPlugin::instance()->viewManager().jumpToCodeInTextEditor(modelNode);
}

void jumpToCodeOperation(const SelectionContext &selectionState)
{
    jumpToCode(selectionState.currentSingleSelectedNode());
}

static bool moveNodeToParent(const NodeAbstractProperty &targetProperty, const ModelNode &node)
{
    NodeAbstractProperty parentProp = targetProperty.parentProperty();
    if (parentProp.isValid()) {
        ModelNode targetModel = parentProp.parentModelNode();
        parentProp.reparentHere(node);
        return true;
    }
    return false;
}

ModelNode createTextureNode(AbstractView *view, const QString &imagePath)
{
    QTC_ASSERT(view, return {});

    CreateTexture textureCreator(view);
    return textureCreator.execute(imagePath, AddTextureMode::Texture);
}

bool dropAsImage3dTexture(const ModelNode &targetNode,
                          const QString &imagePath,
                          ModelNode &newNode,
                          bool &outMoveNodesAfter)
{
    AbstractView *view = targetNode.view();
    QTC_ASSERT(view, return {});

    auto bindToProperty = [&](const PropertyName &propName) {
        view->executeInTransaction("NavigatorTreeModel::dropAsImage3dTexture", [&] {
            newNode = createTextureNode(view, imagePath);
            if (newNode.isValid()) {
                BindingProperty bindProp = targetNode.bindingProperty(propName);
                bindProp.setExpression(newNode.validId());
                outMoveNodesAfter = false;
            }
        });
    };

    if (targetNode.metaInfo().isQtQuick3DDefaultMaterial()
        || targetNode.metaInfo().isQtQuick3DPrincipledMaterial()
        || targetNode.metaInfo().isQtQuick3DSpecularGlossyMaterial()) {
        // if dropping an image on a material, create a texture instead of image
        // Show texture property selection dialog
        auto dialog = ChooseFromPropertyListDialog::createIfNeeded(targetNode,
                                                                   view->model()->metaInfo(
                                                                       "QtQuick3D.Texture"),
                                                                   Core::ICore::dialogParent());
        if (!dialog)
            return false;

        dialog->exec();

        if (dialog->result() == QDialog::Accepted) {
            view->executeInTransaction("NavigatorTreeModel::dropAsImage3dTexture", [&] {
                newNode = createTextureNode(view, imagePath);
                if (newNode.isValid()) // Automatically set the texture to selected property
                    targetNode.bindingProperty(dialog->selectedProperty())
                        .setExpression(newNode.validId());
            });
        }

        delete dialog;
        return true;
    } else if (targetNode.metaInfo().isQtQuick3DTextureInput()) {
        bindToProperty("texture");
        return newNode.isValid();
    } else if (targetNode.metaInfo().isQtQuick3DParticles3DSpriteParticle3D()) {
        bindToProperty("sprite");
        return newNode.isValid();
    } else if (targetNode.metaInfo().isQtQuick3DSceneEnvironment()) {
        bindToProperty("lightProbe");
        return newNode.isValid();
    } else if (targetNode.metaInfo().isQtQuick3DTexture()) {
        // if dropping an image on an existing texture, set the source
        targetNode.variantProperty("source").setValue(relativePathToQmlFile(imagePath));
        return true;
    } else if (targetNode.metaInfo().isQtQuick3DModel()) {
        const QString relImagePath = relativePathToQmlFile(imagePath);
        QTimer::singleShot(0, view, [targetNode, relImagePath, view]() {
            if (view && targetNode.isValid()) {
                // To MaterialBrowserView. Done async to avoid custom notification in transaction
                QmlDesignerPlugin::instance()->mainWidget()->showDockWidget("MaterialBrowser");
                view->emitCustomNotification("apply_asset_to_model3D",
                                             {targetNode},
                                             {DocumentManager::currentFilePath()
                                                  .absolutePath()
                                                  .pathAppended(relImagePath)
                                                  .cleanPath()
                                                  .toUrlishString()});
            }
        });
        return true;
    }

    return false;
}

ModelNode handleItemLibraryEffectDrop(const QString &effectPath, const ModelNode &targetNode)
{
    AbstractView *view = targetNode.view();
    QTC_ASSERT(view, return {});

    ModelNode newModelNode;

    if ((targetNode.hasParentProperty() && targetNode.parentProperty().name() == "layer.effect")
        || !targetNode.metaInfo().isQtQuickItem()) {
        return newModelNode;
    }

    if (ModelNodeOperations::validateEffect(effectPath)) {
        bool layerEffect = ModelNodeOperations::useLayerEffect();
        newModelNode = QmlItemNode::createQmlItemNodeForEffect(view,
                                                               targetNode,
                                                               effectPath,
                                                               layerEffect);
    }

    return newModelNode;
}

ModelNode handleImported3dAssetDrop(const QString &assetPath, const ModelNode &targetNode,
                                    const QVector3D &position)
{
    AbstractView *view = targetNode.view();
    QTC_ASSERT(view, return {});
    QTC_ASSERT(targetNode.isValid(), return {});

    ModelNode newModelNode;

    const GeneratedComponentUtils &compUtils = QmlDesignerPlugin::instance()->documentManager()
                                             .generatedComponentUtils();

    Utils::FilePath qmlFile = compUtils.getImported3dQml(assetPath);
    if (qmlFile.exists()) {
        TypeName qmlType = qmlFile.baseName().toUtf8();
        QString importName = compUtils.getImported3dImportName(qmlFile);
        if (!importName.isEmpty() && !qmlType.isEmpty())
            newModelNode = QmlVisualNode::createQml3DNode(view, qmlType, targetNode, importName, position);
    } else {
        QMessageBox msgBox;
        msgBox.setText(Tr::tr("Asset %1 is not complete.").arg(qmlFile.baseName()));
        msgBox.setInformativeText(Tr::tr("Please reimport the asset."));
        msgBox.setStandardButtons(QMessageBox::Ok);
        msgBox.setIcon(QMessageBox::Information);
        msgBox.exec();
    }

    return newModelNode;
}

void handleTextureDrop(const QMimeData *mimeData, const ModelNode &targetModelNode)
{
    AbstractView *view = targetModelNode.view();
    QTC_ASSERT(view, return );

    QmlObjectNode targetNode(targetModelNode);

    if (!targetNode.isValid())
        return;

    qint32 internalId = mimeData->data(Constants::MIME_TYPE_TEXTURE).toInt();
    ModelNode texNode = view->modelNodeForInternalId(internalId);
    QTC_ASSERT(texNode.isValid(), return );

    if (targetNode.modelNode().metaInfo().isQtQuick3DModel()) {
        QmlDesignerPlugin::instance()->mainWidget()->showDockWidget("MaterialBrowser");
        view->emitCustomNotification("apply_texture_to_model3D", {targetNode, texNode});
    } else {
        auto *dialog = ChooseFromPropertyListDialog::createIfNeeded(targetNode,
                                                                    texNode,
                                                                    Core::ICore::dialogParent());
        if (dialog) {
            bool soloProperty = dialog->isSoloProperty();
            if (!soloProperty)
                dialog->exec();

            if (soloProperty || dialog->result() == QDialog::Accepted)
                targetNode.setBindingProperty(dialog->selectedProperty(), texNode.id());

            delete dialog;
        }
    }
}

void handleMaterialDrop(const QMimeData *mimeData, const ModelNode &targetNode)
{
    AbstractView *view = targetNode.view();
    QTC_ASSERT(view, return );

    if (!targetNode.metaInfo().isQtQuick3DModel())
        return;

    qint32 internalId = mimeData->data(Constants::MIME_TYPE_MATERIAL).toInt();
    ModelNode matNode = view->modelNodeForInternalId(internalId);

    view->executeInTransaction(__FUNCTION__, [&] {
        MaterialUtils::assignMaterialTo3dModel(view, targetNode, matNode);
    });
}

ModelNode handleItemLibraryImageDrop(const QString &imagePath,
                                     NodeAbstractProperty targetProperty,
                                     const ModelNode &targetNode,
                                     bool &outMoveNodesAfter)
{
    AbstractView *view = targetNode.view();
    QTC_ASSERT(view, return {});

    ModelNode newModelNode;

    if (!dropAsImage3dTexture(targetNode, imagePath, newModelNode, outMoveNodesAfter)) {
        if (targetNode.metaInfo().isQtQuickImage() || targetNode.metaInfo().isQtQuickBorderImage()) {
            // if dropping an image on an existing image, set the source
            targetNode.variantProperty("source").setValue(relativePathToQmlFile(imagePath));
        } else {
            // create an image
            QmlItemNode newItemNode = QmlItemNode::createQmlItemNodeFromImage(view,
                                                                              imagePath,
                                                                              QPointF(),
                                                                              targetProperty,
                                                                              false);
            if (NodeHints::fromModelNode(targetProperty.parentModelNode())
                    .canBeContainerFor(newItemNode.modelNode())) {
                newModelNode = newItemNode.modelNode();
            } else {
                newItemNode.destroy();
            }
        }
    }

    return newModelNode;
}

ModelNode handleItemLibraryFontDrop(const QString &fontFamily,
                                    NodeAbstractProperty targetProperty,
                                    const ModelNode &targetNode)
{
    AbstractView *view = targetNode.view();
    QTC_ASSERT(view, return {});

    ModelNode newModelNode;

    if (targetNode.metaInfo().isQtQuickText()) {
        // if dropping into an existing Text, update font
        targetNode.variantProperty("font.family").setValue(fontFamily);
    } else {
        // create a Text node
        QmlItemNode newItemNode = QmlItemNode::createQmlItemNodeFromFont(view,
                                                                         fontFamily,
                                                                         QPointF(),
                                                                         targetProperty,
                                                                         false);
        if (NodeHints::fromModelNode(targetProperty.parentModelNode())
                .canBeContainerFor(newItemNode.modelNode())) {
            newModelNode = newItemNode.modelNode();
        } else {
            newItemNode.destroy();
        }
    }

    return newModelNode;
}

ModelNode handleItemLibraryShaderDrop(const QString &shaderPath,
                                      bool isFragShader,
                                      NodeAbstractProperty targetProperty,
                                      const ModelNode &targetNode,
                                      bool &outMoveNodesAfter)
{
    AbstractView *view = targetNode.view();
    QTC_ASSERT(view, return {});

    ModelNode newModelNode;

    const QString relPath = relativePathToQmlFile(shaderPath);

    if (targetNode.metaInfo().isQtQuick3DShader()) {
        // if dropping into an existing Shader, update
        targetNode.variantProperty("stage").setEnumeration(isFragShader ? "Shader.Fragment"
                                                                        : "Shader.Vertex");
        targetNode.variantProperty("shader").setValue(relPath);
    } else {
        view->executeInTransaction("NavigatorTreeModel::handleItemLibraryShaderDrop", [&] {
            // create a new Shader
            ItemLibraryEntry itemLibraryEntry;
            itemLibraryEntry.setName("Shader");
            itemLibraryEntry.setType("QtQuick3D.Shader", 1, 0);

            // set shader properties
            PropertyName prop = "shader";
            QString type = "QUrl";
            QVariant val = relPath;
            itemLibraryEntry.addProperty(prop, type, val);
            prop = "stage";
            type = "enum";
            val = isFragShader ? "Shader.Fragment" : "Shader.Vertex";
            itemLibraryEntry.addProperty(prop, type, val);

            // create a texture
            newModelNode = QmlItemNode::createQmlObjectNode(view,
                                                            itemLibraryEntry,
                                                            {},
                                                            targetProperty,
                                                            false);

            // Rename the node based on shader source
            QFileInfo fi(relPath);
            newModelNode.setIdWithoutRefactoring(
                view->model()->generateNewId(fi.baseName(), "shader"));
            // Passes can't have children, so move shader node under parent
            if (targetProperty.parentModelNode().metaInfo().isQtQuick3DPass()) {
                BindingProperty listProp = targetNode.bindingProperty("shaders");
                listProp.addModelNodeToArray(newModelNode);
                outMoveNodesAfter = !moveNodeToParent(targetProperty, newModelNode);
            }
        });
    }

    return newModelNode;
}

ModelNode handleItemLibrarySoundDrop(const QString &soundPath,
                                     NodeAbstractProperty targetProperty,
                                     const ModelNode &targetNode)
{
    AbstractView *view = targetNode.view();
    QTC_ASSERT(view, return {});

    ModelNode newModelNode;

    const QString relPath = relativePathToQmlFile(soundPath);

    if (targetNode.metaInfo().isQtMultimediaSoundEffect()) {
        // if dropping into on an existing SoundEffect, update
        targetNode.variantProperty("source").setValue(relPath);
    } else {
        // create a new SoundEffect
        ItemLibraryEntry itemLibraryEntry;
        itemLibraryEntry.setName("SoundEffect");
        itemLibraryEntry.setType("QtMultimedia.SoundEffect", 1, 0);

        // set source property
        PropertyName prop = "source";
        QString type = "QUrl";
        QVariant val = relPath;
        itemLibraryEntry.addProperty(prop, type, val);

        // create a texture
        newModelNode = QmlItemNode::createQmlObjectNode(view,
                                                        itemLibraryEntry,
                                                        {},
                                                        targetProperty,
                                                        false);

        // Rename the node based on source
        QFileInfo fi(relPath);
        newModelNode.setIdWithoutRefactoring(
            view->model()->generateNewId(fi.baseName(), "soundEffect"));
    }

    return newModelNode;
}

ModelNode handleItemLibraryTexture3dDrop(const QString &tex3DPath,
                                         const ModelNode &targetNode,
                                         bool &outMoveNodesAfter)
{
    AbstractView *view = targetNode.view();
    QTC_ASSERT(view, return {});

    Import import = Import::createLibraryImport(QStringLiteral("QtQuick3D"));
    if (!view->model()->hasImport(import, true, true))
        return {};

    ModelNode newModelNode;

    dropAsImage3dTexture(targetNode, tex3DPath, newModelNode, outMoveNodesAfter);

    return newModelNode;
}

} // namespace ModelNodeOperations

} //QmlDesigner<|MERGE_RESOLUTION|>--- conflicted
+++ resolved
@@ -1507,11 +1507,7 @@
     QObject::connect(browseButton, &QPushButton::clicked, dialog, [setTemplate, &projectPath]() {
         const QString newFile = QFileDialog::getOpenFileName(Core::ICore::dialogParent(),
                                                              Tr::tr("TemplateMerge", "Browse Template"),
-<<<<<<< HEAD
-                                                             projectPath.toString(),
-=======
                                                              projectPath.toUrlishString(),
->>>>>>> 28dbc1cf
                                                              "*.qml");
         if (!newFile.isEmpty())
             setTemplate(newFile);
@@ -1720,12 +1716,8 @@
                                                                  QDirIterator::Subdirectories});
         if (matches.isEmpty()) {
             QMessageBox msgBox;
-<<<<<<< HEAD
-            msgBox.setText(Tr::tr("Effect file %1 not found in the project.").arg(effectFile));
-=======
             msgBox.setText(
                 ::QmlDesigner::Tr::tr("Effect file %1 not found in the project.").arg(effectFile));
->>>>>>> 28dbc1cf
             msgBox.setStandardButtons(QMessageBox::Ok);
             msgBox.setDefaultButton(QMessageBox::Ok);
             msgBox.setIcon(QMessageBox::Warning);
@@ -1762,11 +1754,7 @@
 {
     using namespace ExtensionSystem;
     return Utils::anyOf(PluginManager::plugins(), [](PluginSpec *spec) {
-<<<<<<< HEAD
-        return spec->name() == "EffectComposer" && spec->isEffectivelyEnabled();
-=======
         return spec->id() == "effectcomposer" && spec->isEffectivelyEnabled();
->>>>>>> 28dbc1cf
     });
 }
 
