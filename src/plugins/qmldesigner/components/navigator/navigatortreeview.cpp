// Copyright (C) 2016 The Qt Company Ltd.
// SPDX-License-Identifier: LicenseRef-Qt-Commercial OR GPL-3.0-only WITH Qt-GPL-exception-1.0

#include "navigatortreeview.h"

#include "navigatortracing.h"
#include "navigatortreemodel.h"
#include "navigatorview.h"
#include "previewtooltip.h"

<<<<<<< HEAD
=======
#include <qmath.h>

#include <modelnode.h>

#include <qmldesignerbase/studio/studiostyle.h>
>>>>>>> 549a485b

#include <theme.h>

#include <utils/icon.h>
#include <utils/utilsicons.h>

#include <qproxystyle.h>
#include <QEvent>
#include <QImage>
#include <QLineEdit>
#include <QMouseEvent>
#include <QPainter>
#include <QPen>
#include <QPixmapCache>
#include <QStyleFactory>

namespace QmlDesigner {

namespace {

using NavigatorTracing::category;

// This style basically allows us to span the entire row
// including the arrow indicators which would otherwise not be
// drawn by the delegate
class TableViewStyle : public QProxyStyle
{
public:
    TableViewStyle(QObject *parent)
        // : QProxyStyle(new StudioStyle("fusion"))
        : QProxyStyle("fusion")
    {
        NanotraceHR::Tracer tracer{"table view style constructor", category()};

        setParent(parent);
        baseStyle()->setParent(parent);
    }

    void drawPrimitive(PrimitiveElement element,
                       const QStyleOption *option,
                       QPainter *painter,
                       const QWidget *widget = nullptr) const override
    {
        NanotraceHR::Tracer tracer{"table view style draw primitive", category()};

        static QRect mouseOverStateSavedFrameRectangle;
        if (element == QStyle::PE_PanelItemViewRow) {
            if (option->state & QStyle::State_MouseOver)
                mouseOverStateSavedFrameRectangle = option->rect;

            painter->fillRect(option->rect.adjusted(0, delegateMargin, 0, -delegateMargin),
                              Theme::getColor(Theme::Color::DSnavigatorItemBackground));
        } else if (element == PE_IndicatorItemViewItemDrop) {
            // between elements and on elements we have a width
            if (option->rect.width() > 0) {
                m_currentTextColor = option->palette.text().color();
                QRect frameRectangle = adjustedRectangleToWidgetWidth(option->rect, widget);
                painter->save();
                if (option->rect.height() == 0) {
                    bool isNotRootItem = option->rect.top() > 10 && mouseOverStateSavedFrameRectangle.top() > 10;
                    if (isNotRootItem)
                        drawIndicatorLine(frameRectangle.topLeft(), frameRectangle.topRight(), painter);
                } else {
                    drawHighlightFrame(frameRectangle, painter);
                }
                painter->restore();
            }
        } else if (element == PE_FrameFocusRect) {
            // don't draw
        } else if (element == PE_IndicatorBranch) {
            painter->save();
            const int decoration_size = 10;
            int mid_h = option->rect.x() + option->rect.width() / 2;
            int mid_v = option->rect.y() + option->rect.height() / 2;
            int bef_h = mid_h;
            int bef_v = mid_v;
            int aft_h = mid_h;
            int aft_v = mid_v;

            QBrush brush(Theme::getColor(Theme::Color::DSnavigatorBranch), Qt::SolidPattern);
            if (option->state & State_Item) {
                if (option->direction == Qt::RightToLeft)
                    painter->fillRect(option->rect.left(), mid_v, bef_h - option->rect.left(), 1, brush);
                else
                    painter->fillRect(aft_h, mid_v, option->rect.right() - aft_h + 1, 1, brush);
            }
            if (option->state & State_Sibling)
                painter->fillRect(mid_h, aft_v, 1, option->rect.bottom() - aft_v + 1, brush);
            if (option->state & (State_Open | State_Children | State_Item | State_Sibling))
                painter->fillRect(mid_h, option->rect.y(), 1, bef_v - option->rect.y(), brush);
            if (option->state & State_Children) {
                int delta = decoration_size / 2;
                bef_h -= delta;
                bef_v -= delta;
                //aft_h += delta;
                //aft_v += delta;

                const QRectF rect(bef_h, bef_v, decoration_size + 1, decoration_size + 1);
                painter->fillRect(rect, QBrush(Theme::getColor(Theme::Color::DSpanelBackground)));

                constexpr QPointF collapsePoints[3] = {QPointF(0.0, 0.0),
                                                       QPointF(4.0, 4.0),
                                                       QPointF(0.0, 8.0)};

                constexpr QPointF expandPoints[3] = {QPointF(0.0, 0.0),
                                                     QPointF(8.0, 0.0),
                                                     QPointF(4.0, 4.0)};

                auto color = Theme::getColor(Theme::Color::DSnavigatorBranchIndicator);
                painter->setPen(color);
                painter->setBrush(color);

                if (option->state & QStyle::State_Open) {
                    painter->translate(QPointF(mid_h - 4, mid_v - 2));
                    painter->drawConvexPolygon(expandPoints, 3);
                } else {
                    painter->translate(QPointF(mid_h - 2, mid_v - 4));
                    painter->drawConvexPolygon(collapsePoints, 3);
                }
            }
            painter->restore();

        } else {
            QProxyStyle::drawPrimitive(element, option, painter, widget);
        }
    }

    int styleHint(StyleHint hint,
                  const QStyleOption *option = nullptr,
                  const QWidget *widget = nullptr,
                  QStyleHintReturn *returnData = nullptr) const override
    {
        NanotraceHR::Tracer tracer{"table view style style hint", category()};

        if (hint == SH_ItemView_ShowDecorationSelected)
            return 0;
        else
            return QProxyStyle::styleHint(hint, option, widget, returnData);
    }

private: // functions
    QColor highlightBrushColor() const
    {
        NanotraceHR::Tracer tracer{"table view style highlight brush color", category()};

        QColor color = Theme::getColor(Theme::Color::DSnavigatorDropIndicatorBackground);
        color.setAlphaF(0.7f);
        return color;
    }
    QColor highlightLineColor() const
    {
        NanotraceHR::Tracer tracer{"table view style highlight line color", category()};

        QColor color = Theme::getColor(Theme::Color::DSnavigatorDropIndicatorOutline);
        color.setAlphaF(0.7f);
        return color;
    }

    void drawHighlightFrame(const QRect &frameRectangle, QPainter *painter) const
    {
        NanotraceHR::Tracer tracer{"table view style draw highlight frame", category()};

        painter->setPen(QPen(highlightLineColor(), 2));
        painter->setBrush(highlightBrushColor());
        painter->drawRect(frameRectangle);
    }

    void drawIndicatorLine(const QPoint &leftPoint, const QPoint &rightPoint, QPainter *painter) const
    {
        NanotraceHR::Tracer tracer{"table view style draw indicator line", category()};

        painter->setPen(QPen(highlightLineColor(), 3));
        painter->drawLine(leftPoint, rightPoint);
    }

    QRect adjustedRectangleToWidgetWidth(const QRect &originalRectangle, const QWidget *widget) const
    {
        NanotraceHR::Tracer tracer{"table view style adjusted rectangle to widget width", category()};

        QRect adjustesRectangle = originalRectangle;
        adjustesRectangle.setLeft(0);
        adjustesRectangle.setWidth(widget->rect().width());
        return adjustesRectangle.adjusted(0, 0, -1, -1);
    }
private: // variables
    mutable QColor m_currentTextColor;
};

}

NavigatorTreeView::NavigatorTreeView(QWidget *parent)
    : QTreeView(parent)
{
    NanotraceHR::Tracer tracer{"navigator tree view constructor", category()};

    setStyle(new TableViewStyle(this));
    setMinimumWidth(240);
    setRootIsDecorated(false);
    setIndentation(indentation() * 0.5);
    viewport()->setAttribute(Qt::WA_Hover);
}

void NavigatorTreeView::drawSelectionBackground(QPainter *painter, const QStyleOption &option)
{
    NanotraceHR::Tracer tracer{"navigator tree view draw selection background", category()};

    painter->save();
    painter->fillRect(option.rect.adjusted(0, delegateMargin, 0, -delegateMargin),
                      Theme::getColor(Theme::Color::DSnavigatorItemBackgroundSelected));
    painter->restore();
}

bool NavigatorTreeView::viewportEvent(QEvent *event)
{
    NanotraceHR::Tracer tracer{"navigator tree view viewport event", category()};

    const QPoint offset(10, 5);

    if (event->type() == QEvent::ToolTip) {
        auto navModel = qobject_cast<NavigatorTreeModel *>(model());
        if (navModel) {
            QHelpEvent *helpEvent = static_cast<QHelpEvent *>(event);
            QModelIndex index = indexAt(helpEvent->pos());
            QVariantMap imgMap = navModel->data(index, ToolTipImageRole).toMap();

            if (!imgMap.isEmpty()) {
                m_previewToolTipNodeId = index.internalId();
                if (!m_previewToolTip || devicePixelRatioF() != m_previewToolTip->devicePixelRatioF()) {
                    if (!m_previewToolTip) {
                        connect(navModel, &NavigatorTreeModel::toolTipPixmapUpdated,
                                [this](const QString &id, const QPixmap &pixmap) {
                            if (m_previewToolTip && m_previewToolTip->id() == id)
                                m_previewToolTip->setPixmap(pixmap);
                        });
                    } else {
                        delete m_previewToolTip;
                    }
                    m_previewToolTip = new PreviewToolTip();
                }
                m_previewToolTip->setId(imgMap["id"].toString());
                m_previewToolTip->setType(imgMap["type"].toString());
                m_previewToolTip->setInfo(imgMap["info"].toString());
                m_previewToolTip->setPixmap(imgMap["pixmap"].value<QPixmap>());
                m_previewToolTip->move(helpEvent->globalPos() + offset);
                if (!m_previewToolTip->isVisible())
                    m_previewToolTip->show();
            } else if (m_previewToolTip) {
                m_previewToolTip->hide();
                m_previewToolTipNodeId = -1;
            }
        }
    } else if (event->type() == QEvent::Leave) {
        if (m_previewToolTip) {
            m_previewToolTip->hide();
            m_previewToolTipNodeId = -1;
        }
    } else if (event->type() == QEvent::HoverMove) {
        if (m_previewToolTip && m_previewToolTip->isVisible()) {
            auto *he = static_cast<QHoverEvent *>(event);
            QModelIndex index = indexAt(he->position().toPoint());
            if (!index.isValid() || index.internalId() != quintptr(m_previewToolTipNodeId)) {
                m_previewToolTip->hide();
                m_previewToolTipNodeId = -1;
            } else {
                m_previewToolTip->move(mapToGlobal(he->position().toPoint()) + offset);
            }
        }
    }

    return QTreeView::viewportEvent(event);
}

void NavigatorTreeView::mousePressEvent(QMouseEvent *event)
{
    NanotraceHR::Tracer tracer{"navigator tree view mouse press event", category()};

    m_clickedIndex = indexAt(event->pos());
    if (auto navModel = qobject_cast<NavigatorTreeModel *>(model())) {
        if (navModel->isReference(m_clickedIndex)) {
            m_dragAllowed = false;
            event->accept();
            return;
        }
    }

    // Block drag from starting if press was on an item that is not draggable.
    // This is necessary as it is the selected items that are dragged and the pressed item may not
    // be a selected item, e.g. when pressing on locked item, leading to unexpected drags.
    m_dragAllowed = model()->flags(m_clickedIndex) & Qt::ItemIsDragEnabled;

    QTreeView::mousePressEvent(event);
}

void NavigatorTreeView::mouseReleaseEvent(QMouseEvent *event)
{
    NanotraceHR::Tracer tracer{"navigator tree view mouse release event", category()};

    const QModelIndex modelIndex = indexAt(event->pos());
    if (m_clickedIndex == modelIndex) {
        if (auto navModel = qobject_cast<NavigatorTreeModel *>(model())) {
            if (navModel->isReference(modelIndex)) {
                ModelNode referencedNode = navModel->modelNodeForIndex(modelIndex);
                if (referencedNode && !referencedNode.locked()) {
                    referencedNode.selectNode();
                    event->accept();
                    return;
                }
            }
        }
    }
    m_clickedIndex = {};

    QTreeView::mouseReleaseEvent(event);
}

void NavigatorTreeView::startDrag(Qt::DropActions supportedActions)
{
    NanotraceHR::Tracer tracer{"navigator tree view start drag", category()};

    if (m_dragAllowed) {
        if (m_previewToolTip) {
            // Workaround to ensure tooltip doesn't linger during drag, as drag grabs all mouse
            // events on some platforms (e.g. mac)
            m_previewToolTip->hide();
            m_previewToolTipNodeId = -1;
        }
        QTreeView::startDrag(supportedActions);
    }
}

}<|MERGE_RESOLUTION|>--- conflicted
+++ resolved
@@ -8,14 +8,10 @@
 #include "navigatorview.h"
 #include "previewtooltip.h"
 
-<<<<<<< HEAD
-=======
 #include <qmath.h>
 
 #include <modelnode.h>
 
-#include <qmldesignerbase/studio/studiostyle.h>
->>>>>>> 549a485b
 
 #include <theme.h>
 
