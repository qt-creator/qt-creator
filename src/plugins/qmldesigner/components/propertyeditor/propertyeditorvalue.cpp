--- conflicted
+++ resolved
@@ -548,8 +548,6 @@
     emit isBoundChanged();
 }
 
-<<<<<<< HEAD
-=======
 void PropertyEditorValue::insertKeyframe()
 {
     if (!m_modelNode.isValid())
@@ -567,7 +565,6 @@
                                [&] { timeline.insertKeyframe(m_modelNode, name()); });
 }
 
->>>>>>> 8790cbc9
 QStringList PropertyEditorValue::generateStringList(const QString &string) const
 {
     QString copy = string;
