--- conflicted
+++ resolved
@@ -7,42 +7,19 @@
 #include <model.h>
 #include <nodemetainfo.h>
 #include <qmlmodelnodeproxy.h>
-<<<<<<< HEAD
-#include "variantproperty.h"
-=======
 #include <variantproperty.h>
->>>>>>> df7398e2
 
 #include <QFileDialog>
 #include <QDirIterator>
 #include <QMetaEnum>
-<<<<<<< HEAD
 
 using namespace QmlDesigner;
 
-QHash<int, QByteArray> ItemFilterModel::m_roles;
-
-=======
-
-using namespace QmlDesigner;
-
->>>>>>> df7398e2
 ItemFilterModel::ItemFilterModel(QObject *parent)
     : QAbstractListModel(parent)
     , m_typeFilter("QtQuick.Item")
     , m_selectionOnly(false)
-<<<<<<< HEAD
-{
-    if (m_roles.empty()) {
-        m_roles = QAbstractListModel::roleNames();
-        QMetaEnum roleEnum = QMetaEnum::fromType<Roles>();
-        for (int i = 0; i < roleEnum.keyCount(); i++)
-            m_roles.insert(roleEnum.value(i), roleEnum.key(i));
-    }
-}
-=======
 {}
->>>>>>> df7398e2
 
 void ItemFilterModel::setModelNodeBackend(const QVariant &modelNodeBackend)
 {
@@ -141,55 +118,6 @@
     return roleNames;
 }
 
-QModelIndex ItemFilterModel::index(int row, int column, const QModelIndex &parent) const
-{
-    return QAbstractListModel::index(row, column, parent);
-}
-
-int ItemFilterModel::rowCount(const QModelIndex &) const
-{
-    return m_modelInternalIds.size();
-}
-
-QVariant ItemFilterModel::data(const QModelIndex &index, int role) const
-{
-    if (!index.isValid())
-        return {};
-
-    ModelNode node = modelNodeForRow(index.row());
-
-    QVariant value;
-    switch (role) {
-    case IdRole:
-        value = node.id();
-        break;
-    case NameRole:
-        value = node.variantProperty("objectName").value();
-        break;
-    case IdAndNameRole:
-        value = QString("%1 [%2]").arg(
-                    node.variantProperty("objectName").value().toString()
-                    ,node.id());
-        break;
-    default:
-        value = node.id();
-        break;
-    }
-
-    return value;
-}
-
-// TODO: Handle model data manipulation here.
-bool ItemFilterModel::setData(const QModelIndex &index, const QVariant &value, int role)
-{
-    return QAbstractListModel::setData(index, value, role);
-}
-
-QHash<int, QByteArray> ItemFilterModel::roleNames() const
-{
-    return m_roles;
-}
-
 QVariant ItemFilterModel::modelNodeBackend() const
 {
     return {};
