// Copyright (C) 2016 The Qt Company Ltd.
// SPDX-License-Identifier: LicenseRef-Qt-Commercial OR GPL-3.0-only WITH Qt-GPL-exception-1.0

#include "propertyeditorview.h"

#include "propertyeditorqmlbackend.h"
#include "propertyeditortransaction.h"
#include "propertyeditorvalue.h"
#include "propertyeditorwidget.h"

#include <auxiliarydataproperties.h>
#include <nodemetainfo.h>
#include <qmldesignerconstants.h>
#include <qmltimeline.h>

#include <invalididexception.h>
#include <rewritingexception.h>
#include <variantproperty.h>

#include <bindingproperty.h>

#include <nodeabstractproperty.h>

#include <theme.h>

#include <coreplugin/icore.h>
#include <coreplugin/messagebox.h>
#include <utils/fileutils.h>
#include <utils/hostosinfo.h>
#include <utils/qtcassert.h>

#include <QApplication>
#include <QCoreApplication>
#include <QDebug>
#include <QDir>
#include <QFileInfo>
#include <QFileSystemWatcher>
#include <QQuickItem>
#include <QScopeGuard>
#include <QScopedPointer>
#include <QShortcut>
#include <QTimer>

enum {
    debug = false
};

namespace QmlDesigner {

static bool propertyIsAttachedLayoutProperty(const PropertyName &propertyName)
{
    return propertyName.contains("Layout.");
}

static bool propertyIsAttachedInsightProperty(const PropertyName &propertyName)
{
    return propertyName.contains("InsightCategory.");
}

PropertyEditorView::PropertyEditorView(AsynchronousImageCache &imageCache,
                                       ExternalDependenciesInterface &externalDependencies)
    : AbstractView(externalDependencies)
    , m_imageCache(imageCache)
    , m_updateShortcut(nullptr)
    , m_timerId(0)
    , m_stackedWidget(new PropertyEditorWidget())
    , m_qmlBackEndForCurrentType(nullptr)
    , m_locked(false)
    , m_setupCompleted(false)
    , m_singleShotTimer(new QTimer(this))
{
    m_qmlDir = PropertyEditorQmlBackend::propertyEditorResourcesPath();

    if (Utils::HostOsInfo::isMacHost())
        m_updateShortcut = new QShortcut(QKeySequence(Qt::ALT | Qt::Key_F3), m_stackedWidget);
    else
        m_updateShortcut = new QShortcut(QKeySequence(Qt::CTRL | Qt::Key_F3), m_stackedWidget);
    connect(m_updateShortcut, &QShortcut::activated, this, &PropertyEditorView::reloadQml);

    m_stackedWidget->setStyleSheet(Theme::replaceCssColors(
        QString::fromUtf8(Utils::FileReader::fetchQrc(":/qmldesigner/stylesheet.css"))));
    m_stackedWidget->setMinimumWidth(340);
    m_stackedWidget->move(0, 0);
    connect(m_stackedWidget, &PropertyEditorWidget::resized, this, &PropertyEditorView::updateSize);

    m_stackedWidget->insertWidget(0, new QWidget(m_stackedWidget));

    m_stackedWidget->setWindowTitle(tr("Properties"));
}

PropertyEditorView::~PropertyEditorView()
{
    qDeleteAll(m_qmlBackendHash);
}

void PropertyEditorView::setupPane(const TypeName &typeName)
{
    NodeMetaInfo metaInfo = model()->metaInfo(typeName);

    QUrl qmlFile = PropertyEditorQmlBackend::getQmlFileUrl("Qt/ItemPane", metaInfo);
    QUrl qmlSpecificsFile;

    qmlSpecificsFile = PropertyEditorQmlBackend::getQmlFileUrl(typeName + "Specifics", metaInfo);

    PropertyEditorQmlBackend *qmlBackend = m_qmlBackendHash.value(qmlFile.toString());

    if (!qmlBackend) {
        qmlBackend = new PropertyEditorQmlBackend(this, m_imageCache);

        qmlBackend->initialSetup(typeName, qmlSpecificsFile, this);
        qmlBackend->setSource(qmlFile);

        m_stackedWidget->addWidget(qmlBackend->widget());
        m_qmlBackendHash.insert(qmlFile.toString(), qmlBackend);
    } else {
        qmlBackend->initialSetup(typeName, qmlSpecificsFile, this);
    }
}

void PropertyEditorView::changeValue(const QString &name)
{
    PropertyName propertyName = name.toUtf8();

    if (propertyName.isNull())
        return;

    if (locked())
        return;

    if (propertyName == Constants::PROPERTY_EDITOR_CLASSNAME_PROPERTY)
        return;

    if (noValidSelection())
        return;

    if (propertyName == "id") {
        PropertyEditorValue *value = m_qmlBackEndForCurrentType->propertyValueForName(QString::fromUtf8(propertyName));
        const QString newId = value->value().toString();

        if (newId == m_selectedNode.id())
            return;

        if (QmlDesigner::ModelNode::isValidId(newId)  && !hasId(newId)) {
            m_selectedNode.setIdWithRefactoring(newId);
        } else {
            m_locked = true;
            value->setValue(m_selectedNode.id());
            m_locked = false;
            QString errMsg = QmlDesigner::ModelNode::getIdValidityErrorMessage(newId);
            if (!errMsg.isEmpty())
                Core::AsynchronousMessageBox::warning(tr("Invalid ID"), errMsg);
            else
                Core::AsynchronousMessageBox::warning(tr("Invalid ID"), tr("%1 already exists.").arg(newId));
        }
        return;
    }

    PropertyName underscoreName(propertyName);
    underscoreName.replace('.', '_');
    PropertyEditorValue *value = m_qmlBackEndForCurrentType->propertyValueForName(QString::fromLatin1(underscoreName));

    if (value == nullptr)
        return;

    if (propertyName.endsWith("__AUX")) {
        commitAuxValueToModel(propertyName, value->value());
        return;
    }

    const NodeMetaInfo metaInfo = QmlObjectNode(m_selectedNode).modelNode().metaInfo();

    QVariant castedValue;

    if (auto property = metaInfo.property(propertyName)) {
        castedValue = property.castedValue(value->value());
    } else if (propertyIsAttachedLayoutProperty(propertyName)
               || propertyIsAttachedInsightProperty(propertyName)) {
        castedValue = value->value();
    } else {
        qWarning() << "PropertyEditor:" << propertyName << "cannot be casted (metainfo)";
        return ;
    }

    if (value->value().isValid() && !castedValue.isValid()) {
        qWarning() << "PropertyEditor:" << propertyName << "not properly casted (metainfo)";
        return ;
    }

    bool propertyTypeUrl = false;

    if (metaInfo.property(propertyName).propertyType().isUrl()) {
        // turn absolute local file paths into relative paths
        propertyTypeUrl = true;
        QString filePath = castedValue.toUrl().toString();
        QFileInfo fi(filePath);
        if (fi.exists() && fi.isAbsolute()) {
            QDir fileDir(QFileInfo(model()->fileUrl().toLocalFile()).absolutePath());
            castedValue = QUrl(fileDir.relativeFilePath(filePath));
        }
    }

    if (name == "state" && castedValue.toString() == "base state")
        castedValue = "";

    if (castedValue.typeId() == QVariant::Color) {
        QColor color = castedValue.value<QColor>();
        QColor newColor = QColor(color.name());
        newColor.setAlpha(color.alpha());
        castedValue = QVariant(newColor);
    }

    if (!value->value().isValid()
            || (propertyTypeUrl && value->value().toString().isEmpty())) { // reset
        removePropertyFromModel(propertyName);
    } else {
        // QVector*D(0, 0, 0) detects as null variant though it is valid value
        if (castedValue.isValid()
            && (!castedValue.isNull() || castedValue.typeId() == QVariant::Vector2D
                || castedValue.typeId() == QVariant::Vector3D
                || castedValue.typeId() == QVariant::Vector4D)) {
            commitVariantValueToModel(propertyName, castedValue);
        }
    }
}

static bool isTrueFalseLiteral(const QString &expression)
{
    return (expression.compare("false", Qt::CaseInsensitive) == 0)
           || (expression.compare("true", Qt::CaseInsensitive) == 0);
}

void PropertyEditorView::changeExpression(const QString &propertyName)
{
    PropertyName name = propertyName.toUtf8();

    if (name.isNull())
        return;

    if (locked())
        return;

    if (noValidSelection())
        return;

    const QScopeGuard cleanup([&] { m_locked = false; });
    m_locked = true;

    executeInTransaction("PropertyEditorView::changeExpression", [this, name] {
        PropertyName underscoreName(name);
        underscoreName.replace('.', '_');

        QmlObjectNode qmlObjectNode{m_selectedNode};
        PropertyEditorValue *value = m_qmlBackEndForCurrentType->propertyValueForName(QString::fromLatin1(underscoreName));

        if (!value) {
            qWarning() << "PropertyEditor::changeExpression no value for " << underscoreName;
            return;
        }

        if (auto property = qmlObjectNode.modelNode().metaInfo().property(name)) {
            const auto &propertType = property.propertyType();
            if (propertType.isColor()) {
                if (QColor(value->expression().remove('"')).isValid()) {
                    qmlObjectNode.setVariantProperty(name, QColor(value->expression().remove('"')));
                    return;
                }
            } else if (propertType.isBool()) {
                if (isTrueFalseLiteral(value->expression())) {
                    if (value->expression().compare("true", Qt::CaseInsensitive) == 0)
                        qmlObjectNode.setVariantProperty(name, true);
                    else
                        qmlObjectNode.setVariantProperty(name, false);
                    return;
                }
            } else if (propertType.isInteger()) {
                bool ok;
                int intValue = value->expression().toInt(&ok);
                if (ok) {
                    qmlObjectNode.setVariantProperty(name, intValue);
                    return;
                }
            } else if (propertType.isFloat()) {
                bool ok;
                qreal realValue = value->expression().toDouble(&ok);
                if (ok) {
                    qmlObjectNode.setVariantProperty(name, realValue);
                    return;
                }
            } else if (propertType.isVariant()) {
                bool ok;
                qreal realValue = value->expression().toDouble(&ok);
                if (ok) {
                    qmlObjectNode.setVariantProperty(name, realValue);
                    return;
                } else if (isTrueFalseLiteral(value->expression())) {
                    if (value->expression().compare("true", Qt::CaseInsensitive) == 0)
                        qmlObjectNode.setVariantProperty(name, true);
                    else
                        qmlObjectNode.setVariantProperty(name, false);
                    return;
                }
            }
        }

        if (value->expression().isEmpty()) {
            value->resetValue();
            return;
        }

        if (qmlObjectNode.expression(name) != value->expression()
            || !qmlObjectNode.propertyAffectedByCurrentState(name))
            qmlObjectNode.setBindingProperty(name, value->expression());
    }); /* end of transaction */
}

void PropertyEditorView::exportPropertyAsAlias(const QString &name)
{
    if (name.isNull())
        return;

    if (locked())
        return;

    if (noValidSelection())
        return;

    executeInTransaction("PropertyEditorView::exportPropertyAsAlias", [this, name](){
        const QString id = m_selectedNode.validId();
        QString upperCasePropertyName = name;
        upperCasePropertyName.replace(0, 1, upperCasePropertyName.at(0).toUpper());
        QString aliasName = id + upperCasePropertyName;
        aliasName.replace(".", ""); //remove all dots

        PropertyName propertyName = aliasName.toUtf8();
        if (rootModelNode().hasProperty(propertyName)) {
            Core::AsynchronousMessageBox::warning(tr("Cannot Export Property as Alias"),
                                                  tr("Property %1 does already exist for root component.").arg(aliasName));
            return;
        }
        rootModelNode().bindingProperty(propertyName).setDynamicTypeNameAndExpression("alias", id + "." + name);
    });
}

void PropertyEditorView::removeAliasExport(const QString &name)
{
    if (name.isNull())
        return;

    if (locked())
        return;

    if (noValidSelection())
        return;

    executeInTransaction("PropertyEditorView::exportPropertyAsAlias", [this, name](){
        const QString id = m_selectedNode.validId();

        for (const BindingProperty &property : rootModelNode().bindingProperties())
            if (property.expression() == (id + "." + name)) {
                rootModelNode().removeProperty(property.name());
                break;
            }
    });
}

bool PropertyEditorView::locked() const
{
    return m_locked;
}

void PropertyEditorView::currentTimelineChanged(const ModelNode &)
{
    m_qmlBackEndForCurrentType->contextObject()->setHasActiveTimeline(QmlTimeline::hasActiveTimeline(this));
}

void PropertyEditorView::updateSize()
{
    if (!m_qmlBackEndForCurrentType)
        return;
    auto frame = m_qmlBackEndForCurrentType->widget()->findChild<QWidget*>("propertyEditorFrame");
    if (frame)
        frame->resize(m_stackedWidget->size());
}

void PropertyEditorView::setupPanes()
{
    if (isAttached()) {
        QApplication::setOverrideCursor(QCursor(Qt::WaitCursor));
        setupPane("QtQuick.Item");
        resetView();
        m_setupCompleted = true;
        QApplication::restoreOverrideCursor();
    }
}

void PropertyEditorView::delayedResetView()
{
    if (m_timerId)
        killTimer(m_timerId);
    m_timerId = startTimer(50);
}

void PropertyEditorView::timerEvent(QTimerEvent *timerEvent)
{
    if (m_timerId == timerEvent->timerId())
        resetView();
}

void PropertyEditorView::resetView()
{
    if (model() == nullptr)
        return;

    setSelelectedModelNode();

    m_locked = true;

    if (debug)
        qDebug() << "________________ RELOADING PROPERTY EDITOR QML _______________________";

    if (m_timerId)
        killTimer(m_timerId);

    if (m_selectedNode.isValid() && model() != m_selectedNode.model())
        m_selectedNode = ModelNode();

    setupQmlBackend();

    if (m_qmlBackEndForCurrentType)
        m_qmlBackEndForCurrentType->emitSelectionChanged();

    m_locked = false;

    if (m_timerId)
        m_timerId = 0;

    updateSize();
}

namespace {

std::tuple<NodeMetaInfo, QUrl> diffType(const NodeMetaInfo &commonAncestor,
                                        const NodeMetaInfo &specificsClassMetaInfo)
{
    NodeMetaInfo diffClassMetaInfo;
    QUrl qmlSpecificsFile;

    if (commonAncestor.isValid()) {
<<<<<<< HEAD
        diffClassName = commonAncestor.typeName();
=======
        diffClassMetaInfo = commonAncestor;
>>>>>>> 3473d9d3
        const NodeMetaInfos hierarchy = commonAncestor.selfAndPrototypes();
        for (const NodeMetaInfo &metaInfo : hierarchy) {
            if (PropertyEditorQmlBackend::checkIfUrlExists(qmlSpecificsFile))
                break;
            qmlSpecificsFile = PropertyEditorQmlBackend::getQmlFileUrl(metaInfo.typeName() + "Specifics",
                                                                       metaInfo);
            diffClassMetaInfo = metaInfo;
        }
    }

    if (!PropertyEditorQmlBackend::checkIfUrlExists(qmlSpecificsFile))
        diffClassMetaInfo = specificsClassMetaInfo;

    return {diffClassMetaInfo, qmlSpecificsFile};
}

QString getSpecificQmlData(const NodeMetaInfo &commonAncestor,
                           const ModelNode &selectedNode,
                           const NodeMetaInfo &diffClassMetaInfo)
{
    if (commonAncestor.isValid() && diffClassMetaInfo != selectedNode.metaInfo())
        return PropertyEditorQmlBackend::templateGeneration(commonAncestor,
                                                            diffClassMetaInfo,
                                                            selectedNode);

    return {};
}

PropertyEditorQmlBackend *getQmlBackend(QHash<QString, PropertyEditorQmlBackend *> &qmlBackendHash,
                                        const QUrl &qmlFileUrl,
                                        AsynchronousImageCache &imageCache,
                                        PropertyEditorWidget *stackedWidget,
                                        PropertyEditorView *propertyEditorView)
{
    auto qmlFileName = qmlFileUrl.toString();
    PropertyEditorQmlBackend *currentQmlBackend = qmlBackendHash.value(qmlFileName);

    if (!currentQmlBackend) {
        currentQmlBackend = new PropertyEditorQmlBackend(propertyEditorView, imageCache);

        stackedWidget->addWidget(currentQmlBackend->widget());
        qmlBackendHash.insert(qmlFileName, currentQmlBackend);

<<<<<<< HEAD
        if (m_selectedNode.isValid()) {
            QmlObjectNode qmlObjectNode{m_selectedNode};
            Q_ASSERT(qmlObjectNode.isValid());
            currentQmlBackend->setup(qmlObjectNode, currentStateName, qmlSpecificsFile, this);
        }
=======
        currentQmlBackend->setSource(qmlFileUrl);
    }
>>>>>>> 3473d9d3

    return currentQmlBackend;
}

void setupCurrentQmlBackend(PropertyEditorQmlBackend *currentQmlBackend,
                            const ModelNode &selectedNode,
                            const QUrl &qmlSpecificsFile,
                            const QmlModelState &currentState,
                            PropertyEditorView *propertyEditorView,
                            const QString &specificQmlData)
{
    QString currentStateName = currentState.isBaseState() ? currentState.name()
                                                          : QStringLiteral("invalid state");

    QmlObjectNode qmlObjectNode{selectedNode};
    if (specificQmlData.isEmpty())
        currentQmlBackend->contextObject()->setSpecificQmlData(specificQmlData);
<<<<<<< HEAD
        currentQmlBackend->setSource(qmlFile);
    } else {
        QmlObjectNode qmlObjectNode{m_selectedNode};

        if (specificQmlData.isEmpty())
            currentQmlBackend->contextObject()->setSpecificQmlData(specificQmlData);
        currentQmlBackend->setup(qmlObjectNode, currentStateName, qmlSpecificsFile, this);
        currentQmlBackend->contextObject()->setSpecificQmlData(specificQmlData);
=======
    currentQmlBackend->setup(qmlObjectNode, currentStateName, qmlSpecificsFile, propertyEditorView);
    currentQmlBackend->contextObject()->setSpecificQmlData(specificQmlData);
}

void setupInsight(const ModelNode &rootModelNode, PropertyEditorQmlBackend *currentQmlBackend)
{
    if (rootModelNode.hasAuxiliaryData(insightEnabledProperty)) {
        currentQmlBackend->contextObject()->setInsightEnabled(
            rootModelNode.auxiliaryData(insightEnabledProperty)->toBool());
>>>>>>> 3473d9d3
    }

    if (rootModelNode.hasAuxiliaryData(insightCategoriesProperty)) {
        currentQmlBackend->contextObject()->setInsightCategories(
            rootModelNode.auxiliaryData(insightCategoriesProperty)->toStringList());
    }
}

void setupWidget(PropertyEditorQmlBackend *currentQmlBackend,
                 PropertyEditorView *propertyEditorView,
                 QStackedWidget *stackedWidget)
{
    currentQmlBackend->widget()->installEventFilter(propertyEditorView);
    stackedWidget->setCurrentWidget(currentQmlBackend->widget());
    currentQmlBackend->contextObject()->triggerSelectionChanged();
}
} // namespace

void PropertyEditorView::setupQmlBackend()
{
    const NodeMetaInfo commonAncestor = PropertyEditorQmlBackend::findCommonAncestor(m_selectedNode);

    const auto [qmlFileUrl, specificsClassMetaInfo] = PropertyEditorQmlBackend::getQmlUrlForMetaInfo(
        commonAncestor);

    auto [diffClassMetaInfo, qmlSpecificsFile] = diffType(commonAncestor, specificsClassMetaInfo);

    QString specificQmlData = getSpecificQmlData(commonAncestor, m_selectedNode, diffClassMetaInfo);

    PropertyEditorQmlBackend *currentQmlBackend = getQmlBackend(m_qmlBackendHash,
                                                                qmlFileUrl,
                                                                m_imageCache,
                                                                m_stackedWidget,
                                                                this);

    setupCurrentQmlBackend(
        currentQmlBackend, m_selectedNode, qmlSpecificsFile, currentState(), this, specificQmlData);

    setupWidget(currentQmlBackend, this, m_stackedWidget);

    m_qmlBackEndForCurrentType = currentQmlBackend;

    setupInsight(rootModelNode(), currentQmlBackend);
}

void PropertyEditorView::commitVariantValueToModel(const PropertyName &propertyName, const QVariant &value)
{
    m_locked = true;
    try {
        RewriterTransaction transaction = beginRewriterTransaction("PropertyEditorView::commitVariantValueToMode");

        for (const ModelNode &node : m_selectedNode.view()->selectedModelNodes()) {
            if (auto qmlObjectNode = QmlObjectNode(node))
                qmlObjectNode.setVariantProperty(propertyName, value);
        }
        transaction.commit();
    }
    catch (const RewritingException &e) {
        e.showException();
    }
    m_locked = false;
}

void PropertyEditorView::commitAuxValueToModel(const PropertyName &propertyName, const QVariant &value)
{
    m_locked = true;

    PropertyName name = propertyName;
    name.chop(5);

    try {
        if (value.isValid()) {
            for (const ModelNode &node : m_selectedNode.view()->selectedModelNodes()) {
                node.setAuxiliaryData(AuxiliaryDataType::Document, name, value);
            }
        } else {
            for (const ModelNode &node : m_selectedNode.view()->selectedModelNodes()) {
                node.removeAuxiliaryData(AuxiliaryDataType::Document, name);
            }
        }
    }
    catch (const Exception &e) {
        e.showException();
    }
    m_locked = false;
}

void PropertyEditorView::removePropertyFromModel(const PropertyName &propertyName)
{
    m_locked = true;
    try {
        RewriterTransaction transaction = beginRewriterTransaction("PropertyEditorView::removePropertyFromModel");

        for (const ModelNode &node : m_selectedNode.view()->selectedModelNodes()) {
            if (QmlObjectNode::isValidQmlObjectNode(node))
                QmlObjectNode(node).removeProperty(propertyName);
        }

        transaction.commit();
    }
    catch (const RewritingException &e) {
        e.showException();
    }
    m_locked = false;
}

bool PropertyEditorView::noValidSelection() const
{
    QTC_ASSERT(m_qmlBackEndForCurrentType, return true);
    return !QmlObjectNode::isValidQmlObjectNode(m_selectedNode);
}

void PropertyEditorView::selectedNodesChanged(const QList<ModelNode> &,
                                          const QList<ModelNode> &)
{
    select();
}

void PropertyEditorView::nodeAboutToBeRemoved(const ModelNode &removedNode)
{
    if (m_selectedNode.isValid() && removedNode.isValid() && m_selectedNode == removedNode)
        select();
}

void PropertyEditorView::modelAttached(Model *model)
{
    AbstractView::modelAttached(model);

    if (debug)
        qDebug() << Q_FUNC_INFO;

    m_locked = true;

    if (!m_setupCompleted) {
        QTimer::singleShot(50, this, [this] {
            if (isAttached()) {
                PropertyEditorView::setupPanes();
                /* workaround for QTBUG-75847 */
                reloadQml();
            }
        });
    }

    m_locked = false;

    resetView();
}

void PropertyEditorView::modelAboutToBeDetached(Model *model)
{
    AbstractView::modelAboutToBeDetached(model);
    m_qmlBackEndForCurrentType->propertyEditorTransaction()->end();

    resetView();
}

void PropertyEditorView::propertiesRemoved(const QList<AbstractProperty> &propertyList)
{
    if (noValidSelection())
        return;

    for (const AbstractProperty &property : propertyList) {
        ModelNode node(property.parentModelNode());

        if (node.isRootNode() && !m_selectedNode.isRootNode())
            m_qmlBackEndForCurrentType->contextObject()->setHasAliasExport(QmlObjectNode(m_selectedNode).isAliasExported());

        if (node == m_selectedNode || QmlObjectNode(m_selectedNode).propertyChangeForCurrentState() == node) {
            m_locked = true;

            PropertyName propertyName = property.name();
            propertyName.replace('.', '_');

            PropertyEditorValue *value = m_qmlBackEndForCurrentType->propertyValueForName(
                QString::fromUtf8(propertyName));

            if (value) {
                value->resetValue();
                m_qmlBackEndForCurrentType
                    ->setValue(m_selectedNode,
                               property.name(),
                               QmlObjectNode(m_selectedNode).instanceValue(property.name()));
            }
            m_locked = false;

            if (propertyIsAttachedLayoutProperty(property.name())) {
                m_qmlBackEndForCurrentType->setValueforLayoutAttachedProperties(m_selectedNode, property.name());

                if (property.name() == "Layout.margins") {
                    m_qmlBackEndForCurrentType->setValueforLayoutAttachedProperties(m_selectedNode, "Layout.topMargin");
                    m_qmlBackEndForCurrentType->setValueforLayoutAttachedProperties(m_selectedNode, "Layout.bottomMargin");
                    m_qmlBackEndForCurrentType->setValueforLayoutAttachedProperties(m_selectedNode, "Layout.leftMargin");
                    m_qmlBackEndForCurrentType->setValueforLayoutAttachedProperties(m_selectedNode, "Layout.rightMargin");

                }
            }

            if (propertyIsAttachedInsightProperty(property.name())) {
                m_qmlBackEndForCurrentType->setValueforInsightAttachedProperties(m_selectedNode,
                                                                                 property.name());
            }

            if ("width" == property.name() || "height" == property.name()) {
                const QmlItemNode qmlItemNode = m_selectedNode;
                if (qmlItemNode.isInLayout())
                    resetPuppet();
            }

            if (property.name().contains("anchor"))
                m_qmlBackEndForCurrentType->backendAnchorBinding().invalidate(m_selectedNode);
        }
    }
}

void PropertyEditorView::variantPropertiesChanged(const QList<VariantProperty>& propertyList, PropertyChangeFlags /*propertyChange*/)
{
    if (noValidSelection())
        return;

    for (const VariantProperty &property : propertyList) {
        ModelNode node(property.parentModelNode());

        if (propertyIsAttachedLayoutProperty(property.name()))
            m_qmlBackEndForCurrentType->setValueforLayoutAttachedProperties(m_selectedNode,
                                                                            property.name());

        if (propertyIsAttachedInsightProperty(property.name()))
            m_qmlBackEndForCurrentType->setValueforInsightAttachedProperties(m_selectedNode,
                                                                             property.name());

        if (node == m_selectedNode || QmlObjectNode(m_selectedNode).propertyChangeForCurrentState() == node) {
            if ( QmlObjectNode(m_selectedNode).modelNode().property(property.name()).isBindingProperty())
                setValue(m_selectedNode, property.name(), QmlObjectNode(m_selectedNode).instanceValue(property.name()));
            else
                setValue(m_selectedNode, property.name(), QmlObjectNode(m_selectedNode).modelValue(property.name()));
        }
    }
}

void PropertyEditorView::bindingPropertiesChanged(const QList<BindingProperty> &propertyList, PropertyChangeFlags /*propertyChange*/)
{
    if (locked() || noValidSelection())
        return;

    for (const BindingProperty &property : propertyList) {
        ModelNode node(property.parentModelNode());

        if (property.isAliasExport())
            m_qmlBackEndForCurrentType->contextObject()->setHasAliasExport(QmlObjectNode(m_selectedNode).isAliasExported());

        if (node == m_selectedNode || QmlObjectNode(m_selectedNode).propertyChangeForCurrentState() == node) {
            if (property.name().contains("anchor"))
                m_qmlBackEndForCurrentType->backendAnchorBinding().invalidate(m_selectedNode);

            m_locked = true;
            QString exp = QmlObjectNode(m_selectedNode).bindingProperty(property.name()).expression();
            m_qmlBackEndForCurrentType->setExpression(property.name(), exp);
            m_locked = false;
        }
    }
}

void PropertyEditorView::auxiliaryDataChanged(const ModelNode &node,
                                              [[maybe_unused]] AuxiliaryDataKeyView key,
                                              const QVariant &data)
{
    if (noValidSelection())
        return;

    if (!node.isSelected())
        return;

    m_qmlBackEndForCurrentType->setValueforAuxiliaryProperties(m_selectedNode, key);

    if (key == insightEnabledProperty)
        m_qmlBackEndForCurrentType->contextObject()->setInsightEnabled(data.toBool());

    if (key == insightCategoriesProperty)
        m_qmlBackEndForCurrentType->contextObject()->setInsightCategories(data.toStringList());
}

void PropertyEditorView::instanceInformationsChanged(const QMultiHash<ModelNode, InformationName> &informationChangedHash)
{
    if (noValidSelection())
        return;

    m_locked = true;
    QList<InformationName> informationNameList = informationChangedHash.values(m_selectedNode);
    if (informationNameList.contains(Anchor)
            || informationNameList.contains(HasAnchor))
        m_qmlBackEndForCurrentType->backendAnchorBinding().setup(QmlItemNode(m_selectedNode));
    m_locked = false;
}

void PropertyEditorView::nodeIdChanged(const ModelNode& node, const QString& newId, const QString& /*oldId*/)
{
    if (noValidSelection())
        return;

    if (!QmlObjectNode(m_selectedNode).isValid())
        return;

    if (node == m_selectedNode) {

        if (m_qmlBackEndForCurrentType)
            setValue(node, "id", newId);
    }
}

void PropertyEditorView::select()
{
    if (m_qmlBackEndForCurrentType)
        m_qmlBackEndForCurrentType->emitSelectionToBeChanged();

    delayedResetView();

    auto nodes = selectedModelNodes();

    for (const auto &n : nodes) {
        n.metaInfo().isFileComponent();
    }
}

void PropertyEditorView::setSelelectedModelNode()
{
    const auto selectedNodeList = selectedModelNodes();

    m_selectedNode = ModelNode();

    if (selectedNodeList.isEmpty())
        return;

    const ModelNode node = selectedNodeList.constFirst();

    if (QmlObjectNode(node).isValid())
            m_selectedNode = node;
}

bool PropertyEditorView::hasWidget() const
{
    return true;
}

WidgetInfo PropertyEditorView::widgetInfo()
{
    return createWidgetInfo(m_stackedWidget,
                            QStringLiteral("Properties"),
                            WidgetInfo::RightPane,
                            0,
                            tr("Properties"),
                            tr("Property Editor view"));
}

void PropertyEditorView::currentStateChanged(const ModelNode &node)
{
    QmlModelState newQmlModelState(node);
    Q_ASSERT(newQmlModelState.isValid());
    if (debug)
        qDebug() << Q_FUNC_INFO << newQmlModelState.name();
    delayedResetView();
}

void PropertyEditorView::instancePropertyChanged(const QList<QPair<ModelNode, PropertyName> > &propertyList)
{
    if (!m_selectedNode.isValid())
        return;
    m_locked = true;

    using ModelNodePropertyPair = QPair<ModelNode, PropertyName>;
    for (const ModelNodePropertyPair &propertyPair : propertyList) {
        const ModelNode modelNode = propertyPair.first;
        const QmlObjectNode qmlObjectNode(modelNode);
        const PropertyName propertyName = propertyPair.second;

        if (qmlObjectNode.isValid() && m_qmlBackEndForCurrentType && modelNode == m_selectedNode && qmlObjectNode.currentState().isValid()) {
            const AbstractProperty property = modelNode.property(propertyName);
            if (modelNode == m_selectedNode || qmlObjectNode.propertyChangeForCurrentState() == qmlObjectNode) {
                if ( !modelNode.hasProperty(propertyName) || modelNode.property(property.name()).isBindingProperty() )
                    setValue(modelNode, property.name(), qmlObjectNode.instanceValue(property.name()));
                else
                    setValue(modelNode, property.name(), qmlObjectNode.modelValue(property.name()));
            }
        }

    }

    m_locked = false;

}

void PropertyEditorView::rootNodeTypeChanged(const QString &/*type*/, int /*majorVersion*/, int /*minorVersion*/)
{
    delayedResetView();
}

void PropertyEditorView::nodeTypeChanged(const ModelNode &node, const TypeName &, int, int)
{
     if (node == m_selectedNode)
         delayedResetView();
}

void PropertyEditorView::nodeReparented(const ModelNode &node,
                                        const NodeAbstractProperty & /*newPropertyParent*/,
                                        const NodeAbstractProperty & /*oldPropertyParent*/,
                                        AbstractView::PropertyChangeFlags /*propertyChange*/)
{
    if (node == m_selectedNode)
        m_qmlBackEndForCurrentType->backendAnchorBinding().setup(QmlItemNode(m_selectedNode));
}

void PropertyEditorView::dragStarted(QMimeData *mimeData)
{
    if (!mimeData->hasFormat(Constants::MIME_TYPE_ASSETS))
        return;

    const QString assetPath = QString::fromUtf8(mimeData->data(Constants::MIME_TYPE_ASSETS))
                                  .split(',')[0];
    const QString suffix = "*." + assetPath.split('.').last().toLower();

    m_qmlBackEndForCurrentType->contextObject()->setActiveDragSuffix(suffix);
}

void PropertyEditorView::dragEnded()
{
    m_qmlBackEndForCurrentType->contextObject()->setActiveDragSuffix("");
}

void PropertyEditorView::setValue(const QmlObjectNode &qmlObjectNode,
                                  const PropertyName &name,
                                  const QVariant &value)
{
    m_locked = true;
    m_qmlBackEndForCurrentType->setValue(qmlObjectNode, name, value);
    m_locked = false;
}

bool PropertyEditorView::eventFilter(QObject *obj, QEvent *event)
{
    if (event->type() == QEvent::FocusOut) {
        if (m_qmlBackEndForCurrentType && m_qmlBackEndForCurrentType->widget() == obj)
            QMetaObject::invokeMethod(m_qmlBackEndForCurrentType->widget()->rootObject(), "closeContextMenu");
    }
    return AbstractView::eventFilter(obj, event);
}

void PropertyEditorView::reloadQml()
{
    m_qmlBackendHash.clear();
    while (QWidget *widget = m_stackedWidget->widget(0)) {
        m_stackedWidget->removeWidget(widget);
        delete widget;
    }
    m_qmlBackEndForCurrentType = nullptr;

    resetView();
}

} // namespace QmlDesigner<|MERGE_RESOLUTION|>--- conflicted
+++ resolved
@@ -446,11 +446,7 @@
     QUrl qmlSpecificsFile;
 
     if (commonAncestor.isValid()) {
-<<<<<<< HEAD
-        diffClassName = commonAncestor.typeName();
-=======
         diffClassMetaInfo = commonAncestor;
->>>>>>> 3473d9d3
         const NodeMetaInfos hierarchy = commonAncestor.selfAndPrototypes();
         for (const NodeMetaInfo &metaInfo : hierarchy) {
             if (PropertyEditorQmlBackend::checkIfUrlExists(qmlSpecificsFile))
@@ -494,16 +490,8 @@
         stackedWidget->addWidget(currentQmlBackend->widget());
         qmlBackendHash.insert(qmlFileName, currentQmlBackend);
 
-<<<<<<< HEAD
-        if (m_selectedNode.isValid()) {
-            QmlObjectNode qmlObjectNode{m_selectedNode};
-            Q_ASSERT(qmlObjectNode.isValid());
-            currentQmlBackend->setup(qmlObjectNode, currentStateName, qmlSpecificsFile, this);
-        }
-=======
         currentQmlBackend->setSource(qmlFileUrl);
     }
->>>>>>> 3473d9d3
 
     return currentQmlBackend;
 }
@@ -521,16 +509,6 @@
     QmlObjectNode qmlObjectNode{selectedNode};
     if (specificQmlData.isEmpty())
         currentQmlBackend->contextObject()->setSpecificQmlData(specificQmlData);
-<<<<<<< HEAD
-        currentQmlBackend->setSource(qmlFile);
-    } else {
-        QmlObjectNode qmlObjectNode{m_selectedNode};
-
-        if (specificQmlData.isEmpty())
-            currentQmlBackend->contextObject()->setSpecificQmlData(specificQmlData);
-        currentQmlBackend->setup(qmlObjectNode, currentStateName, qmlSpecificsFile, this);
-        currentQmlBackend->contextObject()->setSpecificQmlData(specificQmlData);
-=======
     currentQmlBackend->setup(qmlObjectNode, currentStateName, qmlSpecificsFile, propertyEditorView);
     currentQmlBackend->contextObject()->setSpecificQmlData(specificQmlData);
 }
@@ -540,7 +518,6 @@
     if (rootModelNode.hasAuxiliaryData(insightEnabledProperty)) {
         currentQmlBackend->contextObject()->setInsightEnabled(
             rootModelNode.auxiliaryData(insightEnabledProperty)->toBool());
->>>>>>> 3473d9d3
     }
 
     if (rootModelNode.hasAuxiliaryData(insightCategoriesProperty)) {
