--- conflicted
+++ resolved
@@ -154,11 +154,7 @@
     QmlObjectNode currentSceneEnv();
     void storeCurrentSceneEnvironment();
 
-<<<<<<< HEAD
-    void setActiveSplit(int split);
-=======
     void setActiveViewport(int viewportIndex);
->>>>>>> 77b2c68f
 
     QPoint resolveToolbarPopupPos(Edit3DAction *action) const;
 
