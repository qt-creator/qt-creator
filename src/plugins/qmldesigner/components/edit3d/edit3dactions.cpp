// Copyright (C) 2020 The Qt Company Ltd.
// SPDX-License-Identifier: LicenseRef-Qt-Commercial OR GPL-3.0-only WITH Qt-GPL-exception-1.0

#include "edit3dactions.h"

<<<<<<< HEAD
#include <viewmanager.h>
#include <nodeinstanceview.h>
#include <nodemetainfo.h>
#include <qmldesignerplugin.h>
=======
#include "bakelights.h"
#include "edit3dview.h"
#include "nodemetainfo.h"
#include "qmldesignerconstants.h"
>>>>>>> df7398e2
#include "seekerslider.h"

#include <utils/algorithm.h>

namespace QmlDesigner {

Edit3DActionTemplate::Edit3DActionTemplate(const QString &description,
                                           SelectionContextOperation action,
                                           Edit3DView *view,
                                           View3DActionType type)
    : DefaultAction(description)
    , m_action(action)
    , m_view(view)
    , m_type(type)
{}

void Edit3DActionTemplate::actionTriggered(bool b)
{
    if (m_type != View3DActionType::Empty && m_type != View3DActionType::SelectBackgroundColor
        && m_type != View3DActionType::SelectGridColor) {
        m_view->emitView3DAction(m_type, b);
    }

    if (m_action)
        m_action(m_selectionContext);
}

Edit3DWidgetActionTemplate::Edit3DWidgetActionTemplate(QWidgetAction *widget)
    : PureActionInterface(widget)
{

}

Edit3DAction::Edit3DAction(const QByteArray &menuId,
                           View3DActionType type,
                           const QString &description,
                           const QKeySequence &key,
                           bool checkable,
                           bool checked,
                           const QIcon &icon,
                           Edit3DView *view,
                           SelectionContextOperation selectionAction,
                           const QString &toolTip)
    : Edit3DAction(menuId, type, view, new Edit3DActionTemplate(description,
                                                                selectionAction,
                                                                view,
                                                                type))
{
    action()->setShortcut(key);
    action()->setShortcutContext(Qt::WidgetWithChildrenShortcut);
    action()->setCheckable(checkable);
    action()->setChecked(checked);

    // Description will be used as tooltip by default if no explicit tooltip is provided
    if (!toolTip.isEmpty())
        action()->setToolTip(toolTip);

    action()->setIcon(icon);
}

Edit3DAction::Edit3DAction(const QByteArray &menuId,
                           View3DActionType type,
                           Edit3DView *view,
                           PureActionInterface *pureInt)
    : AbstractAction(pureInt)
    , m_menuId(menuId)
    , m_actionType(type)
{
    view->registerEdit3DAction(this);
}

QByteArray Edit3DAction::category() const
{
    return QByteArray();
}

View3DActionType Edit3DAction::actionType() const
{
    return m_actionType;
}

bool Edit3DAction::isVisible([[maybe_unused]] const SelectionContext &selectionContext) const
{
    return true;
}

bool Edit3DAction::isEnabled(const SelectionContext &selectionContext) const
{
    return isVisible(selectionContext);
}

Edit3DCameraAction::Edit3DCameraAction(const QByteArray &menuId,
                                       View3DActionType type,
                                       const QString &description,
                                       const QKeySequence &key,
                                       bool checkable,
                                       bool checked,
                                       const QIcon &icon,
                                       Edit3DView *view,
                                       SelectionContextOperation selectionAction)
    : Edit3DAction(menuId, type, description, key, checkable, checked, icon, view, selectionAction)
{
}

bool Edit3DCameraAction::isEnabled(const SelectionContext &selectionContext) const
{
    return Utils::anyOf(selectionContext.selectedModelNodes(),
                        [](const ModelNode &node) { return node.metaInfo().isQtQuick3DCamera(); });
}

Edit3DParticleSeekerAction::Edit3DParticleSeekerAction(const QByteArray &menuId,
                                                       View3DActionType type,
                                                       Edit3DView *view)
    : Edit3DAction(menuId,
                   type,
                   view,
                   new Edit3DWidgetActionTemplate(
                       new SeekerSliderAction(nullptr)))
{
    m_seeker = qobject_cast<SeekerSliderAction *>(action());
}

SeekerSliderAction *Edit3DParticleSeekerAction::seekerAction()
{
    return m_seeker;
<<<<<<< HEAD
}

bool Edit3DParticleSeekerAction::isVisible(const SelectionContext &) const
{
    return m_seeker->isVisible();
}

bool Edit3DParticleSeekerAction::isEnabled(const SelectionContext &) const
{
    return m_seeker->isEnabled();
}

=======
}

bool Edit3DParticleSeekerAction::isVisible(const SelectionContext &) const
{
    return m_seeker->isVisible();
}

bool Edit3DParticleSeekerAction::isEnabled(const SelectionContext &) const
{
    return m_seeker->isEnabled();
}

Edit3DBakeLightsAction::Edit3DBakeLightsAction(const QIcon &icon,
                                               Edit3DView *view,
                                               SelectionContextOperation selectionAction)
    : Edit3DAction(QmlDesigner::Constants::EDIT3D_BAKE_LIGHTS,
                   View3DActionType::Empty,
                   QCoreApplication::translate("BakeLights", "Bake Lights"),
                   QKeySequence(),
                   false,
                   false,
                   icon,
                   view,
                   selectionAction,
                   QCoreApplication::translate("BakeLights", "Bake lights for the current 3D scene."))
    , m_view(view)
{

}

bool Edit3DBakeLightsAction::isVisible(const SelectionContext &) const
{
    return m_view->isBakingLightsSupported();
}

bool Edit3DBakeLightsAction::isEnabled(const SelectionContext &) const
{
    return m_view->isBakingLightsSupported()
            && !BakeLights::resolveView3dId(m_view).isEmpty();
}

>>>>>>> df7398e2
}<|MERGE_RESOLUTION|>--- conflicted
+++ resolved
@@ -3,17 +3,10 @@
 
 #include "edit3dactions.h"
 
-<<<<<<< HEAD
-#include <viewmanager.h>
-#include <nodeinstanceview.h>
-#include <nodemetainfo.h>
-#include <qmldesignerplugin.h>
-=======
 #include "bakelights.h"
 #include "edit3dview.h"
 #include "nodemetainfo.h"
 #include "qmldesignerconstants.h"
->>>>>>> df7398e2
 #include "seekerslider.h"
 
 #include <utils/algorithm.h>
@@ -139,20 +132,6 @@
 SeekerSliderAction *Edit3DParticleSeekerAction::seekerAction()
 {
     return m_seeker;
-<<<<<<< HEAD
-}
-
-bool Edit3DParticleSeekerAction::isVisible(const SelectionContext &) const
-{
-    return m_seeker->isVisible();
-}
-
-bool Edit3DParticleSeekerAction::isEnabled(const SelectionContext &) const
-{
-    return m_seeker->isEnabled();
-}
-
-=======
 }
 
 bool Edit3DParticleSeekerAction::isVisible(const SelectionContext &) const
@@ -194,5 +173,4 @@
             && !BakeLights::resolveView3dId(m_view).isEmpty();
 }
 
->>>>>>> df7398e2
 }