// Copyright (C) 2020 The Qt Company Ltd.
// SPDX-License-Identifier: LicenseRef-Qt-Commercial OR GPL-3.0-only WITH Qt-GPL-exception-1.0

#include "edit3dwidget.h"
<<<<<<< HEAD
#include "designdocumentview.h"
=======
#include "designdocument.h"
>>>>>>> a61f8b02
#include "edit3dactions.h"
#include "edit3dcanvas.h"
#include "edit3dview.h"
#include "edit3dvisibilitytogglesmenu.h"
#include "metainfo.h"
#include "modelnodeoperations.h"
#include "nodeabstractproperty.h"
<<<<<<< HEAD
=======
#include "nodehints.h"
>>>>>>> a61f8b02
#include "qmldesignerconstants.h"
#include "qmldesignerplugin.h"
#include "qmlvisualnode.h"
#include "timelineactions.h"
#include "viewmanager.h"

#include <auxiliarydataproperties.h>
#include <designeractionmanager.h>
#include <import.h>
#include <nodeinstanceview.h>
#include <seekerslider.h>

#include <coreplugin/actionmanager/actionmanager.h>
#include <coreplugin/actionmanager/command.h>
#include <coreplugin/icore.h>
#include <toolbox.h>
#include <utils/qtcassert.h>
#include <utils/utilsicons.h>

#include <QActionGroup>
#include <QApplication>
#include <QClipboard>
#include <QMimeData>
#include <QVBoxLayout>

namespace QmlDesigner {

Edit3DWidget::Edit3DWidget(Edit3DView *view)
    : m_view(view)
{
    setAcceptDrops(true);

    Core::Context context(Constants::C_QMLEDITOR3D);
    m_context = new Core::IContext(this);
    m_context->setContext(context);
    m_context->setWidget(this);

    setMouseTracking(true);
    setFocusPolicy(Qt::WheelFocus);

    auto fillLayout = new QVBoxLayout(this);
    fillLayout->setContentsMargins(0, 0, 0, 0);
    fillLayout->setSpacing(0);
    setLayout(fillLayout);

    SeekerSlider *seeker = new SeekerSlider(this);
    seeker->setEnabled(false);

    // Initialize toolbar
    m_toolBox = new ToolBox(seeker, this);
    fillLayout->addWidget(m_toolBox.data());

    // Iterate through view actions. A null action indicates a separator and a second null action
    // after separator indicates an exclusive group.
    auto handleActions = [this, &context](const QVector<Edit3DAction *> &actions, QMenu *menu, bool left) {
        bool previousWasSeparator = true;
        QActionGroup *group = nullptr;
        QActionGroup *proxyGroup = nullptr;
        for (auto action : actions) {
            if (action) {
                QAction *a = action->action();
                if (group)
                    group->addAction(a);
                if (menu) {
                    menu->addAction(a);
                } else {
                    addAction(a);
                    if (left)
                        m_toolBox->addLeftSideAction(a);
                    else
                        m_toolBox->addRightSideAction(a);
                }
                previousWasSeparator = false;

                // Register action as creator command to make it configurable
                Core::Command *command = Core::ActionManager::registerAction(
                            a, action->menuId().constData(), context);
                command->setDefaultKeySequence(a->shortcut());
                if (proxyGroup)
                    proxyGroup->addAction(command->action());
                // Menu actions will have custom tooltips
                if (menu)
                    a->setToolTip(command->stringWithAppendedShortcut(a->toolTip()));
                else
                    command->augmentActionWithShortcutToolTip(a);

                // Clear action shortcut so it doesn't conflict with command's override action
                a->setShortcut({});
            } else {
                if (previousWasSeparator) {
                    group = new QActionGroup(this);
                    proxyGroup = new QActionGroup(this);
                    previousWasSeparator = false;
                } else {
                    group = nullptr;
                    proxyGroup = nullptr;
                    auto separator = new QAction(this);
                    separator->setSeparator(true);
                    if (menu) {
                        menu->addAction(separator);
                    } else {
                        addAction(separator);
                        if (left)
                            m_toolBox->addLeftSideAction(separator);
                        else
                            m_toolBox->addRightSideAction(separator);
                    }
                    previousWasSeparator = true;
                }
            }
        }
    };

    handleActions(view->leftActions(), nullptr, true);
    handleActions(view->rightActions(), nullptr, false);

    m_visibilityTogglesMenu = new Edit3DVisibilityTogglesMenu(this);
    handleActions(view->visibilityToggleActions(), m_visibilityTogglesMenu, false);

    m_backgroundColorMenu = new QMenu(this);
    m_backgroundColorMenu->setToolTipsVisible(true);

    handleActions(view->backgroundColorActions(), m_backgroundColorMenu, false);

    createContextMenu();

    view->setSeeker(seeker);
    seeker->setToolTip(QLatin1String("Seek particle system time when paused."));

    QObject::connect(seeker, &SeekerSlider::positionChanged, [seeker, view]() {
        view->emitView3DAction(View3DActionType::ParticlesSeek, seeker->position());
    });

    // Onboarding label contains instructions for new users how to get 3D content into the project
    m_onboardingLabel = new QLabel(this);
    QString labelText =
            tr("Your file does not import Qt Quick 3D.<br><br>"
               "To create a 3D view, add the"
               " <b>QtQuick3D</b>"
               " module in the"
               " <b>Components</b>"
               " view or click"
               " <a href=\"#add_import\"><span style=\"text-decoration:none;color:%1\">here</span></a>"
               ".<br><br>"
               "To import 3D assets, select"
               " <b>+</b>"
               " in the"
               " <b>Assets</b>"
               " view.");
    m_onboardingLabel->setText(labelText.arg(Utils::creatorTheme()->color(Utils::Theme::TextColorLink).name()));
    m_onboardingLabel->setAlignment(Qt::AlignHCenter | Qt::AlignVCenter);
    connect(m_onboardingLabel, &QLabel::linkActivated, this, &Edit3DWidget::linkActivated);
    fillLayout->addWidget(m_onboardingLabel.data());

    // Canvas is used to render the actual edit 3d view
    m_canvas = new Edit3DCanvas(this);
    fillLayout->addWidget(m_canvas.data());
    showCanvas(false);
}

void Edit3DWidget::createContextMenu()
{
    m_contextMenu = new QMenu(this);

    m_editComponentAction = m_contextMenu->addAction(tr("Edit Component"), [&] {
        DocumentManager::goIntoComponent(m_view->singleSelectedModelNode());
    });

    m_editMaterialAction = m_contextMenu->addAction(tr("Edit Material"), [&] {
        SelectionContext selCtx(m_view);
        selCtx.setTargetNode(m_contextMenuTarget);
        ModelNodeOperations::editMaterial(selCtx);
    });

    m_contextMenu->addSeparator();

    m_duplicateAction = m_contextMenu->addAction(tr("Duplicate"), [&] {
        QmlDesignerPlugin::instance()->currentDesignDocument()->duplicateSelected();
    });

    m_copyAction = m_contextMenu->addAction(tr("Copy"), [&] {
        QmlDesignerPlugin::instance()->currentDesignDocument()->copySelected();
    });

    m_pasteAction = m_contextMenu->addAction(tr("Paste"), [&] {
        QmlDesignerPlugin::instance()->currentDesignDocument()->pasteToPosition(m_contextMenuPos3d);
    });

    m_deleteAction = m_contextMenu->addAction(tr("Delete"), [&] {
        view()->executeInTransaction("Edit3DWidget::createContextMenu", [&] {
            for (ModelNode &node : m_view->selectedModelNodes())
                node.destroy();
        });
    });

    m_contextMenu->addSeparator();

    m_fitSelectedAction = m_contextMenu->addAction(tr("Fit Selected Items to View"), [&] {
        view()->emitView3DAction(View3DActionType::FitToView, true);
    });

    m_alignCameraAction = m_contextMenu->addAction(tr("Align Camera to View"), [&] {
        view()->emitView3DAction(View3DActionType::AlignCamerasToView, true);
    });

    m_alignViewAction = m_contextMenu->addAction(tr("Align View to Camera"), [&] {
        view()->emitView3DAction(View3DActionType::AlignViewToCamera, true);
    });

    m_contextMenu->addSeparator();

    m_selectParentAction = m_contextMenu->addAction(tr("Select Parent"), [&] {
        ModelNode parentNode = ModelNode::lowestCommonAncestor(view()->selectedModelNodes());
        if (!parentNode.isValid())
            return;

        if (!parentNode.isRootNode() && view()->isSelectedModelNode(parentNode))
            parentNode = parentNode.parentProperty().parentModelNode();

        view()->setSelectedModelNode(parentNode);
    });

    QAction *defaultToggleGroupAction = view()->edit3DAction(View3DActionType::SelectionModeToggle)->action();
    m_toggleGroupAction = m_contextMenu->addAction(tr("Group Selection Mode"), [&](const bool &mode) {
<<<<<<< HEAD
        Q_UNUSED(mode)
=======
>>>>>>> a61f8b02
        view()->edit3DAction(View3DActionType::SelectionModeToggle)->action()->trigger();
    });
    connect(defaultToggleGroupAction, &QAction::toggled, m_toggleGroupAction, &QAction::setChecked);
    m_toggleGroupAction->setCheckable(true);
    m_toggleGroupAction->setChecked(defaultToggleGroupAction->isChecked());

    m_contextMenu->addSeparator();
}

bool Edit3DWidget::isPasteAvailable() const
{
    return QApplication::clipboard()->text().startsWith(Constants::HEADER_3DPASTE_CONTENT);
<<<<<<< HEAD
=======
}

bool Edit3DWidget::isSceneLocked() const
{
    if (m_view && m_view->hasModelNodeForInternalId(m_canvas->activeScene())) {
        ModelNode node = m_view->modelNodeForInternalId(m_canvas->activeScene());
        if (ModelNode::isThisOrAncestorLocked(node))
            return true;
    }
    return false;
>>>>>>> a61f8b02
}

// Called by the view to update the "create" sub-menu when the Quick3D entries are ready.
void Edit3DWidget::updateCreateSubMenu(const QStringList &keys,
                                       const QHash<QString, QList<ItemLibraryEntry>> &entriesMap)
{
    if (!m_contextMenu)
        return;

    if (m_createSubMenu) {
        m_contextMenu->removeAction(m_createSubMenu->menuAction());
        m_createSubMenu->deleteLater();
    }

    m_nameToEntry.clear();
    m_createSubMenu = m_contextMenu->addMenu(tr("Create"));

    for (const QString &cat : keys) {
        QList<ItemLibraryEntry> entries = entriesMap.value(cat);
        if (entries.isEmpty())
            continue;

        QMenu *catMenu = m_createSubMenu->addMenu(cat);

        std::sort(entries.begin(), entries.end(), [](const ItemLibraryEntry &a, const ItemLibraryEntry &b) {
            return a.name() < b.name();
        });

        for (const ItemLibraryEntry &entry : std::as_const(entries)) {
            QAction *action = catMenu->addAction(entry.name(), this, &Edit3DWidget::onCreateAction);
            action->setData(entry.name());
            m_nameToEntry.insert(entry.name(), entry);
        }
    }
}

// Action triggered from the "create" sub-menu
void Edit3DWidget::onCreateAction()
{
    QAction *action = qobject_cast<QAction *>(sender());
<<<<<<< HEAD
    if (!action || !m_view || !m_view->model())
=======
    if (!action || !m_view || !m_view->model() || isSceneLocked())
>>>>>>> a61f8b02
        return;

    m_view->executeInTransaction(__FUNCTION__, [&] {
        ItemLibraryEntry entry = m_nameToEntry.value(action->data().toString());
        Import import = Import::createLibraryImport(entry.requiredImport(),
                                                    QString::number(entry.majorVersion())
                                                    + QLatin1Char('.')
                                                    + QString::number(entry.minorVersion()));
        if (!m_view->model()->hasImport(import, true, true))
            m_view->model()->changeImports({import}, {});

        int activeScene = -1;
        auto data = m_view->rootModelNode().auxiliaryData(active3dSceneProperty);
        if (data)
            activeScene = data->toInt();
        auto modelNode = QmlVisualNode::createQml3DNode(m_view, entry,
                                                        activeScene, m_contextMenuPos3d).modelNode();
        QTC_ASSERT(modelNode.isValid(), return);
        m_view->setSelectedModelNode(modelNode);

        // if added node is a Model, assign it a material
        if (modelNode.metaInfo().isQtQuick3DModel())
            m_view->assignMaterialTo3dModel(modelNode);
    });
<<<<<<< HEAD
=======

>>>>>>> a61f8b02
}

void Edit3DWidget::contextHelp(const Core::IContext::HelpCallback &callback) const
{
    if (m_view)
        QmlDesignerPlugin::contextHelp(callback, m_view->contextHelpId());
    else
        callback({});
}

void Edit3DWidget::showCanvas(bool show)
{
    if (!show) {
        QImage emptyImage;
        m_canvas->updateRenderImage(emptyImage);
    }
    m_canvas->setVisible(show);
    m_onboardingLabel->setVisible(!show);
}

QMenu *Edit3DWidget::visibilityTogglesMenu() const
{
    return m_visibilityTogglesMenu.data();
}

void Edit3DWidget::showVisibilityTogglesMenu(bool show, const QPoint &pos)
{
    if (m_visibilityTogglesMenu.isNull())
        return;
    if (show)
        m_visibilityTogglesMenu->popup(pos);
    else
        m_visibilityTogglesMenu->close();
}

QMenu *Edit3DWidget::backgroundColorMenu() const
{
    return m_backgroundColorMenu.data();
}

void Edit3DWidget::showBackgroundColorMenu(bool show, const QPoint &pos)
{
    if (m_backgroundColorMenu.isNull())
        return;
    if (show)
        m_backgroundColorMenu->popup(pos);
    else
        m_backgroundColorMenu->close();
}

void Edit3DWidget::showContextMenu(const QPoint &pos, const ModelNode &modelNode, const QVector3D &pos3d)
{
    m_contextMenuTarget = modelNode;
    m_contextMenuPos3d = pos3d;

    const bool isValid = modelNode.isValid();
    const bool isModel = modelNode.metaInfo().isQtQuick3DModel();
    const bool isCamera = isValid && modelNode.metaInfo().isQtQuick3DCamera();
    const bool isSingleComponent = view()->hasSingleSelectedModelNode() && modelNode.isComponent();
    const bool anyNodeSelected = view()->hasSelectedModelNodes();
    const bool selectionExcludingRoot = anyNodeSelected && !view()->rootModelNode().isSelected();

<<<<<<< HEAD
=======
    if (m_createSubMenu)
        m_createSubMenu->setEnabled(!isSceneLocked());

>>>>>>> a61f8b02
    m_editComponentAction->setEnabled(isSingleComponent);
    m_editMaterialAction->setEnabled(isModel);
    m_duplicateAction->setEnabled(selectionExcludingRoot);
    m_copyAction->setEnabled(selectionExcludingRoot);
    m_pasteAction->setEnabled(isPasteAvailable());
    m_deleteAction->setEnabled(selectionExcludingRoot);
    m_fitSelectedAction->setEnabled(anyNodeSelected);
    m_alignCameraAction->setEnabled(isCamera);
    m_alignViewAction->setEnabled(isCamera);
    m_selectParentAction->setEnabled(selectionExcludingRoot);
    m_toggleGroupAction->setEnabled(true);

    m_contextMenu->popup(mapToGlobal(pos));
}

void Edit3DWidget::linkActivated([[maybe_unused]] const QString &link)
{
    if (m_view)
        m_view->addQuick3DImport();
}

Edit3DCanvas *Edit3DWidget::canvas() const
{
    return m_canvas.data();
}

Edit3DView *Edit3DWidget::view() const
{
    return m_view.data();
}

void Edit3DWidget::dragEnterEvent(QDragEnterEvent *dragEnterEvent)
{
    // Block all drags if scene root node is locked
    if (m_view->hasModelNodeForInternalId(m_canvas->activeScene())) {
        ModelNode node = m_view->modelNodeForInternalId(m_canvas->activeScene());
        if (ModelNode::isThisOrAncestorLocked(node))
            return;
    }

    m_draggedEntry = {};

    const DesignerActionManager &actionManager = QmlDesignerPlugin::instance()
                                                     ->viewManager().designerActionManager();
    if (actionManager.externalDragHasSupportedAssets(dragEnterEvent->mimeData())
        || dragEnterEvent->mimeData()->hasFormat(Constants::MIME_TYPE_MATERIAL)
        || dragEnterEvent->mimeData()->hasFormat(Constants::MIME_TYPE_BUNDLE_MATERIAL)
        || dragEnterEvent->mimeData()->hasFormat(Constants::MIME_TYPE_TEXTURE)) {
        dragEnterEvent->acceptProposedAction();
    } else if (dragEnterEvent->mimeData()->hasFormat(Constants::MIME_TYPE_ITEM_LIBRARY_INFO)) {
        QByteArray data = dragEnterEvent->mimeData()->data(Constants::MIME_TYPE_ITEM_LIBRARY_INFO);
        if (!data.isEmpty()) {
            QDataStream stream(data);
            stream >> m_draggedEntry;
            if (NodeHints::fromItemLibraryEntry(m_draggedEntry).canBeDroppedInView3D())
                dragEnterEvent->acceptProposedAction();
        }
    }
}

void Edit3DWidget::dropEvent(QDropEvent *dropEvent)
{
    const QPointF pos = m_canvas->mapFrom(this, dropEvent->position());

    // handle dropping materials and textures
    if (dropEvent->mimeData()->hasFormat(Constants::MIME_TYPE_MATERIAL)
        || dropEvent->mimeData()->hasFormat(Constants::MIME_TYPE_TEXTURE)) {
        bool isMaterial = dropEvent->mimeData()->hasFormat(Constants::MIME_TYPE_MATERIAL);
        QByteArray data = dropEvent->mimeData()->data(isMaterial
                                          ? QString::fromLatin1(Constants::MIME_TYPE_MATERIAL)
                                          : QString::fromLatin1(Constants::MIME_TYPE_TEXTURE));
        if (ModelNode dropNode = m_view->modelNodeForInternalId(data.toInt())) {
            if (isMaterial)
                m_view->dropMaterial(dropNode, pos);
            else
                m_view->dropTexture(dropNode, pos);
        }
        return;
    }

    // handle dropping bundle materials
    if (dropEvent->mimeData()->hasFormat(Constants::MIME_TYPE_BUNDLE_MATERIAL)) {
        m_view->dropBundleMaterial(pos);
        return;
    }

    // handle dropping from component view
    if (dropEvent->mimeData()->hasFormat(Constants::MIME_TYPE_ITEM_LIBRARY_INFO)) {
        if (!m_draggedEntry.name().isEmpty())
            m_view->dropComponent(m_draggedEntry, pos);
        return;
    }

    // handle dropping external assets
    const DesignerActionManager &actionManager = QmlDesignerPlugin::instance()
                                                     ->viewManager().designerActionManager();
    QHash<QString, QStringList> addedAssets = actionManager.handleExternalAssetsDrop(dropEvent->mimeData());

    view()->executeInTransaction("Edit3DWidget::dropEvent", [&] {
        // add 3D assets to 3d editor (QtQuick3D import will be added if missing)
        ItemLibraryInfo *itemLibInfo = m_view->model()->metaInfo().itemLibraryInfo();

        const QStringList added3DAssets = addedAssets.value(ComponentCoreConstants::add3DAssetsDisplayString);
        for (const QString &assetPath : added3DAssets) {
            QString fileName = QFileInfo(assetPath).baseName();
            fileName = fileName.at(0).toUpper() + fileName.mid(1); // capitalize first letter
            QString type = QString("Quick3DAssets.%1.%1").arg(fileName);
            QList<ItemLibraryEntry> entriesForType = itemLibInfo->entriesForType(type.toLatin1());
            if (!entriesForType.isEmpty()) { // should always be true, but just in case
                QmlVisualNode::createQml3DNode(view(), entriesForType.at(0),
                                               m_canvas->activeScene(), {}, false).modelNode();
            }
        }
    });
}

} // namespace QmlDesigner<|MERGE_RESOLUTION|>--- conflicted
+++ resolved
@@ -2,11 +2,7 @@
 // SPDX-License-Identifier: LicenseRef-Qt-Commercial OR GPL-3.0-only WITH Qt-GPL-exception-1.0
 
 #include "edit3dwidget.h"
-<<<<<<< HEAD
-#include "designdocumentview.h"
-=======
 #include "designdocument.h"
->>>>>>> a61f8b02
 #include "edit3dactions.h"
 #include "edit3dcanvas.h"
 #include "edit3dview.h"
@@ -14,14 +10,10 @@
 #include "metainfo.h"
 #include "modelnodeoperations.h"
 #include "nodeabstractproperty.h"
-<<<<<<< HEAD
-=======
 #include "nodehints.h"
->>>>>>> a61f8b02
 #include "qmldesignerconstants.h"
 #include "qmldesignerplugin.h"
 #include "qmlvisualnode.h"
-#include "timelineactions.h"
 #include "viewmanager.h"
 
 #include <auxiliarydataproperties.h>
@@ -242,10 +234,7 @@
 
     QAction *defaultToggleGroupAction = view()->edit3DAction(View3DActionType::SelectionModeToggle)->action();
     m_toggleGroupAction = m_contextMenu->addAction(tr("Group Selection Mode"), [&](const bool &mode) {
-<<<<<<< HEAD
         Q_UNUSED(mode)
-=======
->>>>>>> a61f8b02
         view()->edit3DAction(View3DActionType::SelectionModeToggle)->action()->trigger();
     });
     connect(defaultToggleGroupAction, &QAction::toggled, m_toggleGroupAction, &QAction::setChecked);
@@ -258,8 +247,6 @@
 bool Edit3DWidget::isPasteAvailable() const
 {
     return QApplication::clipboard()->text().startsWith(Constants::HEADER_3DPASTE_CONTENT);
-<<<<<<< HEAD
-=======
 }
 
 bool Edit3DWidget::isSceneLocked() const
@@ -270,7 +257,6 @@
             return true;
     }
     return false;
->>>>>>> a61f8b02
 }
 
 // Called by the view to update the "create" sub-menu when the Quick3D entries are ready.
@@ -311,11 +297,7 @@
 void Edit3DWidget::onCreateAction()
 {
     QAction *action = qobject_cast<QAction *>(sender());
-<<<<<<< HEAD
-    if (!action || !m_view || !m_view->model())
-=======
     if (!action || !m_view || !m_view->model() || isSceneLocked())
->>>>>>> a61f8b02
         return;
 
     m_view->executeInTransaction(__FUNCTION__, [&] {
@@ -340,10 +322,6 @@
         if (modelNode.metaInfo().isQtQuick3DModel())
             m_view->assignMaterialTo3dModel(modelNode);
     });
-<<<<<<< HEAD
-=======
-
->>>>>>> a61f8b02
 }
 
 void Edit3DWidget::contextHelp(const Core::IContext::HelpCallback &callback) const
@@ -406,12 +384,9 @@
     const bool anyNodeSelected = view()->hasSelectedModelNodes();
     const bool selectionExcludingRoot = anyNodeSelected && !view()->rootModelNode().isSelected();
 
-<<<<<<< HEAD
-=======
     if (m_createSubMenu)
         m_createSubMenu->setEnabled(!isSceneLocked());
 
->>>>>>> a61f8b02
     m_editComponentAction->setEnabled(isSingleComponent);
     m_editMaterialAction->setEnabled(isModel);
     m_duplicateAction->setEnabled(selectionExcludingRoot);
