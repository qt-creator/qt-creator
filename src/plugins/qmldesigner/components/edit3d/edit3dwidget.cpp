// Copyright (C) 2020 The Qt Company Ltd.
// SPDX-License-Identifier: LicenseRef-Qt-Commercial OR GPL-3.0+ OR GPL-3.0 WITH Qt-GPL-exception-1.0

#include "edit3dwidget.h"
<<<<<<< HEAD
=======
#include "designdocumentview.h"
>>>>>>> 2a44f8ca
#include "edit3dactions.h"
#include "edit3dcanvas.h"
#include "edit3dview.h"
#include "edit3dvisibilitytogglesmenu.h"
#include "metainfo.h"
#include "modelnodeoperations.h"
#include "nodeabstractproperty.h"
#include "qmldesignerconstants.h"
#include "qmldesignerplugin.h"
#include "qmlvisualnode.h"
#include "timelineactions.h"
#include "viewmanager.h"

#include <auxiliarydataproperties.h>
#include <designeractionmanager.h>
#include <import.h>
#include <nodeinstanceview.h>
#include <seekerslider.h>

#include <coreplugin/actionmanager/actionmanager.h>
#include <coreplugin/actionmanager/command.h>
#include <coreplugin/icore.h>
#include <toolbox.h>
#include <utils/qtcassert.h>
#include <utils/utilsicons.h>

#include <QActionGroup>
#include <QMimeData>
#include <QVBoxLayout>

namespace QmlDesigner {

Edit3DWidget::Edit3DWidget(Edit3DView *view)
    : m_view(view)
{
    setAcceptDrops(true);

    Core::Context context(Constants::C_QMLEDITOR3D);
    m_context = new Core::IContext(this);
    m_context->setContext(context);
    m_context->setWidget(this);

    setMouseTracking(true);
    setFocusPolicy(Qt::WheelFocus);

    auto fillLayout = new QVBoxLayout(this);
    fillLayout->setContentsMargins(0, 0, 0, 0);
    fillLayout->setSpacing(0);
    setLayout(fillLayout);

    SeekerSlider *seeker = new SeekerSlider(this);
    seeker->setEnabled(false);

    // Initialize toolbar
    m_toolBox = new ToolBox(seeker, this);
    fillLayout->addWidget(m_toolBox.data());

    // Iterate through view actions. A null action indicates a separator and a second null action
    // after separator indicates an exclusive group.
    auto handleActions = [this, &context](const QVector<Edit3DAction *> &actions, QMenu *menu, bool left) {
        bool previousWasSeparator = true;
        QActionGroup *group = nullptr;
        QActionGroup *proxyGroup = nullptr;
        for (auto action : actions) {
            if (action) {
                QAction *a = action->action();
                if (group)
                    group->addAction(a);
                if (menu) {
                    menu->addAction(a);
                } else {
                    addAction(a);
                    if (left)
                        m_toolBox->addLeftSideAction(a);
                    else
                        m_toolBox->addRightSideAction(a);
                }
                previousWasSeparator = false;

                // Register action as creator command to make it configurable
                Core::Command *command = Core::ActionManager::registerAction(
                            a, action->menuId().constData(), context);
                command->setDefaultKeySequence(a->shortcut());
                if (proxyGroup)
                    proxyGroup->addAction(command->action());
                // Menu actions will have custom tooltips
                if (menu)
                    a->setToolTip(command->stringWithAppendedShortcut(a->toolTip()));
                else
                    command->augmentActionWithShortcutToolTip(a);

                // Clear action shortcut so it doesn't conflict with command's override action
                a->setShortcut({});
            } else {
                if (previousWasSeparator) {
                    group = new QActionGroup(this);
                    proxyGroup = new QActionGroup(this);
                    previousWasSeparator = false;
                } else {
                    group = nullptr;
                    proxyGroup = nullptr;
                    auto separator = new QAction(this);
                    separator->setSeparator(true);
                    if (menu) {
                        menu->addAction(separator);
                    } else {
                        addAction(separator);
                        if (left)
                            m_toolBox->addLeftSideAction(separator);
                        else
                            m_toolBox->addRightSideAction(separator);
                    }
                    previousWasSeparator = true;
                }
            }
        }
    };

    handleActions(view->leftActions(), nullptr, true);
    handleActions(view->rightActions(), nullptr, false);

    m_visibilityTogglesMenu = new Edit3DVisibilityTogglesMenu(this);
    handleActions(view->visibilityToggleActions(), m_visibilityTogglesMenu, false);

    m_backgroundColorMenu = new QMenu(this);
    m_backgroundColorMenu->setToolTipsVisible(true);

    handleActions(view->backgroundColorActions(), m_backgroundColorMenu, false);

    createContextMenu();

    view->setSeeker(seeker);
    seeker->setToolTip(QLatin1String("Seek particle system time when paused."));

    QObject::connect(seeker, &SeekerSlider::positionChanged, [seeker, view]() {
        view->emitView3DAction(View3DActionType::ParticlesSeek, seeker->position());
    });

    // Onboarding label contains instructions for new users how to get 3D content into the project
    m_onboardingLabel = new QLabel(this);
    QString labelText =
            tr("Your file does not import Qt Quick 3D.<br><br>"
               "To create a 3D view, add the"
               " <b>QtQuick3D</b>"
               " module in the"
               " <b>Components</b>"
               " view or click"
               " <a href=\"#add_import\"><span style=\"text-decoration:none;color:%1\">here</span></a>"
               ".<br><br>"
               "To import 3D assets, select"
               " <b>+</b>"
               " in the"
               " <b>Assets</b>"
               " view.");
    m_onboardingLabel->setText(labelText.arg(Utils::creatorTheme()->color(Utils::Theme::TextColorLink).name()));
    m_onboardingLabel->setAlignment(Qt::AlignHCenter | Qt::AlignVCenter);
    connect(m_onboardingLabel, &QLabel::linkActivated, this, &Edit3DWidget::linkActivated);
    fillLayout->addWidget(m_onboardingLabel.data());

    // Canvas is used to render the actual edit 3d view
    m_canvas = new Edit3DCanvas(this);
    fillLayout->addWidget(m_canvas.data());
    showCanvas(false);
}

void Edit3DWidget::createContextMenu()
{
    m_contextMenu = new QMenu(this);

    m_editComponentAction = m_contextMenu->addAction(tr("Edit Component"), [&] {
        DocumentManager::goIntoComponent(m_view->singleSelectedModelNode());
    });

    m_editMaterialAction = m_contextMenu->addAction(tr("Edit Material"), [&] {
        SelectionContext selCtx(m_view);
        selCtx.setTargetNode(m_contextMenuTarget);
        ModelNodeOperations::editMaterial(selCtx);
    });

    m_contextMenu->addSeparator();

    m_duplicateAction = m_contextMenu->addAction(tr("Duplicate"), [&] {
        QmlDesignerPlugin::instance()->currentDesignDocument()->duplicateSelected();
    });

    m_copyAction = m_contextMenu->addAction(tr("Copy"), [&] {
        QmlDesignerPlugin::instance()->currentDesignDocument()->copySelected();
    });

    m_pasteAction = m_contextMenu->addAction(tr("Paste"), [&] {
        QmlDesignerPlugin::instance()->currentDesignDocument()->pasteToPosition(m_contextMenuPos3d);
    });

    m_deleteAction = m_contextMenu->addAction(tr("Delete"), [&] {
        view()->executeInTransaction("Edit3DWidget::createContextMenu", [&] {
            for (ModelNode &node : m_view->selectedModelNodes())
                node.destroy();
        });
    });

    m_contextMenu->addSeparator();

    m_fitSelectedAction = m_contextMenu->addAction(tr("Fit Selected Items to View"), [&] {
        view()->emitView3DAction(View3DActionType::FitToView, true);
    });

    m_alignCameraAction = m_contextMenu->addAction(tr("Align Camera to View"), [&] {
        view()->emitView3DAction(View3DActionType::AlignCamerasToView, true);
    });

    m_alignViewAction = m_contextMenu->addAction(tr("Align View to Camera"), [&] {
        view()->emitView3DAction(View3DActionType::AlignViewToCamera, true);
    });

    m_contextMenu->addSeparator();

    m_selectParentAction = m_contextMenu->addAction(tr("Select Parent"), [&] {
        ModelNode parentNode = ModelNode::lowestCommonAncestor(view()->selectedModelNodes());
        if (!parentNode.isValid())
            return;

        if (!parentNode.isRootNode() && view()->isSelectedModelNode(parentNode))
            parentNode = parentNode.parentProperty().parentModelNode();

        view()->setSelectedModelNode(parentNode);
    });

    m_contextMenu->addSeparator();
}

bool Edit3DWidget::isPasteAvailable() const
{
    if (TimelineActions::clipboardContainsKeyframes())
        return false;

    auto pasteModel(DesignDocumentView::pasteToModel(view()->externalDependencies()));
    if (!pasteModel)
        return false;

    DesignDocumentView docView{view()->externalDependencies()};
    pasteModel->attachView(&docView);
    auto rootNode = docView.rootModelNode();

    if (rootNode.type() == "empty")
        return false;

    QList<ModelNode> allNodes;
    if (rootNode.id() == "__multi__selection__")
        allNodes << rootNode.directSubModelNodes();
    else
        allNodes << rootNode;

    bool hasNon3DNode = std::any_of(allNodes.begin(), allNodes.end(), [](const ModelNode &node) {
        return !node.metaInfo().isQtQuick3DNode();
    });

    if (hasNon3DNode)
        return false;

    return true;
}

// Called by the view to update the "create" sub-menu when the Quick3D entries are ready.
void Edit3DWidget::updateCreateSubMenu(const QStringList &keys,
                                       const QHash<QString, QList<ItemLibraryEntry>> &entriesMap)
{
    if (!m_contextMenu)
        return;

    if (m_createSubMenu) {
        m_contextMenu->removeAction(m_createSubMenu->menuAction());
        m_createSubMenu->deleteLater();
    }

    m_nameToEntry.clear();
    m_createSubMenu = m_contextMenu->addMenu(tr("Create"));

    for (const QString &cat : keys) {
        QList<ItemLibraryEntry> entries = entriesMap.value(cat);
        if (entries.isEmpty())
            continue;

        QMenu *catMenu = m_createSubMenu->addMenu(cat);

        std::sort(entries.begin(), entries.end(), [](const ItemLibraryEntry &a, const ItemLibraryEntry &b) {
            return a.name() < b.name();
        });

        for (const ItemLibraryEntry &entry : std::as_const(entries)) {
            QAction *action = catMenu->addAction(entry.name(), this, &Edit3DWidget::onCreateAction);
            action->setData(entry.name());
            m_nameToEntry.insert(entry.name(), entry);
        }
    }
}

// Action triggered from the "create" sub-menu
void Edit3DWidget::onCreateAction()
{
    QAction *action = qobject_cast<QAction *>(sender());
    if (!action || !m_view || !m_view->model())
        return;

    m_view->executeInTransaction(__FUNCTION__, [&] {
        ItemLibraryEntry entry = m_nameToEntry.value(action->data().toString());
        Import import = Import::createLibraryImport(entry.requiredImport(),
                                                    QString::number(entry.majorVersion())
                                                    + QLatin1Char('.')
                                                    + QString::number(entry.minorVersion()));
        if (!m_view->model()->hasImport(import, true, true))
            m_view->model()->changeImports({import}, {});

        int activeScene = -1;
        auto data = m_view->rootModelNode().auxiliaryData(active3dSceneProperty);
        if (data)
            activeScene = data->toInt();
        auto modelNode = QmlVisualNode::createQml3DNode(m_view, entry,
                                                        activeScene, m_contextMenuPos3d).modelNode();
        QTC_ASSERT(modelNode.isValid(), return);
        m_view->setSelectedModelNode(modelNode);

        // if added node is a Model, assign it a material
        if (modelNode.metaInfo().isQtQuick3DModel())
            m_view->assignMaterialTo3dModel(modelNode);
    });
<<<<<<< HEAD
=======

>>>>>>> 2a44f8ca
}

void Edit3DWidget::contextHelp(const Core::IContext::HelpCallback &callback) const
{
    if (m_view)
        QmlDesignerPlugin::contextHelp(callback, m_view->contextHelpId());
    else
        callback({});
}

void Edit3DWidget::showCanvas(bool show)
{
    if (!show) {
        QImage emptyImage;
        m_canvas->updateRenderImage(emptyImage);
    }
    m_canvas->setVisible(show);
    m_onboardingLabel->setVisible(!show);
}

QMenu *Edit3DWidget::visibilityTogglesMenu() const
{
    return m_visibilityTogglesMenu.data();
}

void Edit3DWidget::showVisibilityTogglesMenu(bool show, const QPoint &pos)
{
    if (m_visibilityTogglesMenu.isNull())
        return;
    if (show)
        m_visibilityTogglesMenu->popup(pos);
    else
        m_visibilityTogglesMenu->close();
}

QMenu *Edit3DWidget::backgroundColorMenu() const
{
    return m_backgroundColorMenu.data();
}

void Edit3DWidget::showBackgroundColorMenu(bool show, const QPoint &pos)
{
    if (m_backgroundColorMenu.isNull())
        return;
    if (show)
        m_backgroundColorMenu->popup(pos);
    else
        m_backgroundColorMenu->close();
}

void Edit3DWidget::showContextMenu(const QPoint &pos, const ModelNode &modelNode, const QVector3D &pos3d)
{
    m_contextMenuTarget = modelNode;
    m_contextMenuPos3d = pos3d;

    const bool isValid = modelNode.isValid();
    const bool isModel = modelNode.metaInfo().isQtQuick3DModel();
    const bool isCamera = isValid && modelNode.metaInfo().isQtQuick3DCamera();
    const bool isSingleComponent = view()->hasSingleSelectedModelNode() && modelNode.isComponent();
    const bool anyNodeSelected = view()->hasSelectedModelNodes();
    const bool selectionExcludingRoot = anyNodeSelected && !view()->rootModelNode().isSelected();

    m_editComponentAction->setEnabled(isSingleComponent);
    m_editMaterialAction->setEnabled(isModel);
    m_duplicateAction->setEnabled(selectionExcludingRoot);
    m_copyAction->setEnabled(selectionExcludingRoot);
    m_pasteAction->setEnabled(isPasteAvailable());
    m_deleteAction->setEnabled(selectionExcludingRoot);
    m_fitSelectedAction->setEnabled(anyNodeSelected);
    m_alignCameraAction->setEnabled(isCamera);
    m_alignViewAction->setEnabled(isCamera);
    m_selectParentAction->setEnabled(selectionExcludingRoot);

    m_contextMenu->popup(mapToGlobal(pos));
}

void Edit3DWidget::linkActivated([[maybe_unused]] const QString &link)
{
    if (m_view)
        m_view->addQuick3DImport();
}

Edit3DCanvas *Edit3DWidget::canvas() const
{
    return m_canvas.data();
}

Edit3DView *Edit3DWidget::view() const
{
    return m_view.data();
}

void Edit3DWidget::dragEnterEvent(QDragEnterEvent *dragEnterEvent)
{
    const DesignerActionManager &actionManager = QmlDesignerPlugin::instance()
                                                     ->viewManager().designerActionManager();
    if (actionManager.externalDragHasSupportedAssets(dragEnterEvent->mimeData())
        || dragEnterEvent->mimeData()->hasFormat(Constants::MIME_TYPE_MATERIAL)
        || dragEnterEvent->mimeData()->hasFormat(Constants::MIME_TYPE_BUNDLE_MATERIAL)) {
        dragEnterEvent->acceptProposedAction();
    }
}

void Edit3DWidget::dropEvent(QDropEvent *dropEvent)
{
    const QPointF pos = m_canvas->mapFrom(this, dropEvent->position());

    // handle dropping materials
    if (dropEvent->mimeData()->hasFormat(Constants::MIME_TYPE_MATERIAL)) {
        QByteArray data = dropEvent->mimeData()->data(Constants::MIME_TYPE_MATERIAL);
        QDataStream stream(data);
        qint32 internalId;
        stream >> internalId;

        if (ModelNode matNode = m_view->modelNodeForInternalId(internalId))
            m_view->dropMaterial(matNode, pos);
        return;
    }

    // handle dropping bundle materials
    if (dropEvent->mimeData()->hasFormat(Constants::MIME_TYPE_BUNDLE_MATERIAL)) {
        m_view->dropBundleMaterial(pos);
        return;
    }

    // handle dropping external assets
    const DesignerActionManager &actionManager = QmlDesignerPlugin::instance()
                                                     ->viewManager().designerActionManager();
    QHash<QString, QStringList> addedAssets = actionManager.handleExternalAssetsDrop(dropEvent->mimeData());

    view()->executeInTransaction("Edit3DWidget::dropEvent", [&] {
        // add 3D assets to 3d editor (QtQuick3D import will be added if missing)
        ItemLibraryInfo *itemLibInfo = m_view->model()->metaInfo().itemLibraryInfo();

        const QStringList added3DAssets = addedAssets.value(ComponentCoreConstants::add3DAssetsDisplayString);
        for (const QString &assetPath : added3DAssets) {
            QString fileName = QFileInfo(assetPath).baseName();
            fileName = fileName.at(0).toUpper() + fileName.mid(1); // capitalize first letter
            QString type = QString("Quick3DAssets.%1.%1").arg(fileName);
            QList<ItemLibraryEntry> entriesForType = itemLibInfo->entriesForType(type.toLatin1());
            if (!entriesForType.isEmpty()) { // should always be true, but just in case
                QmlVisualNode::createQml3DNode(view(), entriesForType.at(0),
                                               m_canvas->activeScene(), {}, false).modelNode();
            }
        }
    });
}

} // namespace QmlDesigner<|MERGE_RESOLUTION|>--- conflicted
+++ resolved
@@ -2,10 +2,7 @@
 // SPDX-License-Identifier: LicenseRef-Qt-Commercial OR GPL-3.0+ OR GPL-3.0 WITH Qt-GPL-exception-1.0
 
 #include "edit3dwidget.h"
-<<<<<<< HEAD
-=======
 #include "designdocumentview.h"
->>>>>>> 2a44f8ca
 #include "edit3dactions.h"
 #include "edit3dcanvas.h"
 #include "edit3dview.h"
@@ -331,10 +328,6 @@
         if (modelNode.metaInfo().isQtQuick3DModel())
             m_view->assignMaterialTo3dModel(modelNode);
     });
-<<<<<<< HEAD
-=======
-
->>>>>>> 2a44f8ca
 }
 
 void Edit3DWidget::contextHelp(const Core::IContext::HelpCallback &callback) const
