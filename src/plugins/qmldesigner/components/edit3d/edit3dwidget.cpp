// Copyright (C) 2020 The Qt Company Ltd.
// SPDX-License-Identifier: LicenseRef-Qt-Commercial OR GPL-3.0-only WITH Qt-GPL-exception-1.0

#include "edit3dwidget.h"

#include "edit3dactions.h"
#include "edit3dcanvas.h"
#include "edit3dtoolbarmenu.h"
#include "edit3dview.h"
<<<<<<< HEAD
#include "externaldependenciesinterface.h"
#include "materialutils.h"
#include "metainfo.h"
#include "modelnodeoperations.h"
#include "nodeabstractproperty.h"
#include "nodehints.h"
#include "qmldesignerconstants.h"
#include "qmldesignerplugin.h"
#include "qmleditormenu.h"
#include "qmlvisualnode.h"
#include "viewmanager.h"
#include <utils3d.h>
=======
>>>>>>> 8790cbc9

#include <auxiliarydataproperties.h>
#include <designeractionmanager.h>
#include <designdocument.h>
#include <designericons.h>
#include <designermcumanager.h>
#include <externaldependenciesinterface.h>
#include <generatedcomponentutils.h>
#include <import.h>
#include <materialutils.h>
#include <metainfo.h>
#include <modelnodeoperations.h>
#include <nodeabstractproperty.h>
#include <nodehints.h>
#include <nodeinstanceview.h>
#include <qmldesignerconstants.h>
#include <qmldesignerplugin.h>
#include <qmleditormenu.h>
#include <qmlvisualnode.h>
#include <seekerslider.h>
#include <toolbox.h>
#include <viewmanager.h>
#include <utils3d.h>

#include <coreplugin/actionmanager/actionmanager.h>
#include <coreplugin/actionmanager/command.h>
#include <coreplugin/icore.h>

#include <model/modelutils.h>

#include <utils/asset.h>
#include <utils/qtcassert.h>
#include <utils/utilsicons.h>

#include <QActionGroup>
#include <QApplication>
#include <QClipboard>
#include <QMimeData>
#include <QVBoxLayout>

namespace QmlDesigner {

inline static QIcon contextIcon(const DesignerIcons::IconId &iconId)
{
    return DesignerActionManager::instance().contextIcon(iconId);
};

static QIcon getEntryIcon(const ItemLibraryEntry &entry)
{
    static const QMap<QString, DesignerIcons::IconId> itemLibraryDesignerIconId = {
        {"QtQuick3D.OrthographicCamera__Camera Orthographic", DesignerIcons::CameraOrthographicIcon},
        {"QtQuick3D.PerspectiveCamera__Camera Perspective", DesignerIcons::CameraPerspectiveIcon},
        {"QtQuick3D.DirectionalLight__Light Directional", DesignerIcons::LightDirectionalIcon},
        {"QtQuick3D.PointLight__Light Point", DesignerIcons::LightPointIcon},
        {"QtQuick3D.SpotLight__Light Spot", DesignerIcons::LightSpotIcon},
        {"QtQuick3D.Model__Cone", DesignerIcons::ModelConeIcon},
        {"QtQuick3D.Model__Cube", DesignerIcons::ModelCubeIcon},
        {"QtQuick3D.Model__Cylinder", DesignerIcons::ModelCylinderIcon},
        {"QtQuick3D.Model__Plane", DesignerIcons::ModelPlaneIcon},
        {"QtQuick3D.Model__Sphere", DesignerIcons::ModelSphereIcon},
    };

    QString entryKey = entry.typeName() + "__" + entry.name();
    if (itemLibraryDesignerIconId.contains(entryKey)) {
        return contextIcon(itemLibraryDesignerIconId.value(entryKey));
    }
    return QIcon(entry.libraryEntryIconPath());
}

Edit3DWidget::Edit3DWidget(Edit3DView *view)
    : m_view(view)
{
    setAcceptDrops(true);

    QByteArray sheet = Utils::FileReader::fetchQrc(":/qmldesigner/stylesheet.css");
    setStyleSheet(Theme::replaceCssColors(QString::fromUtf8(sheet)));

    Core::Context context(Constants::C_QMLEDITOR3D);
    m_context = new Core::IContext(this);
    m_context->setContext(context);
    m_context->setWidget(this);

    setMouseTracking(true);
    setFocusPolicy(Qt::WheelFocus);

    auto fillLayout = new QVBoxLayout(this);
    fillLayout->setContentsMargins(0, 0, 0, 0);
    fillLayout->setSpacing(0);
    setLayout(fillLayout);

    // Initialize toolbar
    m_toolBox = new ToolBox(this);
    fillLayout->addWidget(m_toolBox.data());

    // Iterate through view actions. A null action indicates a separator and a second null action
    // after separator indicates an exclusive group.
    auto handleActions = [this, &context](const QVector<Edit3DAction *> &actions, QMenu *menu, bool left) {
        bool previousWasSeparator = true;
        QActionGroup *group = nullptr;
        QActionGroup *proxyGroup = nullptr;
        for (auto action : actions) {
            if (action) {
                QAction *a = action->action();
                if (group)
                    group->addAction(a);
                if (menu) {
                    menu->addAction(a);
                } else {
                    addAction(a);
                    if (left)
                        m_toolBox->addLeftSideAction(a);
                    else
                        m_toolBox->addRightSideAction(a);
                }
                previousWasSeparator = false;

                // Register action as creator command to make it configurable
                Core::Command *command = Core::ActionManager::registerAction(
                            a, action->menuId().constData(), context);
                m_actionToCommandHash.insert(a, command);
                command->setDefaultKeySequence(a->shortcut());
                if (proxyGroup)
                    proxyGroup->addAction(command->action());
                // Menu actions will have custom tooltips
                if (menu)
                    a->setToolTip(command->stringWithAppendedShortcut(a->toolTip()));
                else
                    command->augmentActionWithShortcutToolTip(a);

                // Clear action shortcut so it doesn't conflict with command's override action
                a->setShortcut({});
            } else {
                if (previousWasSeparator) {
                    group = new QActionGroup(this);
                    proxyGroup = new QActionGroup(this);
                    previousWasSeparator = false;
                } else {
                    group = nullptr;
                    proxyGroup = nullptr;
                    auto separator = new QAction(this);
                    separator->setSeparator(true);
                    if (menu) {
                        menu->addAction(separator);
                    } else {
                        addAction(separator);
                        if (left)
                            m_toolBox->addLeftSideAction(separator);
                        else
                            m_toolBox->addRightSideAction(separator);
                    }
                    previousWasSeparator = true;
                }
            }
        }
    };

    handleActions(view->leftActions(), nullptr, true);
    handleActions(view->rightActions(), nullptr, false);

    m_visibilityTogglesMenu = new Edit3DToolbarMenu(this);
    handleActions(view->visibilityToggleActions(), m_visibilityTogglesMenu, false);

    m_backgroundColorMenu = new QMenu(this);
    m_backgroundColorMenu->setToolTipsVisible(true);

    handleActions(view->backgroundColorActions(), m_backgroundColorMenu, false);

    createContextMenu();

    // Onboarding label contains instructions for new users how to get 3D content into the project
    m_onboardingLabel = new QLabel(this);
    m_onboardingLabel->setAlignment(Qt::AlignHCenter | Qt::AlignVCenter);
    connect(m_onboardingLabel, &QLabel::linkActivated, this, &Edit3DWidget::linkActivated);
    fillLayout->addWidget(m_onboardingLabel.data());

    // Canvas is used to render the actual edit 3d view
    m_canvas = new Edit3DCanvas(this);
    fillLayout->addWidget(m_canvas.data());
    showCanvas(false);
}

void Edit3DWidget::createContextMenu()
{
    m_contextMenu = new QmlEditorMenu(this);

    m_editComponentAction = m_contextMenu->addAction(
                contextIcon(DesignerIcons::EditComponentIcon),
                tr("Edit Component"), [&] {
        DocumentManager::goIntoComponent(m_view->singleSelectedModelNode());
    });

    m_editMaterialAction = m_contextMenu->addAction(
                contextIcon(DesignerIcons::MaterialIcon),
                tr("Edit Material"), [&] {
        SelectionContext selCtx(m_view);
        selCtx.setTargetNode(m_contextMenuTarget);
        ModelNodeOperations::editMaterial(selCtx);
    });

    m_contextMenu->addSeparator();

    m_copyAction = m_contextMenu->addAction(
                contextIcon(DesignerIcons::CopyIcon),
                tr("Copy"), [&] {
        QmlDesignerPlugin::instance()->currentDesignDocument()->copySelected();
    });

    m_pasteAction = m_contextMenu->addAction(
                contextIcon(DesignerIcons::PasteIcon),
                tr("Paste"), [&] {
        QmlDesignerPlugin::instance()->currentDesignDocument()->pasteToPosition(m_contextMenuPos3d);
    });

    m_deleteAction = m_contextMenu->addAction(
                contextIcon(DesignerIcons::DeleteIcon),
                tr("Delete"), [&] {
        view()->executeInTransaction("Edit3DWidget::createContextMenu", [&] {
            for (ModelNode &node : m_view->selectedModelNodes())
                node.destroy();
        });
    });

    m_duplicateAction = m_contextMenu->addAction(
                contextIcon(DesignerIcons::DuplicateIcon),
                tr("Duplicate"), [&] {
        QmlDesignerPlugin::instance()->currentDesignDocument()->duplicateSelected();
    });

    m_contextMenu->addSeparator();

    m_fitSelectedAction = m_contextMenu->addAction(
                contextIcon(DesignerIcons::FitSelectedIcon),
                tr("Fit Selected Items to View"), [&] {
        view()->emitView3DAction(View3DActionType::FitToView, true);
    });

    m_alignCameraAction = m_contextMenu->addAction(
                contextIcon(DesignerIcons::AlignCameraToViewIcon),
                tr("Align Camera to View"), [&] {
        view()->emitView3DAction(View3DActionType::AlignCamerasToView, true);
    });

    m_alignViewAction = m_contextMenu->addAction(
                contextIcon(DesignerIcons::AlignViewToCameraIcon),
                tr("Align View to Camera"), [&] {
        view()->emitView3DAction(View3DActionType::AlignViewToCamera, true);
    });

    m_bakeLightsAction = m_contextMenu->addAction(
                contextIcon(DesignerIcons::LightIcon),  // TODO: placeholder icon
                tr("Bake Lights"), [&] {
        view()->bakeLightsAction()->action()->trigger();
    });

    m_contextMenu->addSeparator();

    m_selectParentAction = m_contextMenu->addAction(
        contextIcon(DesignerIcons::ParentIcon), tr("Select Parent"), [&] {
            ModelNode parentNode = ModelUtils::lowestCommonAncestor(view()->selectedModelNodes());
            if (!parentNode.isValid())
                return;

            if (!parentNode.isRootNode() && view()->isSelectedModelNode(parentNode))
                parentNode = parentNode.parentProperty().parentModelNode();

            view()->setSelectedModelNode(parentNode);
        });

    QAction *defaultToggleGroupAction = view()->edit3DAction(View3DActionType::SelectionModeToggle)->action();
    m_toggleGroupAction = m_contextMenu->addAction(
                contextIcon(DesignerIcons::ToggleGroupIcon),
                tr("Group Selection Mode"), [&]() {
        view()->edit3DAction(View3DActionType::SelectionModeToggle)->action()->trigger();
    });
    connect(defaultToggleGroupAction, &QAction::toggled, m_toggleGroupAction, &QAction::setChecked);
    m_toggleGroupAction->setCheckable(true);
    m_toggleGroupAction->setChecked(defaultToggleGroupAction->isChecked());

    m_contextMenu->addSeparator();

    auto overridesSubMenu = new QmlEditorMenu(tr("Viewport Shading"), m_contextMenu);
    overridesSubMenu->setToolTipsVisible(true);
    m_contextMenu->addMenu(overridesSubMenu);

    m_wireFrameAction = overridesSubMenu->addAction(
        tr("Wireframe"), this, &Edit3DWidget::onWireframeAction);
    m_wireFrameAction->setCheckable(true);
    m_wireFrameAction->setToolTip(tr("Show models as wireframe."));

    overridesSubMenu->addSeparator();

    // The type enum order must match QQuick3DDebugSettings::QQuick3DMaterialOverrides enums
    enum class MaterialOverrideType {
        None,
        BaseColor,
        Roughness,
        Metalness,
        Diffuse,
        Specular,
        ShadowOcclusion,
        Emission,
        AmbientOcclusion,
        Normals,
        Tangents,
        Binormals,
        F0
    };

    auto addOverrideMenuAction = [&](const QString &label, const QString &toolTip,
                                     MaterialOverrideType type) {
        QAction *action = overridesSubMenu->addAction(label);
        connect(action, &QAction::triggered, this, [this, action] { onMatOverrideAction(action); });
        action->setData(int(type));
        action->setCheckable(true);
        action->setToolTip(toolTip);
        m_matOverrideActions.insert(int(type), action);
    };

    addOverrideMenuAction(tr("Default"),
                          tr("Rendering occurs as normal."),
                          MaterialOverrideType::None);
    addOverrideMenuAction(tr("Base Color"),
                          tr("The base or diffuse color of a material is passed through without any lighting."),
                          MaterialOverrideType::BaseColor);
    addOverrideMenuAction(tr("Roughness"),
                          tr("The roughness of a material is passed through as an unlit greyscale value."),
                          MaterialOverrideType::Roughness);
    addOverrideMenuAction(tr("Metalness"),
                          tr("The metalness of a material is passed through as an unlit greyscale value."),
                          MaterialOverrideType::Metalness);
    addOverrideMenuAction(tr("Normals"),
                          tr("The interpolated world space normal value of the material mapped to an RGB color."),
                          MaterialOverrideType::Normals);
    addOverrideMenuAction(tr("Ambient Occlusion"),
                          tr("Only the ambient occlusion of the material."),
                          MaterialOverrideType::AmbientOcclusion);
    addOverrideMenuAction(tr("Emission"),
                          tr("Only the emissive contribution of the material."),
                          MaterialOverrideType::Emission);
    addOverrideMenuAction(tr("Shadow Occlusion"),
                          tr("The occlusion caused by shadows as a greyscale value."),
                          MaterialOverrideType::ShadowOcclusion);
    addOverrideMenuAction(tr("Diffuse"),
                          tr("Only the diffuse contribution of the material after all lighting."),
                          MaterialOverrideType::Diffuse);
    addOverrideMenuAction(tr("Specular"),
                          tr("Only the specular contribution of the material after all lighting."),
                          MaterialOverrideType::Specular);

    overridesSubMenu->addSeparator();

    QAction *resetAction = overridesSubMenu->addAction(
        tr("Reset All Viewports"), this, &Edit3DWidget::onResetAllOverridesAction);
    resetAction->setToolTip(tr("Reset all shading options for all viewports."));

    m_contextMenu->addSeparator();

    m_addToContentLibAction = m_contextMenu->addAction(
        contextIcon(DesignerIcons::CreateIcon),  // TODO: placeholder icon
        tr("Add to Content Library"), [&] {
            view()->emitCustomNotification("add_3d_to_content_lib", {m_contextMenuTarget});
        });

    m_contextMenu->addSeparator();
}

bool Edit3DWidget::isPasteAvailable() const
{
    return QApplication::clipboard()->text().startsWith(Constants::HEADER_3DPASTE_CONTENT);
}

bool Edit3DWidget::isSceneLocked() const
{
    if (m_view && m_view->hasModelNodeForInternalId(m_canvas->activeScene())) {
        ModelNode node = m_view->modelNodeForInternalId(m_canvas->activeScene());
        if (ModelUtils::isThisOrAncestorLocked(node))
            return true;
    }
    return false;
}

void Edit3DWidget::showOnboardingLabel()
{
    QString text;
    const DesignerMcuManager &mcuManager = DesignerMcuManager::instance();
    if (mcuManager.isMCUProject()) {
        const QStringList mcuAllowedList = mcuManager.allowedImports();
        if (!mcuAllowedList.contains("QtQuick3d"))
            text = tr("3D view is not supported in MCU projects.");
    }

    if (text.isEmpty()) {
        if (m_view->externalDependencies().isQt6Project()) {
            QString labelText =
                tr("Your file does not import Qt Quick 3D.<br><br>"
                   "To create a 3D view, add the"
                   " <b>QtQuick3D</b>"
                   " module in the"
                   " <b>Components</b>"
                   " view or click"
                   " <a href=\"#add_import\"><span style=\"text-decoration:none;color:%1\">here</span></a>"
                   ".<br><br>"
                   "To import 3D assets, select"
                   " <b>+</b>"
                   " in the"
                   " <b>Assets</b>"
                   " view.");
            text = labelText.arg(Utils::creatorTheme()->color(Utils::Theme::TextColorLink).name());
        } else {
            text = tr("3D view is not supported in Qt5 projects.");
        }
    }

    m_onboardingLabel->setText(text);
    m_onboardingLabel->setVisible(true);
}

// Called by the view to update the "create" sub-menu when the Quick3D entries are ready.
void Edit3DWidget::updateCreateSubMenu(const QList<ItemLibraryDetails> &entriesList)
{
    if (!m_contextMenu)
        return;

    if (m_createSubMenu) {
        m_contextMenu->removeAction(m_createSubMenu->menuAction());
        m_createSubMenu->deleteLater();
    }

    m_nameToEntry.clear();

    m_createSubMenu = new QmlEditorMenu(tr("Create"), m_contextMenu);
    m_createSubMenu->setIcon(contextIcon(DesignerIcons::CreateIcon));
    m_contextMenu->addMenu(m_createSubMenu);

    const QString docPath = QmlDesignerPlugin::instance()->currentDesignDocument()->fileName().toString();

    auto isEntryValid = [&](const ItemLibraryEntry &entry) -> bool {
        // Don't allow entries that match current document
        const QString path = entry.customComponentSource();
        return path.isEmpty() || docPath != path;
    };

    for (const auto &details : entriesList) {
        QList<ItemLibraryEntry> entries = details.entryList;
        if (entries.isEmpty())
            continue;

        QMenu *catMenu = nullptr;

        std::sort(entries.begin(), entries.end(), [](const ItemLibraryEntry &a, const ItemLibraryEntry &b) {
            return a.name() < b.name();
        });

        for (const ItemLibraryEntry &entry : std::as_const(entries)) {
            if (!isEntryValid(entry))
                continue;

            if (!catMenu) {
                catMenu = new QmlEditorMenu(details.name, m_createSubMenu);
                catMenu->setIcon(details.icon);
                m_createSubMenu->addMenu(catMenu);
            }

            QAction *action = catMenu->addAction(getEntryIcon(entry), entry.name());
            connect(action, &QAction::triggered, this, [this, action] { onCreateAction(action); });
            action->setData(entry.name());
            m_nameToEntry.insert(entry.name(), entry);
        }
    }
}

// Action triggered from the "create" sub-menu
void Edit3DWidget::onCreateAction(QAction *action)
{
    if (!m_view || !m_view->model() || isSceneLocked())
        return;

    m_view->executeInTransaction(__FUNCTION__, [&] {
        ItemLibraryEntry entry = m_nameToEntry.value(action->data().toString());
        Import import = Import::createLibraryImport(entry.requiredImport(),
                                                    QString::number(entry.majorVersion())
                                                    + QLatin1Char('.')
                                                    + QString::number(entry.minorVersion()));
        if (!m_view->model()->hasImport(import, true, true))
            m_view->model()->changeImports({import}, {});

        int activeScene = Utils3D::active3DSceneId(m_view->model());
        auto modelNode = QmlVisualNode::createQml3DNode(m_view, entry,
                                                        activeScene, m_contextMenuPos3d).modelNode();
        QTC_ASSERT(modelNode.isValid(), return);
        m_view->setSelectedModelNode(modelNode);

        // if added node is a Model, assign it a material
        if (modelNode.metaInfo().isQtQuick3DModel())
            MaterialUtils::assignMaterialTo3dModel(m_view, modelNode);
    });
}

void Edit3DWidget::onMatOverrideAction(QAction *action)
{
    if (!m_view || !m_view->model())
        return;

    QVariantList list;
    for (int i = 0; i < m_view->splitToolStates().size(); ++i) {
        Edit3DView::SplitToolState state = m_view->splitToolStates()[i];
        if (i == m_view->activeSplit()) {
            state.matOverride = action->data().toInt();
            m_view->setSplitToolState(i, state);
            list.append(action->data());
        } else {
            list.append(state.matOverride);
        }
    }

    view()->emitView3DAction(View3DActionType::MaterialOverride, list);
}

void Edit3DWidget::onWireframeAction()
{
    if (!m_view || !m_view->model())
        return;

    QVariantList list;
    for (int i = 0; i < m_view->splitToolStates().size(); ++i) {
        Edit3DView::SplitToolState state = m_view->splitToolStates()[i];
        if (i == m_view->activeSplit()) {
            state.showWireframe = m_wireFrameAction->isChecked();
            m_view->setSplitToolState(i, state);
            list.append(m_wireFrameAction->isChecked());
        } else {
            list.append(state.showWireframe);
        }
    }

    view()->emitView3DAction(View3DActionType::ShowWireframe, list);
}

void Edit3DWidget::onResetAllOverridesAction()
{
    if (!m_view || !m_view->model())
        return;

    QVariantList wList;
    QVariantList mList;

    for (int i = 0; i < m_view->splitToolStates().size(); ++i) {
        Edit3DView::SplitToolState state;
        state.showWireframe = false;
        state.matOverride = 0;
        m_view->setSplitToolState(i, state);
        wList.append(state.showWireframe);
        mList.append(state.matOverride);
    }

    view()->emitView3DAction(View3DActionType::ShowWireframe, wList);
    view()->emitView3DAction(View3DActionType::MaterialOverride, mList);
}

void Edit3DWidget::contextHelp(const Core::IContext::HelpCallback &callback) const
{
    if (m_view)
        QmlDesignerPlugin::contextHelp(callback, m_view->contextHelpId());
    else
        callback({});
}

void Edit3DWidget::showCanvas(bool show)
{
    if (!show) {
        QImage emptyImage;
        m_canvas->updateRenderImage(emptyImage);
    }
    m_canvas->setVisible(show);

    if (show)
        m_onboardingLabel->setVisible(false);
    else
        showOnboardingLabel();
}

QMenu *Edit3DWidget::visibilityTogglesMenu() const
{
    return m_visibilityTogglesMenu.data();
}

void Edit3DWidget::showVisibilityTogglesMenu(bool show, const QPoint &pos)
{
    if (m_visibilityTogglesMenu.isNull())
        return;
    if (show)
        m_visibilityTogglesMenu->popup(pos);
    else
        m_visibilityTogglesMenu->close();
}

QMenu *Edit3DWidget::backgroundColorMenu() const
{
    return m_backgroundColorMenu.data();
}

void Edit3DWidget::showBackgroundColorMenu(bool show, const QPoint &pos)
{
    if (m_backgroundColorMenu.isNull())
        return;
    if (show)
        m_backgroundColorMenu->popup(pos);
    else
        m_backgroundColorMenu->close();
}

void Edit3DWidget::showContextMenu(const QPoint &pos, const ModelNode &modelNode, const QVector3D &pos3d)
{
    auto compUtils = QmlDesignerPlugin::instance()->documentManager().generatedComponentUtils();

    m_contextMenuTarget = modelNode;
    m_contextMenuPos3d = pos3d;

    const bool isModel = modelNode.metaInfo().isQtQuick3DModel();
    const bool isNode = modelNode.metaInfo().isQtQuick3DNode();
    const bool allowAlign = view()->edit3DAction(View3DActionType::AlignCamerasToView)->action()->isEnabled();
    const bool isSingleComponent = view()->hasSingleSelectedModelNode() && modelNode.isComponent();
    const bool anyNodeSelected = view()->hasSelectedModelNodes();
    const bool selectionExcludingRoot = anyNodeSelected && !view()->rootModelNode().isSelected();
    const bool isInBundle = modelNode.type().startsWith(compUtils.componentBundlesTypePrefix().toLatin1());

    if (m_createSubMenu)
        m_createSubMenu->setEnabled(!isSceneLocked());

    m_editComponentAction->setEnabled(isSingleComponent);
    m_editMaterialAction->setEnabled(isModel);
    m_duplicateAction->setEnabled(selectionExcludingRoot);
    m_copyAction->setEnabled(selectionExcludingRoot);
    m_pasteAction->setEnabled(isPasteAvailable());
    m_deleteAction->setEnabled(selectionExcludingRoot);
    m_fitSelectedAction->setEnabled(anyNodeSelected);
    m_alignCameraAction->setEnabled(allowAlign);
    m_alignViewAction->setEnabled(allowAlign);
    m_selectParentAction->setEnabled(selectionExcludingRoot);
    m_toggleGroupAction->setEnabled(true);
    m_bakeLightsAction->setVisible(view()->bakeLightsAction()->action()->isVisible());
    m_bakeLightsAction->setEnabled(view()->bakeLightsAction()->action()->isEnabled());
    m_addToContentLibAction->setEnabled(isNode && !isInBundle);

    if (m_view) {
        int idx = m_view->activeSplit();
        m_wireFrameAction->setChecked(m_view->splitToolStates()[idx].showWireframe);
        for (QAction *a : std::as_const(m_matOverrideActions))
            a->setChecked(false);
        int type = m_view->splitToolStates()[idx].matOverride;
        m_matOverrideActions[type]->setChecked(true);
    }

    m_contextMenu->popup(mapToGlobal(pos));
}

void Edit3DWidget::linkActivated([[maybe_unused]] const QString &link)
{
    if (m_view)
        m_view->addQuick3DImport();
}

Edit3DCanvas *Edit3DWidget::canvas() const
{
    return m_canvas.data();
}

Edit3DView *Edit3DWidget::view() const
{
    return m_view.data();
}

void Edit3DWidget::dragEnterEvent(QDragEnterEvent *dragEnterEvent)
{
    // Block all drags if scene root node is locked
    if (m_view->hasModelNodeForInternalId(m_canvas->activeScene())) {
        ModelNode node = m_view->modelNodeForInternalId(m_canvas->activeScene());
        if (ModelUtils::isThisOrAncestorLocked(node))
            return;
    }

    m_draggedEntry = {};

    const DesignerActionManager &actionManager = QmlDesignerPlugin::instance()
                                                     ->viewManager().designerActionManager();
    if (dragEnterEvent->mimeData()->hasFormat(Constants::MIME_TYPE_ASSETS)
        || dragEnterEvent->mimeData()->hasFormat(Constants::MIME_TYPE_BUNDLE_TEXTURE)) {
        const auto urls = dragEnterEvent->mimeData()->urls();
        if (!urls.isEmpty()) {
            if (Asset(urls.first().toLocalFile()).isValidTextureSource())
                dragEnterEvent->acceptProposedAction();
        }
    } else if (actionManager.externalDragHasSupportedAssets(dragEnterEvent->mimeData())
               || dragEnterEvent->mimeData()->hasFormat(Constants::MIME_TYPE_MATERIAL)
               || dragEnterEvent->mimeData()->hasFormat(Constants::MIME_TYPE_BUNDLE_MATERIAL)
               || dragEnterEvent->mimeData()->hasFormat(Constants::MIME_TYPE_BUNDLE_ITEM)
               || dragEnterEvent->mimeData()->hasFormat(Constants::MIME_TYPE_TEXTURE)) {
        if (Utils3D::active3DSceneNode(m_view).isValid())
            dragEnterEvent->acceptProposedAction();
    } else if (dragEnterEvent->mimeData()->hasFormat(Constants::MIME_TYPE_ITEM_LIBRARY_INFO)) {
        QByteArray data = dragEnterEvent->mimeData()->data(Constants::MIME_TYPE_ITEM_LIBRARY_INFO);
        if (!data.isEmpty()) {
            QDataStream stream(data);
            stream >> m_draggedEntry;
            if (NodeHints::fromItemLibraryEntry(m_draggedEntry, view()->model()).canBeDroppedInView3D())
                dragEnterEvent->acceptProposedAction();
        }
    }
}

void Edit3DWidget::dropEvent(QDropEvent *dropEvent)
{
    dropEvent->accept();
    setFocus();
    const QPointF pos = m_canvas->mapFrom(this, dropEvent->position());

    // handle dropping materials and textures
    if (dropEvent->mimeData()->hasFormat(Constants::MIME_TYPE_MATERIAL)
        || dropEvent->mimeData()->hasFormat(Constants::MIME_TYPE_TEXTURE)) {
        bool isMaterial = dropEvent->mimeData()->hasFormat(Constants::MIME_TYPE_MATERIAL);
        QByteArray data = dropEvent->mimeData()->data(isMaterial
                                          ? QString::fromLatin1(Constants::MIME_TYPE_MATERIAL)
                                          : QString::fromLatin1(Constants::MIME_TYPE_TEXTURE));
        if (ModelNode dropNode = m_view->modelNodeForInternalId(data.toInt())) {
            if (isMaterial)
                m_view->dropMaterial(dropNode, pos);
            else
                m_view->dropTexture(dropNode, pos);
        }
        m_view->model()->endDrag();
        return;
    }

    // handle dropping bundle materials
    if (dropEvent->mimeData()->hasFormat(Constants::MIME_TYPE_BUNDLE_MATERIAL)) {
        m_view->dropBundleMaterial(pos);
        m_view->model()->endDrag();
        return;
    }

    // handle dropping bundle items
    if (dropEvent->mimeData()->hasFormat(Constants::MIME_TYPE_BUNDLE_ITEM)) {
        m_view->dropBundleEffect(pos);
        m_view->model()->endDrag();
        return;
    }

    // handle dropping from component view
    if (dropEvent->mimeData()->hasFormat(Constants::MIME_TYPE_ITEM_LIBRARY_INFO)) {
        if (!m_draggedEntry.name().isEmpty())
            m_view->dropComponent(m_draggedEntry, pos);
        m_view->model()->endDrag();
        return;
    }

    // handle dropping image assets
    if (dropEvent->mimeData()->hasFormat(Constants::MIME_TYPE_ASSETS)
        || dropEvent->mimeData()->hasFormat(Constants::MIME_TYPE_BUNDLE_TEXTURE)) {
        m_view->dropAsset(dropEvent->mimeData()->urls().first().toLocalFile(), pos);
        m_view->model()->endDrag();
        return;
    }

    // handle dropping external assets
    const DesignerActionManager &actionManager = QmlDesignerPlugin::instance()
                                                     ->viewManager().designerActionManager();
    QHash<QString, QStringList> addedAssets = actionManager.handleExternalAssetsDrop(dropEvent->mimeData());

    view()->executeInTransaction("Edit3DWidget::dropEvent", [&] {
    // add 3D assets to 3d editor (QtQuick3D import will be added if missing)
#ifdef QDS_USE_PROJECTSTORAGE
        const QStringList added3DAssets = addedAssets.value(ComponentCoreConstants::add3DAssetsDisplayString);
        for (const QString &assetPath : added3DAssets) {
            QString fileName = QFileInfo(assetPath).baseName();
            fileName = fileName.at(0).toUpper() + fileName.mid(1); // capitalize first letter
            auto model = m_view->model();
            Utils::PathString import3dTypePrefix = QmlDesignerPlugin::instance()
                                                       ->documentManager()
                                                       .generatedComponentUtils()
                                                       .import3dTypePrefix();
<<<<<<< HEAD
            auto metaInfo = model->metaInfo(model->module(import3dTypePrefix), fileName.toUtf8());
=======
            auto moduleId = model->module(import3dTypePrefix, Storage::ModuleKind::QmlLibrary);
            auto metaInfo = model->metaInfo(moduleId, fileName.toUtf8());
>>>>>>> 8790cbc9
            if (auto entries = metaInfo.itemLibrariesEntries(); entries.size()) {
                auto entry = ItemLibraryEntry{entries.front()};
                QmlVisualNode::createQml3DNode(view(), entry, m_canvas->activeScene(), {}, false);
            }
        }
#else
        ItemLibraryInfo *itemLibInfo = m_view->model()->metaInfo().itemLibraryInfo();

        const QStringList added3DAssets = addedAssets.value(
            ComponentCoreConstants::add3DAssetsDisplayString);
        for (const QString &assetPath : added3DAssets) {
            QString fileName = QFileInfo(assetPath).baseName();
            fileName = fileName.at(0).toUpper() + fileName.mid(1); // capitalize first letter
            QString type = QString("%1.%2.%2").arg(QmlDesignerPlugin::instance()->documentManager()
                                                       .generatedComponentUtils().import3dTypePrefix(),
                                                   fileName);
            QList<ItemLibraryEntry> entriesForType = itemLibInfo->entriesForType(type.toUtf8());
            if (!entriesForType.isEmpty()) { // should always be true, but just in case
                QmlVisualNode::createQml3DNode(view(),
                                               entriesForType.at(0),
                                               m_canvas->activeScene(),
                                               {},
                                               false)
                    .modelNode();
            }
        }
#endif
    });

    m_view->model()->endDrag();
}

} // namespace QmlDesigner<|MERGE_RESOLUTION|>--- conflicted
+++ resolved
@@ -7,21 +7,6 @@
 #include "edit3dcanvas.h"
 #include "edit3dtoolbarmenu.h"
 #include "edit3dview.h"
-<<<<<<< HEAD
-#include "externaldependenciesinterface.h"
-#include "materialutils.h"
-#include "metainfo.h"
-#include "modelnodeoperations.h"
-#include "nodeabstractproperty.h"
-#include "nodehints.h"
-#include "qmldesignerconstants.h"
-#include "qmldesignerplugin.h"
-#include "qmleditormenu.h"
-#include "qmlvisualnode.h"
-#include "viewmanager.h"
-#include <utils3d.h>
-=======
->>>>>>> 8790cbc9
 
 #include <auxiliarydataproperties.h>
 #include <designeractionmanager.h>
@@ -802,12 +787,8 @@
                                                        ->documentManager()
                                                        .generatedComponentUtils()
                                                        .import3dTypePrefix();
-<<<<<<< HEAD
-            auto metaInfo = model->metaInfo(model->module(import3dTypePrefix), fileName.toUtf8());
-=======
             auto moduleId = model->module(import3dTypePrefix, Storage::ModuleKind::QmlLibrary);
             auto metaInfo = model->metaInfo(moduleId, fileName.toUtf8());
->>>>>>> 8790cbc9
             if (auto entries = metaInfo.itemLibrariesEntries(); entries.size()) {
                 auto entry = ItemLibraryEntry{entries.front()};
                 QmlVisualNode::createQml3DNode(view(), entry, m_canvas->activeScene(), {}, false);
