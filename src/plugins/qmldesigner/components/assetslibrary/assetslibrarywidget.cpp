// Copyright (C) 2022 The Qt Company Ltd.
// SPDX-License-Identifier: LicenseRef-Qt-Commercial OR GPL-3.0-only WITH Qt-GPL-exception-1.0

#include "assetslibrarywidget.h"

#include "asset.h"
#include "assetslibraryiconprovider.h"
#include "assetslibrarymodel.h"
<<<<<<< HEAD
#include "designeractionmanager.h"
#include "assetslibraryview.h"
=======
>>>>>>> f7639f45

#include "modelnodeoperations.h"
#include "qmldesignerconstants.h"
#include "qmldesignerplugin.h"
#include "theme.h"

<<<<<<< HEAD
#include <studioquickwidget.h>
=======
#include <utils/algorithm.h>
#include <utils/environment.h>
#include <utils/fileutils.h>
#include <utils/qtcassert.h>
#include <utils/stylehelper.h>
#include <utils/utilsicons.h>
#include "utils/environment.h"
#include "utils/filepath.h"
>>>>>>> f7639f45

#include <coreplugin/fileutils.h>
#include <coreplugin/icore.h>
#include <coreplugin/messagebox.h>

#include <projectexplorer/projecttree.h>
#include <projectexplorer/target.h>
#include <projectexplorer/project.h>

#include <utils/algorithm.h>
#include <utils/environment.h>
#include <utils/filepath.h>
#include <utils/qtcassert.h>

#include <QFileDialog>
#include <QFileInfo>
#include <QImageReader>
#include <QMimeData>
#include <QMouseEvent>
#include <QPointF>
#include <QQmlContext>
#include <QQuickItem>
#include <QShortcut>
#include <QToolButton>
#include <QVBoxLayout>

namespace QmlDesigner {

static QString propertyEditorResourcesPath()
{
#ifdef SHARE_QML_PATH
    if (Utils::qtcEnvironmentVariableIsSet("LOAD_QML_FROM_SOURCE"))
        return QLatin1String(SHARE_QML_PATH) + "/propertyEditorQmlSources";
#endif
    return Core::ICore::resourcePath("qmldesigner/propertyEditorQmlSources").toString();
}

bool AssetsLibraryWidget::eventFilter(QObject *obj, QEvent *event)
{
    if (event->type() == QEvent::FocusOut) {
        if (obj == m_assetsWidget.data())
            QMetaObject::invokeMethod(m_assetsWidget->rootObject(), "handleViewFocusOut");
    } else if (event->type() == QMouseEvent::MouseMove) {
        if (!m_assetsToDrag.isEmpty() && !m_model.isNull()) {
            QMouseEvent *me = static_cast<QMouseEvent *>(event);
            if ((me->globalPos() - m_dragStartPoint).manhattanLength() > 10) {
                QMimeData *mimeData = new QMimeData;
                mimeData->setData(Constants::MIME_TYPE_ASSETS, m_assetsToDrag.join(',').toUtf8());

                QList<QUrl> urlsToDrag = Utils::transform(m_assetsToDrag, [](const QString &path) {
                    return QUrl::fromLocalFile(path);
                });

                mimeData->setUrls(urlsToDrag);

                m_model->startDrag(mimeData, m_assetsIconProvider->requestPixmap(m_assetsToDrag[0],
                                                                                 nullptr, {128, 128}));

                m_assetsToDrag.clear();
            }
        }
    } else if (event->type() == QMouseEvent::MouseButtonRelease) {
        m_assetsToDrag.clear();
        setIsDragging(false);
    }

    return QObject::eventFilter(obj, event);
}

AssetsLibraryWidget::AssetsLibraryWidget(AsynchronousImageCache &asynchronousFontImageCache,
<<<<<<< HEAD
                                         SynchronousImageCache &synchronousFontImageCache,
                                         AssetsLibraryView *view)
=======
                                         SynchronousImageCache &synchronousFontImageCache)
>>>>>>> f7639f45
    : m_itemIconSize{24, 24}
    , m_fontImageCache{synchronousFontImageCache}
    , m_assetsIconProvider{new AssetsLibraryIconProvider(synchronousFontImageCache)}
    , m_assetsModel{new AssetsLibraryModel(this)}
<<<<<<< HEAD
    , m_assetsView{view}
    , m_assetsWidget{new StudioQuickWidget(this)}
=======
    , m_assetsWidget{new QQuickWidget(this)}
>>>>>>> f7639f45
{
    setWindowTitle(tr("Assets Library", "Title of assets library widget"));
    setMinimumWidth(250);

    m_assetsWidget->quickWidget()->installEventFilter(this);

    m_fontPreviewTooltipBackend = std::make_unique<PreviewTooltipBackend>(asynchronousFontImageCache);
    // We want font images to have custom size, so don't scale them in the tooltip
    m_fontPreviewTooltipBackend->setScaleImage(false);
    // Note: Though the text specified here appears in UI, it shouldn't be translated, as it's
    // a commonly used sentence to preview the font glyphs in latin fonts.
    // For fonts that do not have latin glyphs, the font family name will have to suffice for preview.
    m_fontPreviewTooltipBackend->setAuxiliaryData(
        ImageCache::FontCollectorSizeAuxiliaryData{QSize{300, 150},
                                                   Theme::getColor(Theme::DStextColor).name(),
                                                   QStringLiteral("The quick brown fox jumps\n"
                                                                  "over the lazy dog\n"
                                                                  "1234567890")});
    // create assets widget
    m_assetsWidget->quickWidget()->setObjectName(Constants::OBJECT_NAME_ASSET_LIBRARY);
    m_assetsWidget->setResizeMode(QQuickWidget::SizeRootObjectToView);
    Theme::setupTheme(m_assetsWidget->engine());
    m_assetsWidget->engine()->addImportPath(propertyEditorResourcesPath() + "/imports");
    m_assetsWidget->setClearColor(Theme::getColor(Theme::Color::QmlDesigner_BackgroundColorDarkAlternate));
    m_assetsWidget->engine()->addImageProvider("qmldesigner_assets", m_assetsIconProvider);
<<<<<<< HEAD
=======
    m_assetsWidget->rootContext()->setContextProperties(QVector<QQmlContext::PropertyPair>{
        {{"assetsModel"}, QVariant::fromValue(m_assetsModel)},
        {{"rootView"}, QVariant::fromValue(this)},
        {{"tooltipBackend"}, QVariant::fromValue(m_fontPreviewTooltipBackend.get())}
    });
>>>>>>> f7639f45

    connect(m_assetsModel, &AssetsLibraryModel::fileChanged, [](const QString &changeFilePath) {
        QmlDesignerPlugin::instance()->emitAssetChanged(changeFilePath);
    });

    auto layout = new QVBoxLayout(this);
    layout->setContentsMargins({});
    layout->setSpacing(0);
    layout->addWidget(m_assetsWidget.data());

    updateSearch();

    setStyleSheet(Theme::replaceCssColors(
        QString::fromUtf8(Utils::FileReader::fetchQrc(":/qmldesigner/stylesheet.css"))));

    m_qmlSourceUpdateShortcut = new QShortcut(QKeySequence(Qt::CTRL + Qt::Key_F6), this);
    connect(m_qmlSourceUpdateShortcut, &QShortcut::activated, this, &AssetsLibraryWidget::reloadQmlSource);
<<<<<<< HEAD
    connect(this,
            &AssetsLibraryWidget::extFilesDrop,
            this,
            &AssetsLibraryWidget::handleExtFilesDrop,
            Qt::QueuedConnection);

    QmlDesignerPlugin::trackWidgetFocusTime(this, Constants::EVENT_ASSETSLIBRARY_TIME);

    auto map = m_assetsWidget->registerPropertyMap("AssetsLibraryBackend");
=======
    connect(this, &AssetsLibraryWidget::extFilesDrop, this, &AssetsLibraryWidget::handleExtFilesDrop, Qt::QueuedConnection);
>>>>>>> f7639f45

    map->setProperties({{"assetsModel", QVariant::fromValue(m_assetsModel)},
                        {"rootView", QVariant::fromValue(this)},
                        {"tooltipBackend", QVariant::fromValue(m_fontPreviewTooltipBackend.get())}});

    // init the first load of the QML UI elements
    reloadQmlSource();
}

<<<<<<< HEAD
void AssetsLibraryWidget::contextHelp(const Core::IContext::HelpCallback &callback) const
{
    if (m_assetsView)
        QmlDesignerPlugin::contextHelp(callback, m_assetsView->contextHelpId());
    else
        callback({});
}

void AssetsLibraryWidget::deleteSelectedAssets()
{
    emit deleteSelectedAssetsRequested();
}

QString AssetsLibraryWidget::getUniqueEffectPath(const QString &parentFolder, const QString &effectName)
{
    auto genEffectPath = [&parentFolder](const QString &name) {
        QString effectsDir = ModelNodeOperations::getEffectsDefaultDirectory(parentFolder);
        return QLatin1String("%1/%2.qep").arg(effectsDir, name);
    };

    QString uniqueName = effectName;
    QString path = genEffectPath(uniqueName);
    QFileInfo file{path};

    while (file.exists()) {
        uniqueName = m_assetsModel->getUniqueName(uniqueName);

        path = genEffectPath(uniqueName);
        file.setFile(path);
    }

    return path;
}

bool AssetsLibraryWidget::createNewEffect(const QString &effectPath, bool openEffectMaker)
{
    bool created = QFile(effectPath).open(QIODevice::WriteOnly);

    if (created && openEffectMaker) {
        ModelNodeOperations::openEffectMaker(effectPath);
        emit directoryCreated(QFileInfo(effectPath).absolutePath());
    }

    return created;
}

bool AssetsLibraryWidget::canCreateEffects() const
{
#ifdef LICENSECHECKER
    return checkLicense() == FoundLicense::enterprise;
#else
    return true;
#endif
}

void AssetsLibraryWidget::showInGraphicalShell(const QString &path)
{
    Core::FileUtils::showInGraphicalShell(Core::ICore::dialogParent(), Utils::FilePath::fromString(path));
}

QString AssetsLibraryWidget::showInGraphicalShellMsg() const
{
    return Core::FileUtils::msgGraphicalShellAction();
}

int AssetsLibraryWidget::qtVersion() const
{
    return QT_VERSION;
}
=======
bool AssetsLibraryWidget::qtVersionIsAtLeast6_4() const
{
    return (QT_VERSION >= QT_VERSION_CHECK(6, 4, 0));
}

>>>>>>> f7639f45

void AssetsLibraryWidget::addTextures(const QStringList &filePaths)
{
    emit addTexturesRequested(filePaths, AddTextureMode::Texture);
}

void AssetsLibraryWidget::addLightProbe(const QString &filePath)
{
    emit addTexturesRequested({filePath}, AddTextureMode::LightProbe);
}

<<<<<<< HEAD
void AssetsLibraryWidget::updateHasMaterialLibrary()
{
    emit hasMaterialLibraryUpdateRequested();
}

bool AssetsLibraryWidget::hasMaterialLibrary() const
{
    return m_hasMaterialLibrary;
}

void AssetsLibraryWidget::setHasMaterialLibrary(bool enable)
{
    if (m_hasMaterialLibrary == enable)
        return;

    m_hasMaterialLibrary = enable;
    emit hasMaterialLibraryChanged();
}

=======
>>>>>>> f7639f45
void AssetsLibraryWidget::invalidateThumbnail(const QString &id)
{
    m_assetsIconProvider->invalidateThumbnail(id);
}

QSize AssetsLibraryWidget::imageSize(const QString &id)
{
    return m_assetsIconProvider->imageSize(id);
}

QString AssetsLibraryWidget::assetFileSize(const QString &id)
{
    qint64 fileSize = m_assetsIconProvider->fileSize(id);
    return QLocale::system().formattedDataSize(fileSize, 2, QLocale::DataSizeTraditionalFormat);
}

<<<<<<< HEAD
bool AssetsLibraryWidget::assetIsImageOrTexture(const QString &id)
{
    return Asset(id).isValidTextureSource();
=======
bool AssetsLibraryWidget::assetIsImage(const QString &id)
{
    return m_assetsIconProvider->assetIsImage(id);
>>>>>>> f7639f45
}

QList<QToolButton *> AssetsLibraryWidget::createToolBarWidgets()
{
    return {};
}

void AssetsLibraryWidget::handleSearchFilterChanged(const QString &filterText)
{
    if (filterText == m_filterText || (!m_assetsModel->haveFiles()
                                       && filterText.contains(m_filterText, Qt::CaseInsensitive)))
        return;

    m_filterText = filterText;
    updateSearch();
}

void AssetsLibraryWidget::handleAddAsset()
{
    addResources({});
}

void AssetsLibraryWidget::emitExtFilesDrop(const QList<QUrl> &simpleFilePaths,
                                           const QList<QUrl> &complexFilePaths,
                                           const QString &targetDirPath)
{
    // workaround for but QDS-8010: we need to postpone the call to handleExtFilesDrop, otherwise
    // the TreeViewDelegate might be recreated (therefore, destroyed) while we're still in a handler
    // of a QML DropArea which is a child of the delegate being destroyed - this would cause a crash.
    emit extFilesDrop(simpleFilePaths, complexFilePaths, targetDirPath);
}

void AssetsLibraryWidget::handleExtFilesDrop(const QList<QUrl> &simpleFilePaths,
                                             const QList<QUrl> &complexFilePaths,
                                             const QString &targetDirPath)
{
    auto toLocalFile = [](const QUrl &url) { return url.toLocalFile(); };

    QStringList simpleFilePathStrings = Utils::transform<QStringList>(simpleFilePaths, toLocalFile);
    QStringList complexFilePathStrings = Utils::transform<QStringList>(complexFilePaths, toLocalFile);

    if (!simpleFilePathStrings.isEmpty()) {
        if (targetDirPath.isEmpty()) {
            addResources(simpleFilePathStrings);
        } else {
            bool isDropOnRoot = m_assetsModel->rootPath() == targetDirPath;
            AddFilesResult result = ModelNodeOperations::addFilesToProject(simpleFilePathStrings,
<<<<<<< HEAD
                                                                           targetDirPath,
                                                                           isDropOnRoot);
=======
                                                                           targetDirPath);
>>>>>>> f7639f45
            if (result.status() == AddFilesResult::Failed) {
                Core::AsynchronousMessageBox::warning(tr("Failed to Add Files"),
                                                      tr("Could not add %1 to project.")
                                                          .arg(simpleFilePathStrings.join(' ')));
            }
        }
    }

    if (!complexFilePathStrings.empty())
        addResources(complexFilePathStrings);

    emit endDrag();
}

QSet<QString> AssetsLibraryWidget::supportedAssetSuffixes(bool complex)
{
    const QList<AddResourceHandler> handlers = QmlDesignerPlugin::instance()->viewManager()
                                                   .designerActionManager().addResourceHandler();

    QSet<QString> suffixes;
    for (const AddResourceHandler &handler : handlers) {
<<<<<<< HEAD
        if (Asset::isSupported(handler.filter) != complex)
=======
        if (Asset(handler.filter).isSupported() != complex)
>>>>>>> f7639f45
            suffixes.insert(handler.filter);
    }

    return suffixes;
}

void AssetsLibraryWidget::openEffectMaker(const QString &filePath)
{
    ModelNodeOperations::openEffectMaker(filePath);
}

void AssetsLibraryWidget::setModel(Model *model)
{
    m_model = model;
}

QString AssetsLibraryWidget::qmlSourcesPath()
{
#ifdef SHARE_QML_PATH
    if (Utils::qtcEnvironmentVariableIsSet("LOAD_QML_FROM_SOURCE"))
        return QLatin1String(SHARE_QML_PATH) + "/assetsLibraryQmlSources";
#endif
    return Core::ICore::resourcePath("qmldesigner/assetsLibraryQmlSources").toString();
}

void AssetsLibraryWidget::clearSearchFilter()
{
    QMetaObject::invokeMethod(m_assetsWidget->rootObject(), "clearSearchFilter");
}

void AssetsLibraryWidget::reloadQmlSource()
{
    const QString assetsQmlPath = qmlSourcesPath() + "/Assets.qml";
    QTC_ASSERT(QFileInfo::exists(assetsQmlPath), return);
    m_assetsWidget->setSource(QUrl::fromLocalFile(assetsQmlPath));
}

void AssetsLibraryWidget::updateSearch()
{
    m_assetsModel->setSearchText(m_filterText);
}

void AssetsLibraryWidget::setIsDragging(bool val)
{
    if (m_isDragging != val) {
        m_isDragging = val;
        emit isDraggingChanged();
    }
}

void AssetsLibraryWidget::setResourcePath(const QString &resourcePath)
{
    m_assetsModel->setRootPath(resourcePath);
    m_assetsIconProvider->clearCache();
    updateSearch();
}

void AssetsLibraryWidget::startDragAsset(const QStringList &assetPaths, const QPointF &mousePos)
{
    // Actual drag is created after mouse has moved to avoid a QDrag bug that causes drag to stay
    // active (and blocks mouse release) if mouse is released at the same spot of the drag start.
    m_assetsToDrag = assetPaths;
    m_dragStartPoint = mousePos.toPoint();
    setIsDragging(true);
}

QPair<QString, QByteArray> AssetsLibraryWidget::getAssetTypeAndData(const QString &assetPath)
{
    Asset asset(assetPath);
    if (asset.hasSuffix()) {
        if (asset.isImage()) {
            // Data: Image format (suffix)
            return {Constants::MIME_TYPE_ASSET_IMAGE, asset.suffix().toUtf8()};
        } else if (asset.isFont()) {
            // Data: Font family name
            QRawFont font(assetPath, 10);
            QString fontFamily = font.isValid() ? font.familyName() : "";
            return {Constants::MIME_TYPE_ASSET_FONT, fontFamily.toUtf8()};
        } else if (asset.isShader()) {
            // Data: shader type, frament (f) or vertex (v)
            return {Constants::MIME_TYPE_ASSET_SHADER,
                asset.isFragmentShader() ? "f" : "v"};
        } else if (asset.isAudio()) {
            // No extra data for sounds
            return {Constants::MIME_TYPE_ASSET_SOUND, {}};
        } else if (asset.isVideo()) {
            // No extra data for videos
            return {Constants::MIME_TYPE_ASSET_VIDEO, {}};
        } else if (asset.isTexture3D()) {
            // Data: Image format (suffix)
            return {Constants::MIME_TYPE_ASSET_TEXTURE3D, asset.suffix().toUtf8()};
        } else if (asset.isEffect()) {
            // Data: Effect Maker format (suffix)
            return {Constants::MIME_TYPE_ASSET_EFFECT, asset.suffix().toUtf8()};
        }
    }
    return {};
}

static QHash<QByteArray, QStringList> allImageFormats()
{
    const QList<QByteArray> mimeTypes = QImageReader::supportedMimeTypes();
    auto transformer = [](const QByteArray& format) -> QString { return QString("*.") + format; };
    QHash<QByteArray, QStringList> imageFormats;
    for (const auto &mimeType : mimeTypes)
        imageFormats.insert(mimeType, Utils::transform(QImageReader::imageFormatsForMimeType(mimeType), transformer));
    imageFormats.insert("image/vnd.radiance", {"*.hdr"});
    imageFormats.insert("image/ktx", {"*.ktx"});

    return imageFormats;
}

void AssetsLibraryWidget::addResources(const QStringList &files, bool showDialog)
{
    clearSearchFilter();

    DesignDocument *document = QmlDesignerPlugin::instance()->currentDesignDocument();

    QTC_ASSERT(document, return);

    const QList<AddResourceHandler> handlers = QmlDesignerPlugin::instance()->viewManager()
                                                   .designerActionManager().addResourceHandler();

    QStringList fileNames = files;
    if (fileNames.isEmpty()) { // if no files, show the "add assets" dialog
        QMultiMap<QString, QString> map;
        QHash<QString, int> priorities;
        for (const AddResourceHandler &handler : handlers) {
            map.insert(handler.category, handler.filter);
            priorities.insert(handler.category, handler.piority);
        }

        QStringList sortedKeys = map.uniqueKeys();
        Utils::sort(sortedKeys, [&priorities](const QString &first, const QString &second) {
            return priorities.value(first) < priorities.value(second);
        });

        QStringList filters { tr("All Files (%1)").arg("*.*") };
        QString filterTemplate = "%1 (%2)";
        for (const QString &key : std::as_const(sortedKeys)) {
            const QStringList values = map.values(key);
            if (values.contains("*.png")) { // Avoid long filter for images by splitting
                const QHash<QByteArray, QStringList> imageFormats = allImageFormats();
                QHash<QByteArray, QStringList>::const_iterator i = imageFormats.constBegin();
                while (i != imageFormats.constEnd()) {
                    filters.append(filterTemplate.arg(key + QString::fromLatin1(i.key()), i.value().join(' ')));
                    ++i;
                }
            } else {
                filters.append(filterTemplate.arg(key, values.join(' ')));
            }
        }

        static QString lastDir;
        const QString currentDir = lastDir.isEmpty() ? document->fileName().parentDir().toString() : lastDir;

        fileNames = QFileDialog::getOpenFileNames(Core::ICore::dialogParent(),
                                                  tr("Add Assets"),
                                                  currentDir,
                                                  filters.join(";;"));

        if (!fileNames.isEmpty())
            lastDir = QFileInfo(fileNames.first()).absolutePath();
    }

    QHash<QString, QString> filterToCategory;
    QHash<QString, AddResourceOperation> categoryToOperation;
    for (const AddResourceHandler &handler : handlers) {
        filterToCategory.insert(handler.filter, handler.category);
        categoryToOperation.insert(handler.category, handler.operation);
    }

    QMultiMap<QString, QString> categoryFileNames; // filenames grouped by category

    for (const QString &fileName : std::as_const(fileNames)) {
        const QString suffix = "*." + QFileInfo(fileName).suffix().toLower();
        const QString category = filterToCategory.value(suffix);
        categoryFileNames.insert(category, fileName);
    }

    for (const QString &category : categoryFileNames.uniqueKeys()) {
        QStringList fileNames = categoryFileNames.values(category);
        AddResourceOperation operation = categoryToOperation.value(category);
        QmlDesignerPlugin::emitUsageStatistics(Constants::EVENT_RESOURCE_IMPORTED + category);
        if (operation) {
            AddFilesResult result = operation(fileNames,
<<<<<<< HEAD
                                              document->fileName().parentDir().toString(), showDialog);
=======
                                              document->fileName().parentDir().toString(), true);
>>>>>>> f7639f45
            if (result.status() == AddFilesResult::Failed) {
                Core::AsynchronousMessageBox::warning(tr("Failed to Add Files"),
                                                      tr("Could not add %1 to project.")
                                                          .arg(fileNames.join(' ')));
            } else {
                if (!result.directory().isEmpty()) {
                    emit directoryCreated(result.directory());
                } else if (result.haveDelayedResult()) {
                    QObject *delayedResult = result.delayedResult();
                    QObject::connect(delayedResult, &QObject::destroyed, this, [this, delayedResult]() {
                        QVariant propValue = delayedResult->property(AddFilesResult::directoryPropName);
                        QString directory = propValue.toString();
                        if (!directory.isEmpty())
                            emit directoryCreated(directory);
                    });
                }
            }
        } else {
            Core::AsynchronousMessageBox::warning(tr("Failed to Add Files"),
                                                  tr("Could not add %1 to project. Unsupported file format.")
                                                      .arg(fileNames.join(' ')));
        }
    }
}

} // namespace QmlDesigner<|MERGE_RESOLUTION|>--- conflicted
+++ resolved
@@ -6,29 +6,15 @@
 #include "asset.h"
 #include "assetslibraryiconprovider.h"
 #include "assetslibrarymodel.h"
-<<<<<<< HEAD
 #include "designeractionmanager.h"
 #include "assetslibraryview.h"
-=======
->>>>>>> f7639f45
 
 #include "modelnodeoperations.h"
 #include "qmldesignerconstants.h"
 #include "qmldesignerplugin.h"
 #include "theme.h"
 
-<<<<<<< HEAD
 #include <studioquickwidget.h>
-=======
-#include <utils/algorithm.h>
-#include <utils/environment.h>
-#include <utils/fileutils.h>
-#include <utils/qtcassert.h>
-#include <utils/stylehelper.h>
-#include <utils/utilsicons.h>
-#include "utils/environment.h"
-#include "utils/filepath.h"
->>>>>>> f7639f45
 
 #include <coreplugin/fileutils.h>
 #include <coreplugin/icore.h>
@@ -99,22 +85,14 @@
 }
 
 AssetsLibraryWidget::AssetsLibraryWidget(AsynchronousImageCache &asynchronousFontImageCache,
-<<<<<<< HEAD
                                          SynchronousImageCache &synchronousFontImageCache,
                                          AssetsLibraryView *view)
-=======
-                                         SynchronousImageCache &synchronousFontImageCache)
->>>>>>> f7639f45
     : m_itemIconSize{24, 24}
     , m_fontImageCache{synchronousFontImageCache}
     , m_assetsIconProvider{new AssetsLibraryIconProvider(synchronousFontImageCache)}
     , m_assetsModel{new AssetsLibraryModel(this)}
-<<<<<<< HEAD
     , m_assetsView{view}
     , m_assetsWidget{new StudioQuickWidget(this)}
-=======
-    , m_assetsWidget{new QQuickWidget(this)}
->>>>>>> f7639f45
 {
     setWindowTitle(tr("Assets Library", "Title of assets library widget"));
     setMinimumWidth(250);
@@ -140,14 +118,6 @@
     m_assetsWidget->engine()->addImportPath(propertyEditorResourcesPath() + "/imports");
     m_assetsWidget->setClearColor(Theme::getColor(Theme::Color::QmlDesigner_BackgroundColorDarkAlternate));
     m_assetsWidget->engine()->addImageProvider("qmldesigner_assets", m_assetsIconProvider);
-<<<<<<< HEAD
-=======
-    m_assetsWidget->rootContext()->setContextProperties(QVector<QQmlContext::PropertyPair>{
-        {{"assetsModel"}, QVariant::fromValue(m_assetsModel)},
-        {{"rootView"}, QVariant::fromValue(this)},
-        {{"tooltipBackend"}, QVariant::fromValue(m_fontPreviewTooltipBackend.get())}
-    });
->>>>>>> f7639f45
 
     connect(m_assetsModel, &AssetsLibraryModel::fileChanged, [](const QString &changeFilePath) {
         QmlDesignerPlugin::instance()->emitAssetChanged(changeFilePath);
@@ -165,7 +135,6 @@
 
     m_qmlSourceUpdateShortcut = new QShortcut(QKeySequence(Qt::CTRL + Qt::Key_F6), this);
     connect(m_qmlSourceUpdateShortcut, &QShortcut::activated, this, &AssetsLibraryWidget::reloadQmlSource);
-<<<<<<< HEAD
     connect(this,
             &AssetsLibraryWidget::extFilesDrop,
             this,
@@ -175,9 +144,6 @@
     QmlDesignerPlugin::trackWidgetFocusTime(this, Constants::EVENT_ASSETSLIBRARY_TIME);
 
     auto map = m_assetsWidget->registerPropertyMap("AssetsLibraryBackend");
-=======
-    connect(this, &AssetsLibraryWidget::extFilesDrop, this, &AssetsLibraryWidget::handleExtFilesDrop, Qt::QueuedConnection);
->>>>>>> f7639f45
 
     map->setProperties({{"assetsModel", QVariant::fromValue(m_assetsModel)},
                         {"rootView", QVariant::fromValue(this)},
@@ -187,7 +153,6 @@
     reloadQmlSource();
 }
 
-<<<<<<< HEAD
 void AssetsLibraryWidget::contextHelp(const Core::IContext::HelpCallback &callback) const
 {
     if (m_assetsView)
@@ -257,13 +222,6 @@
 {
     return QT_VERSION;
 }
-=======
-bool AssetsLibraryWidget::qtVersionIsAtLeast6_4() const
-{
-    return (QT_VERSION >= QT_VERSION_CHECK(6, 4, 0));
-}
-
->>>>>>> f7639f45
 
 void AssetsLibraryWidget::addTextures(const QStringList &filePaths)
 {
@@ -275,7 +233,6 @@
     emit addTexturesRequested({filePath}, AddTextureMode::LightProbe);
 }
 
-<<<<<<< HEAD
 void AssetsLibraryWidget::updateHasMaterialLibrary()
 {
     emit hasMaterialLibraryUpdateRequested();
@@ -295,8 +252,6 @@
     emit hasMaterialLibraryChanged();
 }
 
-=======
->>>>>>> f7639f45
 void AssetsLibraryWidget::invalidateThumbnail(const QString &id)
 {
     m_assetsIconProvider->invalidateThumbnail(id);
@@ -313,15 +268,9 @@
     return QLocale::system().formattedDataSize(fileSize, 2, QLocale::DataSizeTraditionalFormat);
 }
 
-<<<<<<< HEAD
 bool AssetsLibraryWidget::assetIsImageOrTexture(const QString &id)
 {
     return Asset(id).isValidTextureSource();
-=======
-bool AssetsLibraryWidget::assetIsImage(const QString &id)
-{
-    return m_assetsIconProvider->assetIsImage(id);
->>>>>>> f7639f45
 }
 
 QList<QToolButton *> AssetsLibraryWidget::createToolBarWidgets()
@@ -369,12 +318,8 @@
         } else {
             bool isDropOnRoot = m_assetsModel->rootPath() == targetDirPath;
             AddFilesResult result = ModelNodeOperations::addFilesToProject(simpleFilePathStrings,
-<<<<<<< HEAD
                                                                            targetDirPath,
                                                                            isDropOnRoot);
-=======
-                                                                           targetDirPath);
->>>>>>> f7639f45
             if (result.status() == AddFilesResult::Failed) {
                 Core::AsynchronousMessageBox::warning(tr("Failed to Add Files"),
                                                       tr("Could not add %1 to project.")
@@ -396,11 +341,7 @@
 
     QSet<QString> suffixes;
     for (const AddResourceHandler &handler : handlers) {
-<<<<<<< HEAD
         if (Asset::isSupported(handler.filter) != complex)
-=======
-        if (Asset(handler.filter).isSupported() != complex)
->>>>>>> f7639f45
             suffixes.insert(handler.filter);
     }
 
@@ -587,11 +528,7 @@
         QmlDesignerPlugin::emitUsageStatistics(Constants::EVENT_RESOURCE_IMPORTED + category);
         if (operation) {
             AddFilesResult result = operation(fileNames,
-<<<<<<< HEAD
                                               document->fileName().parentDir().toString(), showDialog);
-=======
-                                              document->fileName().parentDir().toString(), true);
->>>>>>> f7639f45
             if (result.status() == AddFilesResult::Failed) {
                 Core::AsynchronousMessageBox::warning(tr("Failed to Add Files"),
                                                       tr("Could not add %1 to project.")
