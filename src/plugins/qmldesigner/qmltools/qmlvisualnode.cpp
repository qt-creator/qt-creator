// Copyright (C) 2019 The Qt Company Ltd.
// SPDX-License-Identifier: LicenseRef-Qt-Commercial OR GPL-3.0-only WITH Qt-GPL-exception-1.0

#include "qmlvisualnode.h"
#include "bindingproperty.h"
#include "itemlibraryentry.h"
#include "nodehints.h"
#include "nodelistproperty.h"
#include "qmlanchors.h"
#include "qmlchangeset.h"
#include "variantproperty.h"

#include <externaldependenciesinterface.h>

#include "plaintexteditmodifier.h"
#include "rewriterview.h"
#include "modelmerger.h"

#include <utils/fileutils.h>
#include <utils/qtcassert.h>

#include <QUrl>
#include <QPlainTextEdit>
#include <QFileInfo>
#include <QDir>
#include <QRandomGenerator>

#include <memory>

namespace QmlDesigner {

using NanotraceHR::keyValue;

using ModelTracing::category;

static char imagePlaceHolder[] = "qrc:/qtquickplugin/images/template_image.png";

bool QmlVisualNode::isItemOr3DNode(const ModelNode &modelNode, SL sl)
{
    NanotraceHR::Tracer tracer{"qml visual node is item or 3D node",
                               category(),
                               keyValue("model node", modelNode),
                               keyValue("caller location", sl)};

    auto metaInfo = modelNode.metaInfo();
    auto model = modelNode.model();

#ifdef QDS_USE_PROJECTSTORAGE
    auto qtQuickItem = model->qtQuickItemMetaInfo();
    auto qtQuick3dnode = model->qtQuick3DNodeMetaInfo();
    auto qtQuickWindowWindow = model->qtQuickWindowMetaInfo();
    auto qtQuickDialogsDialog = model->qtQuickDialogsAbstractDialogMetaInfo();
    auto qtQuickControlsPopup = model->qtQuickTemplatesPopupMetaInfo();

    auto matched = metaInfo.basedOn(qtQuickItem,
                                    qtQuick3dnode,
                                    qtQuickWindowWindow,
                                    qtQuickDialogsDialog,
                                    qtQuickControlsPopup);

    if (!matched)
        return false;

    if (matched == qtQuickWindowWindow or matched == qtQuickDialogsDialog
        or matched == qtQuickControlsPopup) {
        return modelNode.isRootNode();
    }
    return true;
#else

    if (metaInfo.isBasedOn(model->qtQuickItemMetaInfo(), model->qtQuick3DNodeMetaInfo()))
        return true;

    if (metaInfo.isGraphicalItem() && modelNode.isRootNode())
        return true;

    return false;
#endif
}

bool QmlVisualNode::isValid(SL sl) const
{
    return isValidQmlVisualNode(modelNode(), sl);
}

bool QmlVisualNode::isValidQmlVisualNode(const ModelNode &modelNode, SL sl)
{
    NanotraceHR::Tracer tracer{"qml visual node is valid",
                               category(),
                               keyValue("model node", modelNode),
                               keyValue("caller location", sl)};

    if (!isValidQmlObjectNode(modelNode))
        return false;

    return isItemOr3DNode(modelNode);
}

bool QmlVisualNode::isRootNode(SL sl) const
{
    NanotraceHR::Tracer tracer{"qml visual node is root node",
                               category(),
                               keyValue("model node", *this),
                               keyValue("caller location", sl)};

    return modelNode().isValid() && modelNode().isRootNode();
}

QList<QmlVisualNode> QmlVisualNode::children(SL sl) const
{
    NanotraceHR::Tracer tracer{"qml visual node children",
                               category(),
                               keyValue("model node", *this),
                               keyValue("caller location", sl)};

    QList<ModelNode> childrenList;

    if (isValid()) {

        if (modelNode().hasNodeListProperty("children"))
                childrenList.append(modelNode().nodeListProperty("children").toModelNodeList());

        if (modelNode().hasNodeListProperty("data")) {
            for (const ModelNode &node : modelNode().nodeListProperty("data").toModelNodeList()) {
                if (QmlVisualNode::isValidQmlVisualNode(node))
                    childrenList.append(node);
            }
        }
    }

    return toQmlVisualNodeList(childrenList);
}

QList<QmlObjectNode> QmlVisualNode::resources(SL sl) const
{
    NanotraceHR::Tracer tracer{"qml visual node resources",
                               category(),
                               keyValue("model node", *this),
                               keyValue("caller location", sl)};

    QList<ModelNode> resourcesList;

    if (isValid()) {

        if (modelNode().hasNodeListProperty("resources"))
                resourcesList.append(modelNode().nodeListProperty("resources").toModelNodeList());

        if (modelNode().hasNodeListProperty("data")) {
            for (const ModelNode &node : modelNode().nodeListProperty("data").toModelNodeList()) {
                if (!QmlItemNode::isValidQmlItemNode(node))
                    resourcesList.append(node);
            }
        }
    }

    return toQmlObjectNodeList(resourcesList);
}

QList<QmlObjectNode> QmlVisualNode::allDirectSubNodes(SL sl) const
{
    NanotraceHR::Tracer tracer{"qml visual node all direct sub nodes",
                               category(),
                               keyValue("model node", *this),
                               keyValue("caller location", sl)};

    return toQmlObjectNodeList(modelNode().directSubModelNodes());
}

bool QmlVisualNode::hasChildren(SL sl) const
{
    NanotraceHR::Tracer tracer{"qml visual node has children",
                               category(),
                               keyValue("model node", *this),
                               keyValue("caller location", sl)};

    if (modelNode().hasNodeListProperty("children"))
        return true;

    return !children().isEmpty();
}

bool QmlVisualNode::hasResources(SL sl) const
{
    NanotraceHR::Tracer tracer{"qml visual node has resources",
                               category(),
                               keyValue("model node", *this),
                               keyValue("caller location", sl)};

    if (modelNode().hasNodeListProperty("resources"))
        return true;

    return !resources().isEmpty();
}

const QList<QmlVisualNode> QmlVisualNode::allDirectSubModelNodes(SL sl) const
{
    NanotraceHR::Tracer tracer{"qml visual node all direct sub model nodes",
                               category(),
                               keyValue("model node", *this),
                               keyValue("caller location", sl)};

    return toQmlVisualNodeList(modelNode().directSubModelNodes());
}

const QList<QmlVisualNode> QmlVisualNode::allSubModelNodes(SL sl) const
{
    NanotraceHR::Tracer tracer{"qml visual node all sub model nodes",
                               category(),
                               keyValue("model node", *this),
                               keyValue("caller location", sl)};

    return toQmlVisualNodeList(modelNode().allSubModelNodes());
}

bool QmlVisualNode::hasAnySubModelNodes(SL sl) const
{
    NanotraceHR::Tracer tracer{"qml visual node has any sub model nodes",
                               category(),
                               keyValue("model node", *this),
                               keyValue("caller location", sl)};

    return modelNode().hasAnySubModelNodes();
}

void QmlVisualNode::setVisibilityOverride(bool visible, SL sl)
{
    NanotraceHR::Tracer tracer{"qml visual node set visibility override",
                               category(),
                               keyValue("model node", *this),
                               keyValue("caller location", sl)};

    if (visible)
        modelNode().setAuxiliaryData(invisibleProperty, true);
    else
        modelNode().removeAuxiliaryData(invisibleProperty);
}

bool QmlVisualNode::visibilityOverride(SL sl) const
{
    NanotraceHR::Tracer tracer{"qml visual node visibility override",
                               category(),
                               keyValue("model node", *this),
                               keyValue("caller location", sl)};

    if (isValid())
        return modelNode().auxiliaryDataWithDefault(invisibleProperty).toBool();
    return false;
}

void QmlVisualNode::scatter(const ModelNode &targetNode, const std::optional<int> &offset, SL sl)
{
    NanotraceHR::Tracer tracer{"qml visual node scatter",
                               category(),
                               keyValue("model node", *this),
                               keyValue("target node", targetNode),
                               keyValue("offset", offset),
                               keyValue("caller location", sl)};

    if (!isValid())
        return;

    if (targetNode.metaInfo().isValid() && targetNode.metaInfo().isLayoutable())
        return;

    bool scatter = false;
    const QList<ModelNode> targetDirectNodes = targetNode.directSubModelNodes();
    for (const ModelNode &childNode : targetDirectNodes) {
        if (childNode == modelNode())
            continue;

        if (isValidQmlVisualNode(childNode)) {
            Position childPos = QmlVisualNode(childNode).position();
            if (qFuzzyCompare(position().distanceToPoint(childPos), 0.f)) {
                scatter = true;
                break;
            }
        }
    }

    if (!scatter)
        return;

    if (offset) { // offset
        double offsetValue = *offset;
        this->translate(QVector3D(offsetValue, offsetValue, offsetValue));
    } else { // scatter in range
        const double scatterRange = 20.;
        double x = QRandomGenerator::global()->generateDouble() * scatterRange - scatterRange / 2;
        double y = QRandomGenerator::global()->generateDouble() * scatterRange - scatterRange / 2;
        double z = (modelNode().metaInfo().isQtQuick3DNode())
                ? QRandomGenerator::global()->generateDouble() * scatterRange - scatterRange / 2
                : 0.;
        this->translate(QVector3D(x, y, z));
    }
}

void QmlVisualNode::translate(const QVector3D &vector, SL sl)
{
    NanotraceHR::Tracer tracer{"qml visual node translate",
                               category(),
                               keyValue("model node", *this),
                               keyValue("vector", vector),
                               keyValue("caller location", sl)};

    if (modelNode().hasBindingProperty("x") || modelNode().hasBindingProperty("y"))
        return;

    setPosition(position() + vector);
}

void QmlVisualNode::setDoubleProperty(PropertyNameView name, double value)
{
    modelNode().variantProperty(name).setValue(value);
}

void QmlVisualNode::setPosition(const QmlVisualNode::Position &position, SL sl)
{
    NanotraceHR::Tracer tracer{"qml visual node set position",
                               category(),
                               keyValue("model node", *this),
                               keyValue("position", position),
                               keyValue("caller location", sl)};

    if (!modelNode().isValid())
        return;

    if (!qFuzzyIsNull(position.x()) || modelNode().hasProperty("x"))
        setDoubleProperty("x", position.x());
    if (!qFuzzyIsNull(position.y()) || modelNode().hasProperty("y"))
        setDoubleProperty("y", position.y());

    if (position.is3D()
            && (!qFuzzyIsNull(position.z()) || modelNode().hasProperty("z"))
            && modelNode().metaInfo().isQtQuick3DNode()) {
        setDoubleProperty("z", position.z());
    }
}

QmlVisualNode::Position QmlVisualNode::position(SL sl) const
{
    NanotraceHR::Tracer tracer{"qml visual node position",
                               category(),
                               keyValue("model node", *this),
                               keyValue("caller location", sl)};

    if (!isValid())
        return {};

    double x = modelNode().variantProperty("x").value().toDouble();
    double y = modelNode().variantProperty("y").value().toDouble();

    if (modelNode().metaInfo().isQtQuick3DModel()) {
        double z = modelNode().variantProperty("z").value().toDouble();
        return Position(QVector3D(x,y,z));
    }
    return Position(QPointF(x,y));
}

QmlObjectNode QmlVisualNode::createQmlObjectNode(AbstractView *view,
                                                 const ItemLibraryEntry &itemLibraryEntry,
                                                 const Position &position,
                                                 QmlVisualNode parentQmlItemNode,
                                                 SL sl)
{
    NanotraceHR::Tracer tracer{"qml visual node create qml object node",
                               category(),
                               keyValue("caller location", sl)};

    if (!parentQmlItemNode.isValid())
        parentQmlItemNode = QmlVisualNode(view->rootModelNode());

    Q_ASSERT(parentQmlItemNode.isValid());

    NodeAbstractProperty parentProperty = parentQmlItemNode.defaultNodeAbstractProperty();

    NodeHints hints = NodeHints::fromItemLibraryEntry(itemLibraryEntry, view->model());
    const PropertyName forceNonDefaultProperty = hints.forceNonDefaultProperty().toUtf8();

    QmlObjectNode newNode = QmlItemNode::createQmlObjectNode(view,
                                                             itemLibraryEntry,
                                                             position,
                                                             parentProperty);

    if (!forceNonDefaultProperty.isEmpty()) {
        const NodeMetaInfo metaInfo = parentQmlItemNode.modelNode().metaInfo();
        if (metaInfo.hasProperty(forceNonDefaultProperty)) {
            if (!metaInfo.property(forceNonDefaultProperty).isListProperty()
                && parentQmlItemNode.modelNode().hasNodeProperty(forceNonDefaultProperty)) {
                parentQmlItemNode.removeProperty(forceNonDefaultProperty);
            }
            parentQmlItemNode.nodeListProperty(forceNonDefaultProperty).reparentHere(newNode);
        }
    }

    return newNode;
}


static QmlObjectNode createQmlObjectNodeFromSource(AbstractView *view,
                                                   const QString &source,
                                                   const QmlVisualNode::Position &position)
{
    auto model = view->model();

#ifdef QDS_USE_PROJECTSTORAGE
    auto inputModel = model->createModel("Item");
#else
    auto inputModel = Model::create("QtQuick.Item", 1, 0, model);
#endif
<<<<<<< HEAD
    inputModel->setFileUrl(model->fileUrl());
    inputModel->changeImports(model->imports(), {});
=======
    inputModel->setFileUrl(view->model()->fileUrl());
    inputModel->changeImports(view->model()->imports(), {});
>>>>>>> d114082f

    QPlainTextEdit textEdit;

    textEdit.setPlainText(source);
    NotIndentingTextEditModifier modifier(textEdit.document());

    std::unique_ptr<RewriterView> rewriterView = std::make_unique<RewriterView>(
        view->externalDependencies(),
        model->projectStorageDependencies().modulesStorage,
        RewriterView::Amend);
    rewriterView->setCheckSemanticErrors(false);
    rewriterView->setTextModifier(&modifier);
    rewriterView->setAllowComponentRoot(true);
    rewriterView->setPossibleImportsEnabled(false);
    rewriterView->setRemoveImports(false);
    inputModel->setRewriterView(rewriterView.get());

    if (rewriterView->errors().isEmpty() && rewriterView->rootModelNode().isValid()) {
        ModelNode rootModelNode = rewriterView->rootModelNode();
        inputModel->detachView(rewriterView.get());
        QmlVisualNode(rootModelNode).setPosition(position);
        ModelMerger merger(view);
        return merger.insertModel(rootModelNode);
    }

    return {};
}

static QString imagePlaceHolderPath(AbstractView *view)
{
    QFileInfo info(view->externalDependencies().projectUrl().toLocalFile() + "/images/place_holder.png");

    if (info.exists()) {
        const QDir dir(QFileInfo(view->model()->fileUrl().toLocalFile()).absoluteDir());
        return dir.relativeFilePath(info.filePath());
    }


    return QString::fromLatin1(imagePlaceHolder);
}

<<<<<<< HEAD
static QByteArray getSourceForUrl(const QString &fileURl)
{
    Utils::FileReader fileReader;

    if (fileReader.fetch(Utils::FilePath::fromString(fileURl)))
        return fileReader.data();
    else
        return Utils::FileReader::fetchQrc(fileURl);
=======
static QString getSourceForUrl(const QString &fileUrl)
{
    const Utils::Result<QByteArray> res = Utils::FilePath::fromString(fileUrl).fileContents();

    if (res)
        return QString::fromUtf8(*res);

    return Utils::FileUtils::fetchQrc(fileUrl);
>>>>>>> d114082f
}

QmlObjectNode QmlVisualNode::createQmlObjectNode(AbstractView *view,
                                                 const ItemLibraryEntry &itemLibraryEntry,
                                                 const Position &position,
                                                 NodeAbstractProperty parentProperty,
                                                 bool createInTransaction,
                                                 SL sl)
{
    NanotraceHR::Tracer tracer{"qml visual node create qml object node",
                               category(),
                               keyValue("create in transaction", createInTransaction),
                               keyValue("caller location", sl)};

    QmlObjectNode newQmlObjectNode;

    NodeHints hints = NodeHints::fromItemLibraryEntry(itemLibraryEntry, view->model());

    auto createNodeFunc = [=, &newQmlObjectNode, &parentProperty]() {
#ifndef QDS_USE_PROJECTSTORAGE
        NodeMetaInfo metaInfo = view->model()->metaInfo(itemLibraryEntry.typeName());

        int minorVersion = metaInfo.minorVersion();
        int majorVersion = metaInfo.majorVersion();
#endif
        using PropertyBindingEntry = QPair<PropertyName, QString>;
        QList<PropertyBindingEntry> propertyBindingList;
        QList<PropertyBindingEntry> propertyEnumList;
        if (auto templatePath = itemLibraryEntry.templatePath(); templatePath.isEmpty()) {
            QList<QPair<PropertyName, QVariant> > propertyPairList;

            for (const auto &property : itemLibraryEntry.properties()) {
                if (property.type() == "binding") {
                    const QString value = QmlObjectNode::convertToCorrectTranslatableFunction(
                        property.value().toString(), view->externalDependencies().designerSettings());
                    propertyBindingList.emplace_back(property.name(), value);
                } else if (property.type() == "enum") {
                    propertyEnumList.emplace_back(property.name(), property.value().toString());
                } else if (property.value().toString() == QString::fromLatin1(imagePlaceHolder)) {
                    propertyPairList.emplace_back(property.name(), imagePlaceHolderPath(view));
                } else {
                    propertyPairList.emplace_back(property.name(), property.value());
                }
            }
            // Add position last so it'll override any default position specified in the entry
            propertyPairList.append(position.propertyPairList());

            ModelNode::NodeSourceType nodeSourceType = ModelNode::NodeWithoutSource;

#ifdef QDS_USE_PROJECTSTORAGE
            NodeMetaInfo metaInfo{itemLibraryEntry.typeId(), view->model()->projectStorage()};
            if (metaInfo.isQmlComponent())
                nodeSourceType = ModelNode::NodeWithComponentSource;
            newQmlObjectNode = QmlObjectNode(view->createModelNode(
                itemLibraryEntry.typeName(), propertyPairList, {}, {}, nodeSourceType));
#else
            if (itemLibraryEntry.typeName() == "QtQml.Component")
                nodeSourceType = ModelNode::NodeWithComponentSource;

            newQmlObjectNode = QmlObjectNode(view->createModelNode(itemLibraryEntry.typeName(),
                                                                   majorVersion,
                                                                   minorVersion,
                                                                   propertyPairList,
                                                                   {},
                                                                   {},
                                                                   nodeSourceType));
#endif
        } else {
<<<<<<< HEAD
            const auto templateContent = QString::fromUtf8(getSourceForUrl(templatePath));
=======
            const QString templateContent = getSourceForUrl(templatePath);
>>>>>>> d114082f
            newQmlObjectNode = createQmlObjectNodeFromSource(view, templateContent, position);
        }

        if (parentProperty.isValid()) {
            const PropertyNameView propertyName = parentProperty.name();
            const ModelNode parentNode = parentProperty.parentModelNode();
            const NodeMetaInfo metaInfo = parentNode.metaInfo();

            if (metaInfo.isValid() && !metaInfo.property(propertyName).isListProperty()
                && parentProperty.isNodeProperty()) {
                parentNode.removeProperty(propertyName);
            }

            parentNode.nodeAbstractProperty(propertyName).reparentHere(newQmlObjectNode);
        }

        if (!newQmlObjectNode.isValid())
            return;

        if (newQmlObjectNode.id().isEmpty())
            newQmlObjectNode.modelNode().setIdWithoutRefactoring(view->model()->generateNewId(itemLibraryEntry.name()));

        for (const auto &propertyBindingEntry : propertyBindingList)
            newQmlObjectNode.modelNode().bindingProperty(propertyBindingEntry.first).setExpression(propertyBindingEntry.second);

        for (const auto &propertyBindingEntry : propertyEnumList)
            newQmlObjectNode.modelNode().variantProperty(propertyBindingEntry.first).setEnumeration(propertyBindingEntry.second.toUtf8());

        Q_ASSERT(newQmlObjectNode.isValid());
    };

    if (createInTransaction)
        view->executeInTransaction("QmlItemNode::createQmlItemNode", createNodeFunc);
    else
        createNodeFunc();

    Q_ASSERT(newQmlObjectNode.isValid());

    if (!hints.setParentProperty().first.isEmpty() && parentProperty.isValid()) {
        ModelNode parent = parentProperty.parentModelNode();
        const PropertyName property = hints.setParentProperty().first.toUtf8();
        const QVariant value = hints.setParentProperty().second;

        parent.variantProperty(property).setValue(value);
    }

    if (!hints.bindParentToProperty().isEmpty() && parentProperty.isValid()) {
        const PropertyName property = hints.bindParentToProperty().toUtf8();
        ModelNode parent = parentProperty.parentModelNode();

        const NodeMetaInfo metaInfo = newQmlObjectNode.modelNode().metaInfo();
        if (metaInfo.hasProperty(property))
            newQmlObjectNode.setBindingProperty(property, parent.validId());
    }

    const QStringList copyFiles = itemLibraryEntry.extraFilePaths();
    if (!copyFiles.isEmpty()) {
        // Files are copied into the same directory as the current qml document
        for (const auto &copyFileStr : copyFiles) {
            Utils::FilePath sourceFile = Utils::FilePath::fromString(copyFileStr);
            Utils::FilePath qmlFilePath = Utils::FilePath::fromString(
                                            view->model()->fileUrl().toLocalFile()).absolutePath();
            Utils::FilePath targetFile = qmlFilePath.pathAppended(sourceFile.fileName());
            // We don't want to overwrite existing default files
            if (!targetFile.exists() && !sourceFile.copyFile(targetFile))
                qWarning() << QStringView(u"Copying extra file '%1' failed.").arg(copyFileStr);
        }
    }

    return newQmlObjectNode;
}

QmlVisualNode QmlVisualNode::createQml3DNode(AbstractView *view,
                                             const ItemLibraryEntry &itemLibraryEntry,
                                             qint32 sceneRootId,
                                             const QVector3D &position,
                                             bool createInTransaction,
                                             SL sl)
{
    NanotraceHR::Tracer tracer{"qml visual node create qml 3D node",
                               category(),
                               keyValue("caller location", sl)};

    NodeAbstractProperty sceneNodeProperty = sceneRootId != -1
                                                 ? findSceneNodeProperty(view, sceneRootId)
                                                 : view->rootModelNode().defaultNodeAbstractProperty();

    QTC_ASSERT(sceneNodeProperty.isValid(), return {});

    return createQmlObjectNode(view, itemLibraryEntry, position, sceneNodeProperty, createInTransaction).modelNode();
}

QmlVisualNode QmlVisualNode::createQml3DNode(AbstractView *view,
                                             const TypeName &typeName,
                                             const ModelNode &parentNode,
                                             const QString &importName,
                                             const QVector3D &position,
<<<<<<< HEAD
                                             bool createInTransaction,
                                             SL sl)
=======
                                             bool createInTransaction)
{
    NodeAbstractProperty targetParentProperty = parentNode.defaultNodeListProperty();

    QTC_ASSERT(targetParentProperty.isValid(), return {});

    QTC_ASSERT(!typeName.isEmpty(), return {});

    QmlVisualNode newQmlObjectNode;

    auto createNodeFunc = [&]() {
        Imports imports = {Import::createLibraryImport("QtQuick3D")};
        if (!importName.isEmpty())
            imports.append(Import::createLibraryImport(importName));
        view->model()->changeImports(imports, {});

        QList<QPair<PropertyName, QVariant> > propertyPairList;
        propertyPairList.append(Position(position).propertyPairList());
#ifdef QDS_USE_PROJECTSTORAGE
        newQmlObjectNode = QmlVisualNode(view->createModelNode(typeName,
                                                               propertyPairList));
#else
        NodeMetaInfo metaInfo = view->model()->metaInfo(typeName);
        newQmlObjectNode = QmlVisualNode(view->createModelNode(typeName,
                                                               metaInfo.majorVersion(),
                                                               metaInfo.minorVersion(),
                                                               propertyPairList));
#endif

        if (newQmlObjectNode.id().isEmpty()) {
            newQmlObjectNode.modelNode().setIdWithoutRefactoring(
                view->model()->generateNewId(QString::fromUtf8(typeName)));
        }

        if (targetParentProperty.isValid())
            targetParentProperty.reparentHere(newQmlObjectNode);
    };

    if (createInTransaction)
        view->executeInTransaction(__FUNCTION__, createNodeFunc);
    else
        createNodeFunc();

    return newQmlObjectNode;
}


NodeListProperty QmlVisualNode::findSceneNodeProperty(AbstractView *view, qint32 sceneRootId)
>>>>>>> d114082f
{
    NanotraceHR::Tracer tracer{"qml visual node create qml 3D node",
                               category(),
                               keyValue("caller location", sl)};

    NodeAbstractProperty targetParentProperty = parentNode.defaultNodeListProperty();

    QTC_ASSERT(targetParentProperty.isValid(), return {});

    QTC_ASSERT(!typeName.isEmpty(), return {});

    QmlVisualNode newQmlObjectNode;

    auto createNodeFunc = [&]() {
        Imports imports = {Import::createLibraryImport("QtQuick3D")};
        if (!importName.isEmpty())
            imports.append(Import::createLibraryImport(importName));
        view->model()->changeImports(imports, {});

        QList<QPair<PropertyName, QVariant> > propertyPairList;
        propertyPairList.append(Position(position).propertyPairList());
#ifdef QDS_USE_PROJECTSTORAGE
        newQmlObjectNode = QmlVisualNode(view->createModelNode(typeName,
                                                               propertyPairList));
#else
        NodeMetaInfo metaInfo = view->model()->metaInfo(typeName);
        newQmlObjectNode = QmlVisualNode(view->createModelNode(typeName,
                                                               metaInfo.majorVersion(),
                                                               metaInfo.minorVersion(),
                                                               propertyPairList));
#endif

        if (newQmlObjectNode.id().isEmpty()) {
            newQmlObjectNode.modelNode().setIdWithoutRefactoring(
                view->model()->generateNewId(QString::fromUtf8(typeName)));
        }

        if (targetParentProperty.isValid())
            targetParentProperty.reparentHere(newQmlObjectNode);
    };

    if (createInTransaction)
        view->executeInTransaction(__FUNCTION__, createNodeFunc);
    else
        createNodeFunc();

    return newQmlObjectNode;
}

NodeListProperty QmlVisualNode::findSceneNodeProperty(AbstractView *view, qint32 sceneRootId, SL sl)
{
    NanotraceHR::Tracer tracer{"qml visual node find scene node property",
                               category(),
                               keyValue("caller location", sl)};

    if (!view)
        return {};

    ModelNode node;
    if (view->hasModelNodeForInternalId(sceneRootId))
        node = view->modelNodeForInternalId(sceneRootId);

    return node.defaultNodeListProperty();
}

QList<ModelNode> toModelNodeList(const QList<QmlVisualNode> &qmlVisualNodeList)
{
    QList<ModelNode> modelNodeList;

    for (const QmlVisualNode &QmlVisualNode : qmlVisualNodeList)
        modelNodeList.append(QmlVisualNode.modelNode());

    return modelNodeList;
}

QList<QmlVisualNode> toQmlVisualNodeList(const QList<ModelNode> &modelNodeList)
{
    QList<QmlVisualNode> QmlVisualNodeList;

    for (const ModelNode &modelNode : modelNodeList) {
        if (QmlVisualNode::isValidQmlVisualNode(modelNode))
            QmlVisualNodeList.append(modelNode);
    }

    return QmlVisualNodeList;
}

QStringList QmlModelStateGroup::names(SL sl) const
{
    NanotraceHR::Tracer tracer{"qml model state group names",
                               category(),
                               keyValue("model node", m_modelNode),
                               keyValue("caller location", sl)};

    QStringList returnList;

    if (!modelNode().isValid())
        return {};

    if (modelNode().property("states").isNodeListProperty()) {
        for (const ModelNode &node : modelNode().nodeListProperty("states").toModelNodeList()) {
            if (QmlModelState::isValidQmlModelState(node))
                returnList.append(QmlModelState(node).name());
        }
    }
    return returnList;
}

QList<QmlModelState> QmlModelStateGroup::allStates(SL sl) const
{
    NanotraceHR::Tracer tracer{"qml model state group all states",
                               category(),
                               keyValue("model node", m_modelNode),
                               keyValue("caller location", sl)};

    QList<QmlModelState> returnList;

    if (!modelNode().isValid())
        return {};

    if (modelNode().property("states").isNodeListProperty()) {
        for (const ModelNode &node : modelNode().nodeListProperty("states").toModelNodeList()) {
            if (QmlModelState::isValidQmlModelState(node))
                returnList.append(node);
        }
    }
    return returnList;
}

QmlModelState QmlModelStateGroup::addState(const QString &name, SL sl)
{
    NanotraceHR::Tracer tracer{"qml model state group add state",
                               category(),
                               keyValue("name", name),
                               keyValue("model node", m_modelNode),
                               keyValue("caller location", sl)};

    if (!modelNode().isValid())
        return {};

    ModelNode newState = QmlModelState::createQmlState(
                modelNode().view(), {{PropertyName("name"), QVariant(name)}});
    modelNode().nodeListProperty("states").reparentHere(newState);

    return newState;
}

void QmlModelStateGroup::removeState(const QString &name, SL sl)
{
    NanotraceHR::Tracer tracer{"qml model state group remove state",
                               category(),
                               keyValue("name", name),
                               keyValue("model node", m_modelNode),
                               keyValue("caller location", sl)};

    if (!modelNode().isValid())
        return;

    if (state(name).isValid())
        state(name).modelNode().destroy();
}

QmlModelState QmlModelStateGroup::state(const QString &name, SL sl) const
{
    NanotraceHR::Tracer tracer{"qml model state group state",
                               category(),
                               keyValue("name", name),
                               keyValue("model node", m_modelNode),
                               keyValue("caller location", sl)};

    if (!modelNode().isValid())
        return {};

    if (modelNode().property("states").isNodeListProperty()) {
        for (const ModelNode &node : modelNode().nodeListProperty("states").toModelNodeList()) {
            if (QmlModelState(node).name() == name)
                return node;
        }
    }
    return QmlModelState();
}

bool QmlVisualNode::Position::is3D() const
{
    return m_is3D;
}

QList<QPair<PropertyName, QVariant> > QmlVisualNode::Position::propertyPairList() const
{
    QList<QPair<PropertyName, QVariant> > propertyPairList;

    if (m_is3D) {
        if (!qFuzzyIsNull(x()))
            propertyPairList.emplace_back("x", x());
        if (!qFuzzyIsNull(y()))
            propertyPairList.emplace_back("y", y());
        if (!qFuzzyIsNull(z()))
            propertyPairList.emplace_back("z", z());
    } else {
        if (const int intX = qRound(x()))
            propertyPairList.emplace_back("x", intX);
        if (const int intY = qRound(y()))
            propertyPairList.emplace_back("y", intY);
    }

    return propertyPairList;
}

} //QmlDesigner<|MERGE_RESOLUTION|>--- conflicted
+++ resolved
@@ -407,13 +407,8 @@
 #else
     auto inputModel = Model::create("QtQuick.Item", 1, 0, model);
 #endif
-<<<<<<< HEAD
     inputModel->setFileUrl(model->fileUrl());
     inputModel->changeImports(model->imports(), {});
-=======
-    inputModel->setFileUrl(view->model()->fileUrl());
-    inputModel->changeImports(view->model()->imports(), {});
->>>>>>> d114082f
 
     QPlainTextEdit textEdit;
 
@@ -455,16 +450,6 @@
     return QString::fromLatin1(imagePlaceHolder);
 }
 
-<<<<<<< HEAD
-static QByteArray getSourceForUrl(const QString &fileURl)
-{
-    Utils::FileReader fileReader;
-
-    if (fileReader.fetch(Utils::FilePath::fromString(fileURl)))
-        return fileReader.data();
-    else
-        return Utils::FileReader::fetchQrc(fileURl);
-=======
 static QString getSourceForUrl(const QString &fileUrl)
 {
     const Utils::Result<QByteArray> res = Utils::FilePath::fromString(fileUrl).fileContents();
@@ -473,7 +458,6 @@
         return QString::fromUtf8(*res);
 
     return Utils::FileUtils::fetchQrc(fileUrl);
->>>>>>> d114082f
 }
 
 QmlObjectNode QmlVisualNode::createQmlObjectNode(AbstractView *view,
@@ -542,11 +526,7 @@
                                                                    nodeSourceType));
 #endif
         } else {
-<<<<<<< HEAD
-            const auto templateContent = QString::fromUtf8(getSourceForUrl(templatePath));
-=======
             const QString templateContent = getSourceForUrl(templatePath);
->>>>>>> d114082f
             newQmlObjectNode = createQmlObjectNodeFromSource(view, templateContent, position);
         }
 
@@ -644,12 +624,13 @@
                                              const ModelNode &parentNode,
                                              const QString &importName,
                                              const QVector3D &position,
-<<<<<<< HEAD
                                              bool createInTransaction,
                                              SL sl)
-=======
-                                             bool createInTransaction)
-{
+{
+    NanotraceHR::Tracer tracer{"qml visual node create qml 3D node",
+                               category(),
+                               keyValue("caller location", sl)};
+
     NodeAbstractProperty targetParentProperty = parentNode.defaultNodeListProperty();
 
     QTC_ASSERT(targetParentProperty.isValid(), return {});
@@ -694,58 +675,6 @@
     return newQmlObjectNode;
 }
 
-
-NodeListProperty QmlVisualNode::findSceneNodeProperty(AbstractView *view, qint32 sceneRootId)
->>>>>>> d114082f
-{
-    NanotraceHR::Tracer tracer{"qml visual node create qml 3D node",
-                               category(),
-                               keyValue("caller location", sl)};
-
-    NodeAbstractProperty targetParentProperty = parentNode.defaultNodeListProperty();
-
-    QTC_ASSERT(targetParentProperty.isValid(), return {});
-
-    QTC_ASSERT(!typeName.isEmpty(), return {});
-
-    QmlVisualNode newQmlObjectNode;
-
-    auto createNodeFunc = [&]() {
-        Imports imports = {Import::createLibraryImport("QtQuick3D")};
-        if (!importName.isEmpty())
-            imports.append(Import::createLibraryImport(importName));
-        view->model()->changeImports(imports, {});
-
-        QList<QPair<PropertyName, QVariant> > propertyPairList;
-        propertyPairList.append(Position(position).propertyPairList());
-#ifdef QDS_USE_PROJECTSTORAGE
-        newQmlObjectNode = QmlVisualNode(view->createModelNode(typeName,
-                                                               propertyPairList));
-#else
-        NodeMetaInfo metaInfo = view->model()->metaInfo(typeName);
-        newQmlObjectNode = QmlVisualNode(view->createModelNode(typeName,
-                                                               metaInfo.majorVersion(),
-                                                               metaInfo.minorVersion(),
-                                                               propertyPairList));
-#endif
-
-        if (newQmlObjectNode.id().isEmpty()) {
-            newQmlObjectNode.modelNode().setIdWithoutRefactoring(
-                view->model()->generateNewId(QString::fromUtf8(typeName)));
-        }
-
-        if (targetParentProperty.isValid())
-            targetParentProperty.reparentHere(newQmlObjectNode);
-    };
-
-    if (createInTransaction)
-        view->executeInTransaction(__FUNCTION__, createNodeFunc);
-    else
-        createNodeFunc();
-
-    return newQmlObjectNode;
-}
-
 NodeListProperty QmlVisualNode::findSceneNodeProperty(AbstractView *view, qint32 sceneRootId, SL sl)
 {
     NanotraceHR::Tracer tracer{"qml visual node find scene node property",
