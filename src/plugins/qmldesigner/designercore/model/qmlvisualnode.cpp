--- conflicted
+++ resolved
@@ -209,16 +209,6 @@
 
 void QmlVisualNode::setPosition(const QmlVisualNode::Position &position)
 {
-<<<<<<< HEAD
-    if (!isValid())
-        return;
-
-    setDoubleProperty("x", position.x());
-    setDoubleProperty("y", position.y());
-
-    if (position.is3D() && modelNode().metaInfo().isQtQuick3DNode())
-        setDoubleProperty("z", position.z());
-=======
     if (!modelNode().isValid())
         return;
 
@@ -232,7 +222,6 @@
             && modelNode().metaInfo().isQtQuick3DNode()) {
         setDoubleProperty("z", position.z());
     }
->>>>>>> 249c3561
 }
 
 QmlVisualNode::Position QmlVisualNode::position() const
@@ -582,13 +571,6 @@
 {
     QList<QPair<PropertyName, QVariant> > propertyPairList;
 
-<<<<<<< HEAD
-    propertyPairList.append({"x", QVariant(qRound(x()))});
-    propertyPairList.append({"y", QVariant(qRound(y()))});
-
-    if (m_is3D)
-        propertyPairList.append({"z", QVariant(z())});
-=======
     if (m_is3D) {
         if (!qFuzzyIsNull(x()))
             propertyPairList.append({"x", QVariant{x()}});
@@ -602,7 +584,6 @@
         if (const int intY = qRound(y()))
             propertyPairList.append({"y", QVariant(intY)});
     }
->>>>>>> 249c3561
 
     return propertyPairList;
 }
