// Copyright (C) 2023 The Qt Company Ltd.
// SPDX-License-Identifier: LicenseRef-Qt-Commercial OR GPL-3.0-only WITH Qt-GPL-exception-1.0

#include "modelutils.h"

#include <nodemetainfo.h>
<<<<<<< HEAD
=======
#include <projectstorage/projectstorage.h>
#include <projectstorage/sourcepathcache.h>
>>>>>>> 655ec9d9

#include <utils/expected.h>

#include <algorithm>

namespace QmlDesigner::ModelUtils {

namespace {

enum class ImportError { EmptyImportName, HasAlreadyImport, NoModule };

::Utils::expected<Import, ImportError> findImport(const QString &importName,
                                                  const std::function<bool(const Import &)> &predicate,
                                                  const Imports &imports,
                                                  const Imports &modules)
{
    if (importName.isEmpty())
        return ::Utils::make_unexpected(ImportError::EmptyImportName);

    auto hasName = [&](const auto &import) {
        return import.url() == importName || import.file() == importName;
    };

    bool hasImport = std::any_of(imports.begin(), imports.end(), hasName);

    if (hasImport)
        return ::Utils::make_unexpected(ImportError::HasAlreadyImport);

    auto foundModule = std::find_if(modules.begin(), modules.end(), [&](const Import &import) {
        return hasName(import) && predicate(import);
    });

    if (foundModule == modules.end())
        return ::Utils::make_unexpected(ImportError::NoModule);

    return *foundModule;
}

} // namespace

bool addImportWithCheck(const QString &importName,
                        const std::function<bool(const Import &)> &predicate,
                        Model *model)
{
    return addImportsWithCheck({importName}, predicate, model);
}

bool addImportWithCheck(const QString &importName, Model *model)
{
    return addImportWithCheck(
        importName, [](const Import &) { return true; }, model);
}

bool addImportsWithCheck(const QStringList &importNames, Model *model)
{
    return addImportsWithCheck(
        importNames, [](const Import &) { return true; }, model);
}

bool addImportsWithCheck(const QStringList &importNames,
                         const std::function<bool(const Import &)> &predicate,
                         Model *model)
{
    const Imports &imports = model->imports();
    const Imports &modules = model->possibleImports();

    Imports importsToAdd;
    importsToAdd.reserve(importNames.size());

    for (const QString &importName : importNames) {
        auto import = findImport(importName, predicate, imports, modules);

        if (import) {
            importsToAdd.push_back(*import);
        } else {
            if (import.error() == ImportError::NoModule)
                return false;
            else
                continue;
        }
    }

    if (!importsToAdd.isEmpty())
        model->changeImports(std::move(importsToAdd), {});

    return true;
}

PropertyMetaInfo metainfo(const AbstractProperty &property)
{
    return metainfo(property.parentModelNode(), property.name());
}

PropertyMetaInfo metainfo(const ModelNode &node, const PropertyName &propertyName)
{
    return node.metaInfo().property(propertyName);
}

<<<<<<< HEAD
=======
QString componentFilePath(const PathCacheType &pathCache, const NodeMetaInfo &metaInfo)
{
    if constexpr (useProjectStorage()) {
        auto typeSourceId = metaInfo.sourceId();

        if (typeSourceId && metaInfo.isFileComponent()) {
            return pathCache.sourcePath(typeSourceId).toQString();
        }
    } else {
        return metaInfo.componentFileName();
    }

    return {};
}

QString componentFilePath(const ModelNode &node)
{
    if (node) {
        const auto &pathCache = node.model()->pathCache();
        return ModelUtils::componentFilePath(pathCache, node.metaInfo());
    }

    return {};
}

>>>>>>> 655ec9d9
} // namespace QmlDesigner::ModelUtils<|MERGE_RESOLUTION|>--- conflicted
+++ resolved
@@ -4,11 +4,8 @@
 #include "modelutils.h"
 
 #include <nodemetainfo.h>
-<<<<<<< HEAD
-=======
 #include <projectstorage/projectstorage.h>
 #include <projectstorage/sourcepathcache.h>
->>>>>>> 655ec9d9
 
 #include <utils/expected.h>
 
@@ -107,8 +104,6 @@
     return node.metaInfo().property(propertyName);
 }
 
-<<<<<<< HEAD
-=======
 QString componentFilePath(const PathCacheType &pathCache, const NodeMetaInfo &metaInfo)
 {
     if constexpr (useProjectStorage()) {
@@ -134,5 +129,4 @@
     return {};
 }
 
->>>>>>> 655ec9d9
 } // namespace QmlDesigner::ModelUtils