// Copyright (C) 2016 The Qt Company Ltd.
// SPDX-License-Identifier: LicenseRef-Qt-Commercial OR GPL-3.0+ OR GPL-3.0 WITH Qt-GPL-exception-1.0

#include "model.h"
#include "internalnode_p.h"
#include "model_p.h"
#include <modelnode.h>

#include "abstractview.h"
#include "auxiliarydataproperties.h"
#include "internalnodeabstractproperty.h"
#include "internalnodelistproperty.h"
#include "internalproperty.h"
#include "internalsignalhandlerproperty.h"
#include "metainfo.h"
#include "nodeinstanceview.h"
#include "nodemetainfo.h"

#include "abstractproperty.h"
#include "bindingproperty.h"
#include "nodeabstractproperty.h"
#include "nodelistproperty.h"
#include "rewriterview.h"
#include "rewritingexception.h"
#include "signalhandlerproperty.h"
#include "textmodifier.h"
#include "variantproperty.h"

#include <projectstorage/projectstorage.h>

#include <qmljs/qmljsmodelmanagerinterface.h>

#include <utils/algorithm.h>

#include <QDrag>
#include <QFileInfo>
#include <QHashIterator>
#include <QPointer>
#include <QRegularExpression>

/*!
\defgroup CoreModel
*/
/*!
\class QmlDesigner::Model
\ingroup CoreModel
\brief This is the facade for the abstract model data.
 All write access is running through this interface

The Model is the central place to access a qml files data (see e.g. rootNode() ) and meta data (see metaInfo() ).
Components that want to be informed about changes in the model can register a subclass of AbstractView via attachView().

\see QmlDesigner::ModelNode, QmlDesigner::AbstractProperty, QmlDesigner::AbstractView
*/

namespace QmlDesigner {
namespace Internal {

ModelPrivate::ModelPrivate(Model *model,
                           ProjectStorage<Sqlite::Database> &projectStorage,
                           const TypeName &typeName,
                           int major,
                           int minor,
                           Model *metaInfoProxyModel)
    : projectStorage{&projectStorage}
    , m_model{model}
{
    m_metaInfoProxyModel = metaInfoProxyModel;

    m_rootInternalNode = createNode(
        typeName, major, minor, {}, {}, {}, ModelNode::NodeWithoutSource, {}, true);

    m_currentStateNode = m_rootInternalNode;
    m_currentTimelineNode = m_rootInternalNode;
}

ModelPrivate::ModelPrivate(
    Model *model, const TypeName &typeName, int major, int minor, Model *metaInfoProxyModel)
    : m_model(model)
{
    m_metaInfoProxyModel = metaInfoProxyModel;

    m_rootInternalNode = createNode(
        typeName, major, minor, {}, {}, {}, ModelNode::NodeWithoutSource, {}, true);

    m_currentStateNode = m_rootInternalNode;
    m_currentTimelineNode = m_rootInternalNode;
}

ModelPrivate::~ModelPrivate() = default;

void ModelPrivate::detachAllViews()
{
    for (const QPointer<AbstractView> &view : std::as_const(m_viewList))
        detachView(view.data(), true);

    m_viewList.clear();
    updateEnabledViews();

    if (m_nodeInstanceView) {
        m_nodeInstanceView->modelAboutToBeDetached(m_model);
        m_nodeInstanceView.clear();
    }

    if (m_rewriterView) {
        m_rewriterView->modelAboutToBeDetached(m_model);
        m_rewriterView.clear();
    }
}

void ModelPrivate::changeImports(const QList<Import> &toBeAddedImportList,
                                 const QList<Import> &toBeRemovedImportList)
{
    QList<Import> removedImportList;
    for (const Import &import : toBeRemovedImportList) {
        if (m_imports.contains(import)) {
            removedImportList.append(import);
            m_imports.removeOne(import);
        }
    }

    QList<Import> addedImportList;
    for (const Import &import : toBeAddedImportList) {
        if (!m_imports.contains(import)) {
            addedImportList.append(import);
            m_imports.append(import);
        }
    }

    if (!removedImportList.isEmpty() || !addedImportList.isEmpty())
        notifyImportsChanged(addedImportList, removedImportList);
}

void ModelPrivate::notifyImportsChanged(const QList<Import> &addedImports,
                                        const QList<Import> &removedImports)
{
    bool resetModel = false;
    QString description;

    try {
        if (rewriterView())
            rewriterView()->importsChanged(addedImports, removedImports);
    } catch (const RewritingException &e) {
        description = e.description();
        resetModel = true;
    }

    m_nodeMetaInfoCache.clear();

    if (nodeInstanceView())
        nodeInstanceView()->importsChanged(addedImports, removedImports);

    for (const QPointer<AbstractView> &view : enabledViews())
        view->importsChanged(addedImports, removedImports);

    if (resetModel)
        resetModelByRewriter(description);
}

void ModelPrivate::notifyPossibleImportsChanged(const QList<Import> &possibleImports)
{
    for (const QPointer<AbstractView> &view : enabledViews()) {
        Q_ASSERT(view != nullptr);
        view->possibleImportsChanged(possibleImports);
    }
}

void ModelPrivate::notifyUsedImportsChanged(const QList<Import> &usedImports)
{
    for (const QPointer<AbstractView> &view : enabledViews()) {
        Q_ASSERT(view != nullptr);
        view->usedImportsChanged(usedImports);
    }
}

QUrl ModelPrivate::fileUrl() const
{
    return m_fileUrl;
}

void ModelPrivate::setDocumentMessages(const QList<DocumentMessage> &errors,
                                       const QList<DocumentMessage> &warnings)
{
    for (const QPointer<AbstractView> &view : std::as_const(m_viewList))
        view->documentMessagesChanged(errors, warnings);
}

void ModelPrivate::setFileUrl(const QUrl &fileUrl)
{
    QUrl oldPath = m_fileUrl;

    if (oldPath != fileUrl) {
        m_fileUrl = fileUrl;

        for (const QPointer<AbstractView> &view : std::as_const(m_viewList))
            view->fileUrlChanged(oldPath, fileUrl);
    }
}

void ModelPrivate::changeNodeType(const InternalNodePointer &node, const TypeName &typeName,
                                  int majorVersion, int minorVersion)
{
    node->typeName = typeName;
    node->majorVersion = majorVersion;
    node->minorVersion = minorVersion;

    try {
        notifyNodeTypeChanged(node, typeName, majorVersion, minorVersion);
    } catch (const RewritingException &) {
    }
}

InternalNodePointer ModelPrivate::createNode(const TypeName &typeName,
                                             int majorVersion,
                                             int minorVersion,
                                             const QList<QPair<PropertyName, QVariant>> &propertyList,
                                             const AuxiliaryDatas &auxiliaryDatas,
                                             const QString &nodeSource,
                                             ModelNode::NodeSourceType nodeSourceType,
                                             const QString &behaviorPropertyName,
                                             bool isRootNode)
{
    if (typeName.isEmpty())
        return {};

    qint32 internalId = 0;

    if (!isRootNode)
        internalId = m_internalIdCounter++;

    auto newNode = std::make_shared<InternalNode>(typeName, majorVersion, minorVersion, internalId);
    newNode->nodeSourceType = nodeSourceType;

    newNode->behaviorPropertyName = behaviorPropertyName;

    using PropertyPair = QPair<PropertyName, QVariant>;

    for (const PropertyPair &propertyPair : propertyList) {
        newNode->addVariantProperty(propertyPair.first);
        newNode->variantProperty(propertyPair.first)->setValue(propertyPair.second);
    }

    for (const auto &auxiliaryData : auxiliaryDatas)
        newNode->setAuxiliaryData(AuxiliaryDataKeyView{auxiliaryData.first}, auxiliaryData.second);

    m_nodeSet.insert(newNode);
    m_internalIdNodeHash.insert(newNode->internalId, newNode);

    if (!nodeSource.isNull())
        newNode->nodeSource = nodeSource;

    notifyNodeCreated(newNode);

    if (!newNode->propertyNameList().isEmpty())
        notifyVariantPropertiesChanged(newNode, newNode->propertyNameList(), AbstractView::PropertiesAdded);

    return newNode;
}

void ModelPrivate::removeNodeFromModel(const InternalNodePointer &node)
{
    Q_ASSERT(node);

    node->resetParentProperty();

    m_selectedInternalNodeList.removeAll(node);
    if (!node->id.isEmpty())
        m_idNodeHash.remove(node->id);
    node->isValid = false;
    m_nodeSet.remove(node);
    m_internalIdNodeHash.remove(node->internalId);
}

const QList<QPointer<AbstractView>> ModelPrivate::enabledViews() const
{
    return m_enabledViewList;
}

void ModelPrivate::removeAllSubNodes(const InternalNodePointer &node)
{
    for (const InternalNodePointer &subNode : node->allSubNodes())
        removeNodeFromModel(subNode);
}

void ModelPrivate::removeNode(const InternalNodePointer &node)
{
    Q_ASSERT(node);

    AbstractView::PropertyChangeFlags propertyChangeFlags = AbstractView::NoAdditionalChanges;

    notifyNodeAboutToBeRemoved(node);

    InternalNodeAbstractPropertyPointer oldParentProperty(node->parentProperty());

    removeAllSubNodes(node);
    removeNodeFromModel(node);

    InternalNodePointer parentNode;
    PropertyName parentPropertyName;
    if (oldParentProperty) {
        parentNode = oldParentProperty->propertyOwner();
        parentPropertyName = oldParentProperty->name();
    }

    if (oldParentProperty && oldParentProperty->isEmpty()) {
        removePropertyWithoutNotification(oldParentProperty);

        propertyChangeFlags |= AbstractView::EmptyPropertiesRemoved;
    }

    notifyNodeRemoved(node, parentNode, parentPropertyName, propertyChangeFlags);
}

InternalNodePointer ModelPrivate::rootNode() const
{
    return m_rootInternalNode;
}

MetaInfo ModelPrivate::metaInfo() const
{
    return m_metaInfo;
}

void ModelPrivate::setMetaInfo(const MetaInfo &metaInfo)
{
    m_metaInfo = metaInfo;
}

void ModelPrivate::changeNodeId(const InternalNodePointer &node, const QString &id)
{
    const QString oldId = node->id;

    node->id = id;
    if (!oldId.isEmpty())
        m_idNodeHash.remove(oldId);
    if (!id.isEmpty())
        m_idNodeHash.insert(id, node);

    try {
        notifyNodeIdChanged(node, id, oldId);
    } catch (const RewritingException &) {
    }
}

bool ModelPrivate::propertyNameIsValid(const PropertyName &propertyName) const
{
    if (propertyName.isEmpty())
        return false;

    if (propertyName == "id")
        return false;

    return true;
}

template<typename Callable>
void ModelPrivate::notifyNodeInstanceViewLast(Callable call)
{
    bool resetModel = false;
    QString description;

    try {
        if (rewriterView() && !rewriterView()->isBlockingNotifications())
            call(rewriterView());
    } catch (const RewritingException &e) {
        description = e.description();
        resetModel = true;
    }

    for (const QPointer<AbstractView> &view : enabledViews()) {
         try {
             if (!view->isBlockingNotifications())
                 call(view.data());
         } catch (const Exception &e) {
             e.showException(tr("Exception thrown by view %1.").arg(view->widgetInfo().tabName));
         }
    }

    if (nodeInstanceView() && !nodeInstanceView()->isBlockingNotifications())
        call(nodeInstanceView());

    if (resetModel)
        resetModelByRewriter(description);
}

template<typename Callable>
void ModelPrivate::notifyNormalViewsLast(Callable call)
{
    bool resetModel = false;
    QString description;

    try {
        if (rewriterView() && !rewriterView()->isBlockingNotifications())
            call(rewriterView());
    } catch (const RewritingException &e) {
        description = e.description();
        resetModel = true;
    }

    if (nodeInstanceView() && !nodeInstanceView()->isBlockingNotifications())
        call(nodeInstanceView());

    for (const QPointer<AbstractView> &view : enabledViews()) {
        if (!view->isBlockingNotifications())
            call(view.data());
    }

    if (resetModel)
        resetModelByRewriter(description);
}

template<typename Callable>
void ModelPrivate::notifyInstanceChanges(Callable call)
{
    for (const QPointer<AbstractView> &view : enabledViews()) {
        if (!view->isBlockingNotifications())
            call(view.data());
    }
}

void ModelPrivate::notifyAuxiliaryDataChanged(const InternalNodePointer &node,
                                              AuxiliaryDataKeyView key,
                                              const QVariant &data)
{
    notifyNodeInstanceViewLast([&](AbstractView *view) {
        ModelNode modelNode(node, m_model, view);
        view->auxiliaryDataChanged(modelNode, key, data);
    });
}

void ModelPrivate::notifyNodeSourceChanged(const InternalNodePointer &node,
                                           const QString &newNodeSource)
{
    notifyNodeInstanceViewLast([&](AbstractView *view) {
        ModelNode ModelNode(node, m_model, view);
        view->nodeSourceChanged(ModelNode, newNodeSource);
    });
}

void ModelPrivate::notifyRootNodeTypeChanged(const QString &type, int majorVersion, int minorVersion)
{
    notifyNodeInstanceViewLast(
        [&](AbstractView *view) { view->rootNodeTypeChanged(type, majorVersion, minorVersion); });
}

void ModelPrivate::notifyInstancePropertyChange(const QList<QPair<ModelNode, PropertyName>> &propertyPairList)
{
    notifyInstanceChanges([&](AbstractView *view) {
        using ModelNodePropertyPair = QPair<ModelNode, PropertyName>;
        QList<QPair<ModelNode, PropertyName>> adaptedPropertyList;
        for (const ModelNodePropertyPair &propertyPair : propertyPairList) {
            ModelNodePropertyPair newPair(ModelNode{propertyPair.first.internalNode(), m_model, view}, propertyPair.second);
            adaptedPropertyList.append(newPair);
        }
        view->instancePropertyChanged(adaptedPropertyList);
    });
}

void ModelPrivate::notifyInstanceErrorChange(const QVector<qint32> &instanceIds)
{
    notifyInstanceChanges([&](AbstractView *view) {
        QVector<ModelNode> errorNodeList;
        for (qint32 instanceId : instanceIds)
            errorNodeList.append(ModelNode(m_model->d->nodeForInternalId(instanceId), m_model, view));
        view->instanceErrorChanged(errorNodeList);
    });
}

void ModelPrivate::notifyInstancesCompleted(const QVector<ModelNode> &modelNodeVector)
{
    QVector<InternalNodePointer> internalVector(toInternalNodeVector(modelNodeVector));

    notifyInstanceChanges([&](AbstractView *view) {
        view->instancesCompleted(toModelNodeVector(internalVector, view));
    });
}

namespace {
QMultiHash<ModelNode, InformationName> convertModelNodeInformationHash(
    const QMultiHash<ModelNode, InformationName> &informationChangeHash, AbstractView *view)
{
    QMultiHash<ModelNode, InformationName> convertedModelNodeInformationHash;

    for (auto it = informationChangeHash.cbegin(), end = informationChangeHash.cend(); it != end; ++it)
        convertedModelNodeInformationHash.insert(ModelNode(it.key(), view), it.value());

    return convertedModelNodeInformationHash;
}
} // namespace

void ModelPrivate::notifyInstancesInformationsChange(
    const QMultiHash<ModelNode, InformationName> &informationChangeHash)
{
    notifyInstanceChanges([&](AbstractView *view) {
        view->instanceInformationsChanged(convertModelNodeInformationHash(informationChangeHash, view));
    });
}

void ModelPrivate::notifyInstancesRenderImageChanged(const QVector<ModelNode> &modelNodeVector)
{
    QVector<InternalNodePointer> internalVector(toInternalNodeVector(modelNodeVector));

    notifyInstanceChanges([&](AbstractView *view) {
        view->instancesRenderImageChanged(toModelNodeVector(internalVector, view));
    });
}

void ModelPrivate::notifyInstancesPreviewImageChanged(const QVector<ModelNode> &modelNodeVector)
{
    QVector<InternalNodePointer> internalVector(toInternalNodeVector(modelNodeVector));

    notifyInstanceChanges([&](AbstractView *view) {
        view->instancesPreviewImageChanged(toModelNodeVector(internalVector, view));
    });
}

void ModelPrivate::notifyInstancesChildrenChanged(const QVector<ModelNode> &modelNodeVector)
{
    QVector<InternalNodePointer> internalVector(toInternalNodeVector(modelNodeVector));

    notifyInstanceChanges([&](AbstractView *view) {
        view->instancesChildrenChanged(toModelNodeVector(internalVector, view));
    });
}

void ModelPrivate::notifyCurrentStateChanged(const ModelNode &node)
{
    m_currentStateNode = node.internalNode();
    notifyNodeInstanceViewLast([&](AbstractView *view) {
        view->currentStateChanged(ModelNode(node.internalNode(), m_model, view));
    });
}

void ModelPrivate::notifyCurrentTimelineChanged(const ModelNode &node)
{
    m_currentTimelineNode = node.internalNode();
    notifyNodeInstanceViewLast([&](AbstractView *view) {
        view->currentTimelineChanged(ModelNode(node.internalNode(), m_model, view));
    });
}

void ModelPrivate::notifyRenderImage3DChanged(const QImage &image)
{
    notifyInstanceChanges([&](AbstractView *view) { view->renderImage3DChanged(image); });
}

void ModelPrivate::notifyUpdateActiveScene3D(const QVariantMap &sceneState)
{
    notifyInstanceChanges([&](AbstractView *view) { view->updateActiveScene3D(sceneState); });
}

void ModelPrivate::notifyModelNodePreviewPixmapChanged(const ModelNode &node, const QPixmap &pixmap)
{
    notifyInstanceChanges(
        [&](AbstractView *view) { view->modelNodePreviewPixmapChanged(node, pixmap); });
}

void ModelPrivate::notifyImport3DSupportChanged(const QVariantMap &supportMap)
{
    notifyInstanceChanges([&](AbstractView *view) { view->updateImport3DSupport(supportMap); });
}

void ModelPrivate::notifyNodeAtPosResult(const ModelNode &modelNode, const QVector3D &pos3d)
{
    notifyInstanceChanges([&](AbstractView *view) { view->nodeAtPosReady(modelNode, pos3d); });
}

void ModelPrivate::notifyView3DAction(View3DActionType type, const QVariant &value)
{
    notifyNormalViewsLast([&](AbstractView *view) { view->view3DAction(type, value); });
}

void ModelPrivate::notifyActive3DSceneIdChanged(qint32 sceneId)
{
    notifyInstanceChanges([&](AbstractView *view) { view->active3DSceneChanged(sceneId); });
}

void ModelPrivate::notifyDragStarted(QMimeData *mimeData)
{
    notifyInstanceChanges([&](AbstractView *view) { view->dragStarted(mimeData); });
}

void ModelPrivate::notifyDragEnded()
{
    notifyInstanceChanges([&](AbstractView *view) { view->dragEnded(); });
}

void ModelPrivate::notifyRewriterBeginTransaction()
{
    notifyNodeInstanceViewLast([&](AbstractView *view) { view->rewriterBeginTransaction(); });
}

void ModelPrivate::notifyRewriterEndTransaction()
{
    notifyNodeInstanceViewLast([&](AbstractView *view) { view->rewriterEndTransaction(); });
}

void ModelPrivate::notifyInstanceToken(const QString &token, int number,
                                       const QVector<ModelNode> &modelNodeVector)
{
    QVector<InternalNodePointer> internalVector(toInternalNodeVector(modelNodeVector));

    notifyInstanceChanges([&](AbstractView *view) {
        view->instancesToken(token, number, toModelNodeVector(internalVector, view));
    });
}

void ModelPrivate::notifyCustomNotification(const AbstractView *senderView,
                                            const QString &identifier,
                                            const QList<ModelNode> &modelNodeList,
                                            const QList<QVariant> &data)
{
    QList<InternalNodePointer> internalList(toInternalNodeList(modelNodeList));
    notifyNodeInstanceViewLast([&](AbstractView *view) {
        view->customNotification(senderView, identifier, toModelNodeList(internalList, view), data);
    });
}

void ModelPrivate::notifyPropertiesRemoved(const QList<PropertyPair> &propertyPairList)
{
    notifyNormalViewsLast([&](AbstractView *view) {
        QList<AbstractProperty> propertyList;
        propertyList.reserve(propertyPairList.size());
        for (const PropertyPair &propertyPair : propertyPairList) {
            AbstractProperty newProperty(propertyPair.second, propertyPair.first, m_model, view);
            propertyList.append(newProperty);
        }

        view->propertiesRemoved(propertyList);
    });
}

void ModelPrivate::notifyPropertiesAboutToBeRemoved(
    const QList<InternalPropertyPointer> &internalPropertyList)
{
    bool resetModel = false;
    QString description;

    try {
        if (rewriterView()) {
            QList<AbstractProperty> propertyList;
            for (const InternalPropertyPointer &property : internalPropertyList) {
                AbstractProperty newProperty(property->name(), property->propertyOwner(), m_model, rewriterView());
                propertyList.append(newProperty);
            }

            rewriterView()->propertiesAboutToBeRemoved(propertyList);
        }
    } catch (const RewritingException &e) {
        description = e.description();
        resetModel = true;
    }

    for (const QPointer<AbstractView> &view : enabledViews()) {
        QList<AbstractProperty> propertyList;
        Q_ASSERT(view != nullptr);
        for (const InternalPropertyPointer &property : internalPropertyList) {
            AbstractProperty newProperty(property->name(), property->propertyOwner(), m_model, view.data());
            propertyList.append(newProperty);
        }

        try {
            view->propertiesAboutToBeRemoved(propertyList);
        } catch (const RewritingException &e) {
            description = e.description();
            resetModel = true;
        }
    }

    if (nodeInstanceView()) {
        QList<AbstractProperty> propertyList;
        for (const InternalPropertyPointer &property : internalPropertyList) {
            AbstractProperty newProperty(property->name(), property->propertyOwner(), m_model, nodeInstanceView());
            propertyList.append(newProperty);
        }

        nodeInstanceView()->propertiesAboutToBeRemoved(propertyList);
    }

    if (resetModel)
        resetModelByRewriter(description);
}

void ModelPrivate::setAuxiliaryData(const InternalNodePointer &node,
                                    const AuxiliaryDataKeyView &key,
                                    const QVariant &data)
{
    bool changed = false;

    if (data.isValid())
        changed = node->setAuxiliaryData(key, data);
    else
        changed = node->removeAuxiliaryData(key);

    if (changed)
        notifyAuxiliaryDataChanged(node, key, data);
}

void ModelPrivate::resetModelByRewriter(const QString &description)
{
    if (rewriterView()) {
        rewriterView()->resetToLastCorrectQml();

        throw RewritingException(__LINE__,
                                 __FUNCTION__,
                                 __FILE__,
                                 description.toUtf8(),
                                 rewriterView()->textModifierContent());
    }
}

void ModelPrivate::attachView(AbstractView *view)
{
    Q_ASSERT(view);

    if (m_viewList.contains(view))
        return;

    m_viewList.append(view);

    view->modelAttached(m_model);
}

void ModelPrivate::detachView(AbstractView *view, bool notifyView)
{
    if (notifyView)
        view->modelAboutToBeDetached(m_model);
    m_viewList.removeOne(view);
    updateEnabledViews();
}

void ModelPrivate::notifyNodeCreated(const InternalNodePointer &newInternalNodePointer)
{
    notifyNormalViewsLast([&](AbstractView *view) {
        view->nodeCreated(ModelNode{newInternalNodePointer, m_model, view});
    });
}

void ModelPrivate::notifyNodeAboutToBeRemoved(const InternalNodePointer &internalNodePointer)
{
    notifyNodeInstanceViewLast([&](AbstractView *view) {
        view->nodeAboutToBeRemoved(ModelNode{internalNodePointer, m_model, view});
    });
}

void ModelPrivate::notifyNodeRemoved(const InternalNodePointer &removedNode,
                                     const InternalNodePointer &parentNode,
                                     const PropertyName &parentPropertyName,
                                     AbstractView::PropertyChangeFlags propertyChange)
{
    notifyNormalViewsLast([&](AbstractView *view) {
        view->nodeRemoved(ModelNode{removedNode, m_model, view},
                          NodeAbstractProperty{parentPropertyName, parentNode, m_model, view},
                          propertyChange);
    });
}

void ModelPrivate::notifyNodeTypeChanged(const InternalNodePointer &node,
                                         const TypeName &type,
                                         int majorVersion,
                                         int minorVersion)
{
    notifyNodeInstanceViewLast([&](AbstractView *view) {
        view->nodeTypeChanged(ModelNode{node, m_model, view},
                              type,
                              majorVersion,
                              minorVersion);
    });
}

void ModelPrivate::notifyNodeIdChanged(const InternalNodePointer &node,
                                       const QString &newId,
                                       const QString &oldId)
{
    notifyNodeInstanceViewLast([&](AbstractView *view) {
        view->nodeIdChanged(ModelNode{node, m_model, view}, newId, oldId);
    });
}

void ModelPrivate::notifyBindingPropertiesAboutToBeChanged(
    const QList<InternalBindingPropertyPointer> &internalPropertyList)
{
    notifyNodeInstanceViewLast([&](AbstractView *view) {
        QList<BindingProperty> propertyList;
        for (const InternalBindingPropertyPointer &bindingProperty : internalPropertyList) {
            propertyList.append(BindingProperty(bindingProperty->name(),
                                                bindingProperty->propertyOwner(),
                                                m_model,
                                                view));
        }
        view->bindingPropertiesAboutToBeChanged(propertyList);
    });
}

void ModelPrivate::notifyBindingPropertiesChanged(
    const QList<InternalBindingPropertyPointer> &internalPropertyList,
    AbstractView::PropertyChangeFlags propertyChange)
{
    notifyNodeInstanceViewLast([&](AbstractView *view) {
        QList<BindingProperty> propertyList;
        for (const InternalBindingPropertyPointer &bindingProperty : internalPropertyList) {
            propertyList.append(BindingProperty(bindingProperty->name(),
                                                bindingProperty->propertyOwner(),
                                                m_model,
                                                view));
        }
        view->bindingPropertiesChanged(propertyList, propertyChange);
    });
}

void ModelPrivate::notifySignalHandlerPropertiesChanged(
    const QVector<InternalSignalHandlerPropertyPointer> &internalPropertyList,
    AbstractView::PropertyChangeFlags propertyChange)
{
    notifyNodeInstanceViewLast([&](AbstractView *view) {
        QVector<SignalHandlerProperty> propertyList;
        for (const InternalSignalHandlerPropertyPointer &signalHandlerProperty : internalPropertyList) {
            propertyList.append(SignalHandlerProperty(signalHandlerProperty->name(),
                                                      signalHandlerProperty->propertyOwner(),
                                                      m_model,
                                                      view));
        }
        view->signalHandlerPropertiesChanged(propertyList, propertyChange);
    });
}

void ModelPrivate::notifySignalDeclarationPropertiesChanged(
    const QVector<InternalSignalDeclarationPropertyPointer> &internalPropertyList,
    AbstractView::PropertyChangeFlags propertyChange)
{
    notifyNodeInstanceViewLast([&](AbstractView *view) {
        QVector<SignalDeclarationProperty> propertyList;
        for (const InternalSignalDeclarationPropertyPointer &signalHandlerProperty : internalPropertyList) {
            propertyList.append(SignalDeclarationProperty(signalHandlerProperty->name(),
                                                      signalHandlerProperty->propertyOwner(),
                                                      m_model,
                                                      view));
        }
        view->signalDeclarationPropertiesChanged(propertyList, propertyChange);
    });
}

void ModelPrivate::notifyScriptFunctionsChanged(const InternalNodePointer &node,
                                                const QStringList &scriptFunctionList)
{
    notifyNormalViewsLast([&](AbstractView *view) {
        view->scriptFunctionsChanged(ModelNode{node, m_model, view}, scriptFunctionList);
    });
}

void ModelPrivate::notifyVariantPropertiesChanged(const InternalNodePointer &node,
                                                  const PropertyNameList &propertyNameList,
                                                  AbstractView::PropertyChangeFlags propertyChange)
{
    notifyNodeInstanceViewLast([&](AbstractView *view) {
        QList<VariantProperty> propertyList;
        for (const PropertyName &propertyName : propertyNameList) {
            VariantProperty property(propertyName, node, m_model, view);
            propertyList.append(property);
        }

        view->variantPropertiesChanged(propertyList, propertyChange);
    });
}

void ModelPrivate::notifyNodeAboutToBeReparent(const InternalNodePointer &node,
                                               const InternalNodeAbstractPropertyPointer &newPropertyParent,
                                               const InternalNodePointer &oldParent,
                                               const PropertyName &oldPropertyName,
                                               AbstractView::PropertyChangeFlags propertyChange)
{
    notifyNodeInstanceViewLast([&](AbstractView *view) {
        NodeAbstractProperty newProperty;
        NodeAbstractProperty oldProperty;

        if (!oldPropertyName.isEmpty() && oldParent->isValid)
            oldProperty = NodeAbstractProperty(oldPropertyName, oldParent, m_model, view);

        if (!newPropertyParent.isNull())
            newProperty = NodeAbstractProperty(newPropertyParent, m_model, view);

        ModelNode modelNode(node, m_model, view);
        view->nodeAboutToBeReparented(modelNode, newProperty, oldProperty, propertyChange);
    });
}

void ModelPrivate::notifyNodeReparent(const InternalNodePointer &node,
                                      const InternalNodeAbstractPropertyPointer &newPropertyParent,
                                      const InternalNodePointer &oldParent,
                                      const PropertyName &oldPropertyName,
                                      AbstractView::PropertyChangeFlags propertyChange)
{
    notifyNodeInstanceViewLast([&](AbstractView *view) {
        NodeAbstractProperty newProperty;
        NodeAbstractProperty oldProperty;

        if (!oldPropertyName.isEmpty() && oldParent->isValid)
            oldProperty = NodeAbstractProperty(oldPropertyName, oldParent, m_model, view);

        if (!newPropertyParent.isNull())
            newProperty = NodeAbstractProperty(newPropertyParent, m_model, view);
        ModelNode modelNode(node, m_model, view);

        view->nodeReparented(modelNode, newProperty, oldProperty, propertyChange);
    });
}

void ModelPrivate::notifyNodeOrderChanged(const InternalNodeListPropertyPointer &internalListProperty,
                                          const InternalNodePointer &node,
                                          int oldIndex)
{
    notifyNodeInstanceViewLast([&](AbstractView *view) {
        NodeListProperty nodeListProperty(internalListProperty, m_model, view);
        view->nodeOrderChanged(nodeListProperty, ModelNode(node, m_model, view), oldIndex);
    });
}

void ModelPrivate::notifyNodeOrderChanged(const InternalNodeListPropertyPointer &internalListProperty)
{
    notifyNodeInstanceViewLast([&](AbstractView *view) {
        NodeListProperty nodeListProperty(internalListProperty, m_model, view);
        view->nodeOrderChanged(nodeListProperty);
    });
}

void ModelPrivate::setSelectedNodes(const QList<InternalNodePointer> &selectedNodeList)
{
    auto sortedSelectedList = Utils::filtered(selectedNodeList, [](const auto &node) {
        return node && node->isValid;
    });

    Utils::sort(sortedSelectedList);
    sortedSelectedList.erase(std::unique(sortedSelectedList.begin(), sortedSelectedList.end()),
                             sortedSelectedList.end());

    if (sortedSelectedList == m_selectedInternalNodeList)
        return;

    const QList<InternalNodePointer> lastSelectedNodeList = m_selectedInternalNodeList;
    m_selectedInternalNodeList = sortedSelectedList;

    changeSelectedNodes(sortedSelectedList, lastSelectedNodeList);
}

void ModelPrivate::clearSelectedNodes()
{
    const QList<InternalNodePointer> lastSelectedNodeList = m_selectedInternalNodeList;
    m_selectedInternalNodeList.clear();
    changeSelectedNodes(m_selectedInternalNodeList, lastSelectedNodeList);
}

void ModelPrivate::removeAuxiliaryData(const InternalNodePointer &node, const AuxiliaryDataKeyView &key)
{
    bool removed = node->removeAuxiliaryData(key);

    if (removed)
        notifyAuxiliaryDataChanged(node, key, QVariant());
}

QList<ModelNode> ModelPrivate::toModelNodeList(const QList<InternalNodePointer> &nodeList, AbstractView *view) const
{
    QList<ModelNode> modelNodeList;
    modelNodeList.reserve(nodeList.size());
    for (const InternalNodePointer &node : nodeList)
        modelNodeList.append(ModelNode(node, m_model, view));

    return modelNodeList;
}

QVector<ModelNode> ModelPrivate::toModelNodeVector(const QVector<InternalNodePointer> &nodeVector, AbstractView *view) const
{
    QVector<ModelNode> modelNodeVector;
    for (const InternalNodePointer &node : nodeVector)
        modelNodeVector.append(ModelNode(node, m_model, view));

    return modelNodeVector;
}

QList<InternalNodePointer> ModelPrivate::toInternalNodeList(const QList<ModelNode> &modelNodeList) const
{
    QList<InternalNodePointer> newNodeList;
    newNodeList.reserve(modelNodeList.size());
    for (const ModelNode &modelNode : modelNodeList)
        newNodeList.append(modelNode.internalNode());

    return newNodeList;
}

QVector<InternalNodePointer> ModelPrivate::toInternalNodeVector(const QVector<ModelNode> &modelNodeVector) const
{
    QVector<InternalNodePointer> newNodeVector;
    newNodeVector.reserve(modelNodeVector.size());
    for (const ModelNode &modelNode : modelNodeVector)
        newNodeVector.append(modelNode.internalNode());

    return newNodeVector;
}

void ModelPrivate::changeSelectedNodes(const QList<InternalNodePointer> &newSelectedNodeList,
                                       const QList<InternalNodePointer> &oldSelectedNodeList)
{
    for (const QPointer<AbstractView> &view : enabledViews()) {
        Q_ASSERT(view != nullptr);
        view->selectedNodesChanged(toModelNodeList(newSelectedNodeList, view.data()),
                                   toModelNodeList(oldSelectedNodeList, view.data()));
    }

    if (nodeInstanceView()) {
        nodeInstanceView()->selectedNodesChanged(toModelNodeList(newSelectedNodeList, nodeInstanceView()),
                                                 toModelNodeList(oldSelectedNodeList, nodeInstanceView()));
    }
}

QList<InternalNodePointer> ModelPrivate::selectedNodes() const
{
    for (const InternalNodePointer &node : std::as_const(m_selectedInternalNodeList)) {
        if (!node->isValid)
            return {};
    }

    return m_selectedInternalNodeList;
}

void ModelPrivate::selectNode(const InternalNodePointer &node)
{
    if (selectedNodes().contains(node))
        return;

    QList<InternalNodePointer> selectedNodeList(selectedNodes());
    selectedNodeList += node;
    setSelectedNodes(selectedNodeList);
}

void ModelPrivate::deselectNode(const InternalNodePointer &node)
{
    QList<InternalNodePointer> selectedNodeList(selectedNodes());
    bool isRemoved = selectedNodeList.removeOne(node);

    if (isRemoved)
        setSelectedNodes(selectedNodeList);
}

void ModelPrivate::removePropertyWithoutNotification(const InternalPropertyPointer &property)
{
    if (property->isNodeAbstractProperty()) {
        const auto &&allSubNodes = property->toNodeAbstractProperty()->allSubNodes();
        for (const InternalNodePointer &node : allSubNodes)
            removeNodeFromModel(node);
    }

    property->remove();
}

static QList<PropertyPair> toPropertyPairList(const QList<InternalPropertyPointer> &propertyList)
{
    QList<PropertyPair> propertyPairList;
    propertyPairList.reserve(propertyList.size());

    for (const InternalPropertyPointer &property : propertyList)
        propertyPairList.append({property->propertyOwner(), property->name()});

    return propertyPairList;
}

void ModelPrivate::removeProperty(const InternalPropertyPointer &property)
{
    notifyPropertiesAboutToBeRemoved({property});

    const QList<PropertyPair> propertyPairList = toPropertyPairList({property});

    removePropertyWithoutNotification(property);

    notifyPropertiesRemoved(propertyPairList);
}

void ModelPrivate::setBindingProperty(const InternalNodePointer &node, const PropertyName &name, const QString &expression)
{
    AbstractView::PropertyChangeFlags propertyChange = AbstractView::NoAdditionalChanges;
    if (!node->hasProperty(name)) {
        node->addBindingProperty(name);
        propertyChange = AbstractView::PropertiesAdded;
    }

    InternalBindingPropertyPointer bindingProperty = node->bindingProperty(name);
    notifyBindingPropertiesAboutToBeChanged({bindingProperty});
    bindingProperty->setExpression(expression);
    notifyBindingPropertiesChanged({bindingProperty}, propertyChange);
}

void ModelPrivate::setSignalHandlerProperty(const InternalNodePointer &node, const PropertyName &name, const QString &source)
{
    AbstractView::PropertyChangeFlags propertyChange = AbstractView::NoAdditionalChanges;
    if (!node->hasProperty(name)) {
        node->addSignalHandlerProperty(name);
        propertyChange = AbstractView::PropertiesAdded;
    }

    InternalSignalHandlerPropertyPointer signalHandlerProperty = node->signalHandlerProperty(name);
    signalHandlerProperty->setSource(source);
    notifySignalHandlerPropertiesChanged({signalHandlerProperty}, propertyChange);
}

void ModelPrivate::setSignalDeclarationProperty(const InternalNodePointer &node, const PropertyName &name, const QString &signature)
{
    AbstractView::PropertyChangeFlags propertyChange = AbstractView::NoAdditionalChanges;
    if (!node->hasProperty(name)) {
        node->addSignalDeclarationProperty(name);
        propertyChange = AbstractView::PropertiesAdded;
    }

    InternalSignalDeclarationPropertyPointer signalDeclarationProperty = node->signalDeclarationProperty(name);
    signalDeclarationProperty->setSignature(signature);
    notifySignalDeclarationPropertiesChanged({signalDeclarationProperty}, propertyChange);
}

void ModelPrivate::setVariantProperty(const InternalNodePointer &node, const PropertyName &name, const QVariant &value)
{
    AbstractView::PropertyChangeFlags propertyChange = AbstractView::NoAdditionalChanges;
    if (!node->hasProperty(name)) {
        node->addVariantProperty(name);
        propertyChange = AbstractView::PropertiesAdded;
    }

    node->variantProperty(name)->setValue(value);
    node->variantProperty(name)->resetDynamicTypeName();
    notifyVariantPropertiesChanged(node, PropertyNameList({name}), propertyChange);
}

void ModelPrivate::setDynamicVariantProperty(const InternalNodePointer &node,
                                             const PropertyName &name,
                                             const TypeName &dynamicPropertyType,
                                             const QVariant &value)
{
    AbstractView::PropertyChangeFlags propertyChange = AbstractView::NoAdditionalChanges;
    if (!node->hasProperty(name)) {
        node->addVariantProperty(name);
        propertyChange = AbstractView::PropertiesAdded;
    }

    node->variantProperty(name)->setDynamicValue(dynamicPropertyType, value);
    notifyVariantPropertiesChanged(node, PropertyNameList({name}), propertyChange);
}

void ModelPrivate::setDynamicBindingProperty(const InternalNodePointer &node,
                                             const PropertyName &name,
                                             const TypeName &dynamicPropertyType,
                                             const QString &expression)
{
    AbstractView::PropertyChangeFlags propertyChange = AbstractView::NoAdditionalChanges;
    if (!node->hasProperty(name)) {
        node->addBindingProperty(name);
        propertyChange = AbstractView::PropertiesAdded;
    }

    InternalBindingPropertyPointer bindingProperty = node->bindingProperty(name);
    notifyBindingPropertiesAboutToBeChanged({bindingProperty});
    bindingProperty->setDynamicExpression(dynamicPropertyType, expression);
    notifyBindingPropertiesChanged({bindingProperty}, propertyChange);
}

void ModelPrivate::reparentNode(const InternalNodePointer &parentNode,
                                const PropertyName &name,
                                const InternalNodePointer &childNode,
                                bool list,
                                const TypeName &dynamicTypeName)
{
    AbstractView::PropertyChangeFlags propertyChange = AbstractView::NoAdditionalChanges;
    if (!parentNode->hasProperty(name)) {
        if (list)
            parentNode->addNodeListProperty(name);
        else
            parentNode->addNodeProperty(name, dynamicTypeName);
        propertyChange |= AbstractView::PropertiesAdded;
    }

    InternalNodeAbstractPropertyPointer oldParentProperty(childNode->parentProperty());
    InternalNodePointer oldParentNode;
    PropertyName oldParentPropertyName;
    if (oldParentProperty && oldParentProperty->isValid()) {
        oldParentNode = childNode->parentProperty()->propertyOwner();
        oldParentPropertyName = childNode->parentProperty()->name();
    }

    InternalNodeAbstractPropertyPointer newParentProperty(parentNode->nodeAbstractProperty(name));
    Q_ASSERT(!newParentProperty.isNull());

    notifyNodeAboutToBeReparent(childNode, newParentProperty, oldParentNode, oldParentPropertyName, propertyChange);

    if (newParentProperty)
        childNode->setParentProperty(newParentProperty);

    if (oldParentProperty && oldParentProperty->isValid() && oldParentProperty->isEmpty()) {
        removePropertyWithoutNotification(oldParentProperty);

        propertyChange |= AbstractView::EmptyPropertiesRemoved;
    }

    notifyNodeReparent(childNode, newParentProperty, oldParentNode, oldParentPropertyName, propertyChange);
}

void ModelPrivate::clearParent(const InternalNodePointer &node)
{
    InternalNodeAbstractPropertyPointer oldParentProperty(node->parentProperty());
    InternalNodePointer oldParentNode;
    PropertyName oldParentPropertyName;
    if (oldParentProperty->isValid()) {
        oldParentNode = node->parentProperty()->propertyOwner();
        oldParentPropertyName = node->parentProperty()->name();
    }

    node->resetParentProperty();
    notifyNodeReparent(node, InternalNodeAbstractPropertyPointer(), oldParentNode, oldParentPropertyName, AbstractView::NoAdditionalChanges);
}

void ModelPrivate::changeRootNodeType(const TypeName &type, int majorVersion, int minorVersion)
{
    Q_ASSERT(rootNode());
    rootNode()->typeName = type;
    rootNode()->majorVersion = majorVersion;
    rootNode()->minorVersion = minorVersion;
    notifyRootNodeTypeChanged(QString::fromUtf8(type), majorVersion, minorVersion);
}

void ModelPrivate::setScriptFunctions(const InternalNodePointer &node, const QStringList &scriptFunctionList)
{
    node->scriptFunctions = scriptFunctionList;

    notifyScriptFunctionsChanged(node, scriptFunctionList);
}

void ModelPrivate::setNodeSource(const InternalNodePointer &node, const QString &nodeSource)
{
    node->nodeSource = nodeSource;
    notifyNodeSourceChanged(node, nodeSource);
}

void ModelPrivate::changeNodeOrder(const InternalNodePointer &parentNode, const PropertyName &listPropertyName, int from, int to)
{
    InternalNodeListPropertyPointer nodeList(parentNode->nodeListProperty(listPropertyName));
    Q_ASSERT(!nodeList.isNull());
    nodeList->slide(from, to);

    const InternalNodePointer internalNode = nodeList->nodeList().at(to);
    notifyNodeOrderChanged(nodeList, internalNode, from);
}

void ModelPrivate::setRewriterView(RewriterView *rewriterView)
{
    if (rewriterView == m_rewriterView.data())
        return;

    Q_ASSERT(!(rewriterView && m_rewriterView));

    if (m_rewriterView)
        m_rewriterView->modelAboutToBeDetached(m_model);

    m_rewriterView = rewriterView;

    if (rewriterView)
        rewriterView->modelAttached(m_model);
}

RewriterView *ModelPrivate::rewriterView() const
{
    return m_rewriterView.data();
}

void ModelPrivate::setNodeInstanceView(NodeInstanceView *nodeInstanceView)
{
    if (nodeInstanceView == m_nodeInstanceView.data())
        return;

    if (m_nodeInstanceView)
        m_nodeInstanceView->modelAboutToBeDetached(m_model);

    m_nodeInstanceView = nodeInstanceView;

    if (nodeInstanceView)
        nodeInstanceView->modelAttached(m_model);
}

NodeInstanceView *ModelPrivate::nodeInstanceView() const
{
    return m_nodeInstanceView.data();
}

InternalNodePointer ModelPrivate::currentTimelineNode() const
{
    return m_currentTimelineNode;
}

void ModelPrivate::updateEnabledViews()
{
    m_enabledViewList = Utils::filtered(m_viewList, [](QPointer<AbstractView> view) {
        return view->isEnabled();
    });
}

InternalNodePointer ModelPrivate::nodeForId(const QString &id) const
{
    return m_idNodeHash.value(id);
}

bool ModelPrivate::hasId(const QString &id) const
{
    return m_idNodeHash.contains(id);
}

InternalNodePointer ModelPrivate::nodeForInternalId(qint32 internalId) const
{
    return m_internalIdNodeHash.value(internalId);
}

bool ModelPrivate::hasNodeForInternalId(qint32 internalId) const
{
    return m_internalIdNodeHash.contains(internalId);
}

QList<InternalNodePointer> ModelPrivate::allNodes() const
{
    if (!m_rootInternalNode || !m_rootInternalNode->isValid)
        return {};

    // the nodes must be ordered.

    QList<InternalNodePointer> nodeList;
    nodeList.append(m_rootInternalNode);
    nodeList.append(m_rootInternalNode->allSubNodes());
    // FIXME: This is horribly expensive compared to a loop.
    nodeList.append(Utils::toList(m_nodeSet - Utils::toSet(nodeList)));

    return nodeList;
}

bool ModelPrivate::isWriteLocked() const
{
    return m_writeLock;
}

InternalNodePointer ModelPrivate::currentStateNode() const
{
    return m_currentStateNode;
}

WriteLocker::WriteLocker(ModelPrivate *model)
    : m_model(model)
{
    Q_ASSERT(model);
    if (m_model->m_writeLock)
        qWarning() << "QmlDesigner: Misbehaving view calls back to model!!!";
    // FIXME: Enable it again
    Q_ASSERT(!m_model->m_writeLock);
    model->m_writeLock = true;
}

WriteLocker::WriteLocker(Model *model)
    : m_model(model->d.get())
{
    Q_ASSERT(model->d.get());
    if (m_model->m_writeLock)
        qWarning() << "QmlDesigner: Misbehaving view calls back to model!!!";
    // FIXME: Enable it again
    Q_ASSERT(!m_model->m_writeLock);
    m_model->m_writeLock = true;
}

WriteLocker::~WriteLocker()
{
    if (!m_model->m_writeLock)
        qWarning() << "QmlDesigner: WriterLocker out of sync!!!";
    // FIXME: Enable it again
    Q_ASSERT(m_model->m_writeLock);
    m_model->m_writeLock = false;
}

void WriteLocker::unlock(Model *model)
{
    model->d->m_writeLock = false;
}

void WriteLocker::lock(Model *model)
{
    model->d->m_writeLock = true;
}

} // namespace Internal

Model::Model(ProjectStorage<Sqlite::Database> &projectStorage,
             const TypeName &typeName,
             int major,
             int minor,
             Model *metaInfoProxyModel)
    : d(std::make_unique<Internal::ModelPrivate>(
        this, projectStorage, typeName, major, minor, metaInfoProxyModel))
{}

Model::Model(const TypeName &typeName, int major, int minor, Model *metaInfoProxyModel)
    : d(std::make_unique<Internal::ModelPrivate>(this, typeName, major, minor, metaInfoProxyModel))
{}

Model::~Model() = default;

const QList<Import> &Model::imports() const
{
    return d->imports();
}

const QList<Import> &Model::possibleImports() const
{
    return d->m_possibleImportList;
}

const QList<Import> &Model::usedImports() const
{
    return d->m_usedImportList;
}

void Model::changeImports(const QList<Import> &importsToBeAdded,
                          const QList<Import> &importsToBeRemoved)
{
    d->changeImports(importsToBeAdded, importsToBeRemoved);
}

void Model::setPossibleImports(const QList<Import> &possibleImports)
{
    if (d->m_possibleImportList != possibleImports) {
        d->m_possibleImportList = possibleImports;
        d->notifyPossibleImportsChanged(possibleImports);
    }
}

void Model::setUsedImports(const QList<Import> &usedImports)
{
    if (d->m_usedImportList != usedImports) {
        d->m_usedImportList = usedImports;
        d->notifyUsedImportsChanged(usedImports);
    }
}

static bool compareVersions(const QString &version1, const QString &version2, bool allowHigherVersion)
{
    if (version2.isEmpty())
        return true;
    if (version1 == version2)
        return true;
    if (!allowHigherVersion)
        return false;
    QStringList version1List = version1.split(QLatin1Char('.'));
    QStringList version2List = version2.split(QLatin1Char('.'));
    if (version1List.count() == 2 && version2List.count() == 2) {
        bool ok;
        int major1 = version1List.constFirst().toInt(&ok);
        if (!ok)
            return false;
        int major2 = version2List.constFirst().toInt(&ok);
        if (!ok)
            return false;
        if (major1 >= major2) {
            int minor1 = version1List.constLast().toInt(&ok);
            if (!ok)
                return false;
            int minor2 = version2List.constLast().toInt(&ok);
            if (!ok)
                return false;
            if (minor1 >= minor2)
                return true;
        }
    }

    return false;
}

bool Model::hasImport(const Import &import, bool ignoreAlias, bool allowHigherVersion) const
{
    if (imports().contains(import))
        return true;

    if (!ignoreAlias)
        return false;

    for (const Import &existingImport : imports()) {
        if (existingImport.isFileImport() && import.isFileImport()) {
            if (existingImport.file() == import.file())
                return true;
        }
        if (existingImport.isLibraryImport() && import.isLibraryImport()) {
            if (existingImport.url() == import.url()
                && compareVersions(existingImport.version(), import.version(), allowHigherVersion)) {
                return true;
            }
        }
    }

    return false;
}

bool Model::hasId(const QString &id) const
{
    return d->hasId(id);
}

bool Model::hasImport(const QString &importUrl) const
{
    return Utils::anyOf(imports(), [&](const Import &import) {
        return import.url() == importUrl;
    });
}

static QString firstCharToLower(const QString &string)
{
    QString resultString = string;

    if (!resultString.isEmpty())
        resultString[0] = resultString.at(0).toLower();

    return resultString;
}

QString Model::generateNewId(const QString &prefixName, const QString &fallbackPrefix) const
{
    // First try just the prefixName without number as postfix, then continue with 2 and further
    // as postfix until id does not already exist.
    // Properties of the root node are not allowed for ids, because they are available in the
    // complete context without qualification.

    int counter = 0;

    QString newBaseId = QString(QStringLiteral("%1")).arg(firstCharToLower(prefixName));
    newBaseId.remove(QRegularExpression(QStringLiteral("[^a-zA-Z0-9_]")));

    if (!newBaseId.isEmpty()) {
        QChar firstChar = newBaseId.at(0);
        if (firstChar.isDigit())
            newBaseId.prepend('_');
    } else {
        newBaseId = fallbackPrefix;
    }

    QString newId = newBaseId;

    while (!ModelNode::isValidId(newId) || hasId(newId)
           || d->rootNode()->hasProperty(newId.toUtf8())) {
        ++counter;
        newId = QString(QStringLiteral("%1%2")).arg(firstCharToLower(newBaseId)).arg(counter);
    }

    return newId;
}

// Generate a unique camelCase id from a name
// note: this methods does the same as generateNewId(). The 2 methods should be merged into one
QString Model::generateIdFromName(const QString &name, const QString &fallbackId) const
{
    QString newId;
    if (name.isEmpty()) {
        newId = fallbackId;
    } else {
        // convert to camel case
        QStringList nameWords = name.split(" ");
        nameWords[0] = nameWords[0].at(0).toLower() + nameWords[0].mid(1);
        for (int i = 1; i < nameWords.size(); ++i)
            nameWords[i] = nameWords[i].at(0).toUpper() + nameWords[i].mid(1);
        newId = nameWords.join("");

        // if id starts with a number prepend an underscore
        if (newId.at(0).isDigit())
            newId.prepend('_');
    }

    // If the new id is not valid (e.g. qml keyword match), try fixing it by prepending underscore
    if (!ModelNode::isValidId(newId))
        newId.prepend("_");

    QRegularExpression rgx("\\d+$"); // matches a number at the end of a string
    while (hasId(newId)) { // id exists
        QRegularExpressionMatch match = rgx.match(newId);
        if (match.hasMatch()) { // ends with a number, increment it
            QString numStr = match.captured();
            int num = numStr.toInt() + 1;
            newId = newId.mid(0, match.capturedStart()) + QString::number(num);
        } else {
            newId.append('1');
        }
    }

    return newId;
}

void Model::setActive3DSceneId(qint32 sceneId)
{
    auto activeSceneAux = d->rootNode()->auxiliaryData(active3dSceneProperty);
    if (activeSceneAux && activeSceneAux->toInt() == sceneId)
        return;

    d->rootNode()->setAuxiliaryData(active3dSceneProperty, sceneId);
    d->notifyActive3DSceneIdChanged(sceneId);
}

<<<<<<< HEAD
=======
qint32 Model::active3DSceneId() const
{
    auto sceneId = d->rootNode()->auxiliaryData(active3dSceneProperty);
    if (sceneId)
        return sceneId->toInt();
    return -1;
}

>>>>>>> 249c3561
void Model::startDrag(QMimeData *mimeData, const QPixmap &icon)
{
    d->notifyDragStarted(mimeData);

    auto drag = new QDrag(this);
    drag->setPixmap(icon);
    drag->setMimeData(mimeData);
    if (drag->exec() == Qt::IgnoreAction)
        endDrag();

    drag->deleteLater();
}

void Model::endDrag()
{
    d->notifyDragEnded();
}

NotNullPointer<const ProjectStorage<Sqlite::Database>> Model::projectStorage() const
{
    return d->projectStorage;
}

void ModelDeleter::operator()(class Model *model)
{
    model->detachAllViews();
    delete model;
}

void Model::detachAllViews()
{
    d->detachAllViews();
}

bool Model::isImportPossible(const Import &import, bool ignoreAlias, bool allowHigherVersion) const
{
    if (imports().contains(import))
        return true;

    if (!ignoreAlias)
        return false;

    for (const Import &possibleImport : possibleImports()) {
        if (possibleImport.isFileImport() && import.isFileImport()) {
            if (possibleImport.file() == import.file())
                return true;
        }

        if (possibleImport.isLibraryImport() && import.isLibraryImport()) {
            if (possibleImport.url() == import.url()
                && compareVersions(possibleImport.version(), import.version(), allowHigherVersion)) {
                return true;
            }
        }
    }

    return false;
}

QString Model::pathForImport(const Import &import)
{
    if (!rewriterView())
        return QString();

    return rewriterView()->pathForImport(import);
}

QStringList Model::importPaths() const
{
    if (rewriterView())
        return rewriterView()->importDirectories();

    QString documentDirectoryPath = QFileInfo(fileUrl().toLocalFile()).absolutePath();
    if (!documentDirectoryPath.isEmpty())
        return {documentDirectoryPath};

    return {};
}

Import Model::highestPossibleImport(const QString &importPath)
{
    Import candidate;

    for (const Import &import : possibleImports()) {
        if (import.url() == importPath) {
            if (candidate.isEmpty() || compareVersions(import.version(), candidate.version(), true))
                candidate = import;
        }
    }

    return candidate;
}

RewriterView *Model::rewriterView() const
{
    return d->rewriterView();
}

void Model::setRewriterView(RewriterView *rewriterView)
{
    d->setRewriterView(rewriterView);
}

const NodeInstanceView *Model::nodeInstanceView() const
{
    return d->nodeInstanceView();
}

void Model::setNodeInstanceView(NodeInstanceView *nodeInstanceView)
{
    d->setNodeInstanceView(nodeInstanceView);
}

/*!
 \brief Returns the model that is used for metainfo
 \return Returns itself if other metaInfoProxyModel does not exist
*/
Model *Model::metaInfoProxyModel() const
{
    if (d->m_metaInfoProxyModel)
        return d->m_metaInfoProxyModel->metaInfoProxyModel();

    return const_cast<Model *>(this);
}

TextModifier *Model::textModifier() const
{
    return d->m_textModifier.data();
}

void Model::setTextModifier(TextModifier *textModifier)
{
    d->m_textModifier = textModifier;
}

void Model::setDocumentMessages(const QList<DocumentMessage> &errors,
                                const QList<DocumentMessage> &warnings)
{
    d->setDocumentMessages(errors, warnings);
}

/*!
 * \brief Returns list of selected nodes for a view
 */
QList<ModelNode> Model::selectedNodes(AbstractView *view) const
{
    return d->toModelNodeList(d->selectedNodes(), view);
}

void Model::clearMetaInfoCache()
{
    d->m_nodeMetaInfoCache.clear();
}

/*!
  \brief Returns the URL against which relative URLs within the model should be resolved.
  \return The base URL.
  */
QUrl Model::fileUrl() const
{
    return d->fileUrl();
}

/*!
  \brief Sets the URL against which relative URLs within the model should be resolved.
  \param url the base URL, i.e. the qml file path.
  */
void Model::setFileUrl(const QUrl &url)
{
    Q_ASSERT(url.isValid() && url.isLocalFile());
    Internal::WriteLocker locker(d.get());
    d->setFileUrl(url);
}

/*!
  \brief Returns list of QML types available within the model.
  */
const MetaInfo Model::metaInfo() const
{
    return d->metaInfo();
}

bool Model::hasNodeMetaInfo(const TypeName &typeName, int majorVersion, int minorVersion) const
{
    return metaInfo(typeName, majorVersion, minorVersion).isValid();
}

void Model::setMetaInfo(const MetaInfo &metaInfo)
{
    d->setMetaInfo(metaInfo);
}

template<const auto &moduleName, const auto &typeName>
NodeMetaInfo Model::createNodeMetaInfo() const
{
    auto typeId = d->projectStorage->commonTypeCache.typeId<moduleName, typeName>();

    return {typeId, d->projectStorage};
}

NodeMetaInfo Model::fontMetaInfo() const
{
    if constexpr (useProjectStorage()) {
        using namespace Storage::Info;
        return createNodeMetaInfo<QtQuick, font>();
    } else {
        return metaInfo("QtQuick.font");
    }
}

NodeMetaInfo Model::qtQuickItemMetaInfo() const
{
    if constexpr (useProjectStorage()) {
        using namespace Storage::Info;
        return createNodeMetaInfo<QtQuick, Item>();
    } else {
        return metaInfo("QtQuick.Item");
    }
}

NodeMetaInfo Model::qtQuickRectangleMetaInfo() const
{
    if constexpr (useProjectStorage()) {
        using namespace Storage::Info;
        return createNodeMetaInfo<QtQuick, Rectangle>();
    } else {
        return metaInfo("QtQuick.Rectangle");
    }
}

NodeMetaInfo Model::qtQuickImageMetaInfo() const
{
    if constexpr (useProjectStorage()) {
        using namespace Storage::Info;
        return createNodeMetaInfo<QtQuick, Image>();
    } else {
        return metaInfo("QtQuick.Image");
    }
}

NodeMetaInfo Model::qtQuickTextMetaInfo() const
{
    if constexpr (useProjectStorage()) {
        using namespace Storage::Info;
        return createNodeMetaInfo<QtQuick, Text>();
    } else {
        return metaInfo("QtQuick.Text");
    }
}

NodeMetaInfo Model::qtQuickPropertyAnimationMetaInfo() const
{
    if constexpr (useProjectStorage()) {
        using namespace Storage::Info;
        return createNodeMetaInfo<QtQuick, PropertyAnimation>();
    } else {
        return metaInfo("QtQuick.PropertyAnimation");
    }
}

NodeMetaInfo Model::flowViewFlowDecisionMetaInfo() const
{
    if constexpr (useProjectStorage()) {
        using namespace Storage::Info;
        return createNodeMetaInfo<FlowView, FlowDecision>();
    } else {
        return metaInfo("FlowView.FlowDecision");
    }
}

NodeMetaInfo Model::flowViewFlowWildcardMetaInfo() const
{
    if constexpr (useProjectStorage()) {
        using namespace Storage::Info;
        return createNodeMetaInfo<FlowView, FlowWildcard>();
    } else {
        return metaInfo("FlowView.FlowWildcard");
    }
}

NodeMetaInfo Model::flowViewFlowTransitionMetaInfo() const
{
    if constexpr (useProjectStorage()) {
        using namespace Storage::Info;
        return createNodeMetaInfo<FlowView, FlowTransition>();
    } else {
        return metaInfo("FlowView.FlowTransition");
    }
}

NodeMetaInfo Model::qtQuickTextEditMetaInfo() const
{
    if constexpr (useProjectStorage()) {
        using namespace Storage::Info;
        return createNodeMetaInfo<QtQuick, TextEdit>();
    } else {
        return metaInfo("QtQuick.TextEdit");
    }
}

NodeMetaInfo Model::qtQuickControlsTextAreaMetaInfo() const
{
    if constexpr (useProjectStorage()) {
        using namespace Storage::Info;
        return createNodeMetaInfo<QtQuick_Controls, TextArea>();
    } else {
        return metaInfo("QtQuick.Controls.TextArea");
    }
}

NodeMetaInfo Model::qtQuick3DNodeMetaInfo() const
{
    if constexpr (useProjectStorage()) {
        using namespace Storage::Info;
        return createNodeMetaInfo<QtQuick3D, Node>();
    } else {
        return metaInfo("QtQuick3D.Node");
    }
}

NodeMetaInfo Model::qtQuick3DTextureMetaInfo() const
{
    if constexpr (useProjectStorage()) {
        using namespace Storage::Info;
        return createNodeMetaInfo<QtQuick3D, Texture>();
    } else {
        return metaInfo("QtQuick3D.Texture");
    }
}

NodeMetaInfo Model::qtQuick3DMaterialMetaInfo() const
{
    if constexpr (useProjectStorage()) {
        using namespace Storage::Info;
        return createNodeMetaInfo<QtQuick3D, Material>();
    } else {
        return metaInfo("QtQuick3D.Material");
    }
}

NodeMetaInfo Model::qtQuick3DDefaultMaterialMetaInfo() const
{
    if constexpr (useProjectStorage()) {
        using namespace Storage::Info;
        return createNodeMetaInfo<QtQuick3D, DefaultMaterial>();
    } else {
        return metaInfo("QtQuick3D.DefaultMaterial");
    }
}

NodeMetaInfo Model::qtQuickTimelineTimelineMetaInfo() const
{
    if constexpr (useProjectStorage()) {
        using namespace Storage::Info;
        return createNodeMetaInfo<QtQuick_Timeline, Timeline>();
    } else {
        return metaInfo("QtQuick.Timeline.Timeline");
    }
}

NodeMetaInfo Model::qtQuickConnectionsMetaInfo() const
{
    if constexpr (useProjectStorage()) {
        using namespace Storage::Info;
        return createNodeMetaInfo<QtQuick, Connections>();
    } else {
        return metaInfo("QtQuick.Connections");
    }
}

NodeMetaInfo Model::qtQuickStateGroupMetaInfo() const
{
    if constexpr (useProjectStorage()) {
        using namespace Storage::Info;
        return createNodeMetaInfo<QtQuick, StateGroup>();
    } else {
        return metaInfo("QtQuick.StateGroup");
    }
}

NodeMetaInfo Model::vector2dMetaInfo() const
{
    if constexpr (useProjectStorage()) {
        using namespace Storage::Info;
        return createNodeMetaInfo<QtQuick, vector2d>();
    } else {
        return metaInfo("QtQuick.vector2d");
    }
}

NodeMetaInfo Model::vector3dMetaInfo() const
{
    if constexpr (useProjectStorage()) {
        using namespace Storage::Info;
        return createNodeMetaInfo<QtQuick, vector3d>();
    } else {
        return metaInfo("QtQuick.vector3d");
    }
}

NodeMetaInfo Model::vector4dMetaInfo() const
{
    if constexpr (useProjectStorage()) {
        using namespace Storage::Info;
        return createNodeMetaInfo<QtQuick, vector4d>();
    } else {
        return metaInfo("QtQuick.vector4d");
    }
}

NodeMetaInfo Model::qtQuickTimelineKeyframeGroupMetaInfo() const
{
    if constexpr (useProjectStorage()) {
        using namespace Storage::Info;
        return createNodeMetaInfo<QtQuick_Timeline, KeyframeGroup>();
    } else {
        return metaInfo("QtQuick.Timeline.KeyframeGroup");
    }
}

NodeMetaInfo Model::qtQuick3DModelMetaInfo() const
{
    if constexpr (useProjectStorage()) {
        using namespace Storage::Info;
        return createNodeMetaInfo<QtQuick3D, Storage::Info::Model>();
    } else {
        return metaInfo("QtQuick3D.Model");
    }
}

namespace {
[[maybe_unused]] std::pair<Utils::SmallStringView, Utils::SmallStringView> moduleTypeName(
    const TypeName &typeName)
{
    auto foundDot = std::find(typeName.begin(), typeName.end(), '.');

    if (foundDot == typeName.end())
        return {"", typeName};

    return {{typeName.begin(), foundDot}, {std::next(foundDot), typeName.end()}};
}
} // namespace

NodeMetaInfo Model::metaInfo(const TypeName &typeName, int majorVersion, int minorVersion) const
{
    if constexpr (useProjectStorage()) {
        auto [module, componentName] = moduleTypeName(typeName);

        ModuleId moduleId = d->projectStorage->moduleId(module);
        TypeId typeId = d->projectStorage->typeId(moduleId,
                                                  componentName,
                                                  Storage::Synchronization::Version{majorVersion,
                                                                                    minorVersion});
        return NodeMetaInfo(typeId, d->projectStorage);
    } else {
        return NodeMetaInfo(metaInfoProxyModel(), typeName, majorVersion, minorVersion);
    }
}

/*!
  \brief Returns list of QML types available within the model.
  */
MetaInfo Model::metaInfo()
{
    return d->metaInfo();
}

/*! \name View related functions
*/
//\{
/*!
\brief Attaches a view to the model

Registers a "view" that from then on will be informed about changes to the model. Different views
will always be informed in the order in which they registered to the model.

The view is informed that it has been registered within the model by a call to AbstractView::modelAttached .

\param view The view object to register. Must be not null.
\see detachView
*/
void Model::attachView(AbstractView *view)
{
    //    Internal::WriteLocker locker(d);
    auto castedRewriterView = qobject_cast<RewriterView *>(view);
    if (castedRewriterView) {
        if (rewriterView() == castedRewriterView)
            return;

        setRewriterView(castedRewriterView);
        return;
    }

    auto nodeInstanceView = qobject_cast<NodeInstanceView *>(view);
    if (nodeInstanceView)
        return;

    d->attachView(view);
}

/*!
\brief Detaches a view to the model

\param view The view to unregister. Must be not null.
\param emitDetachNotify If set to NotifyView (the default), AbstractView::modelAboutToBeDetached() will be called

\see attachView
*/
void Model::detachView(AbstractView *view, ViewNotification emitDetachNotify)
{
    //    Internal::WriteLocker locker(d);
    bool emitNotify = (emitDetachNotify == NotifyView);

    auto rewriterView = qobject_cast<RewriterView *>(view);
    if (rewriterView)
        return;

    auto nodeInstanceView = qobject_cast<NodeInstanceView *>(view);
    if (nodeInstanceView)
        return;

    d->detachView(view, emitNotify);
}

} // namespace QmlDesigner<|MERGE_RESOLUTION|>--- conflicted
+++ resolved
@@ -1596,8 +1596,6 @@
     d->notifyActive3DSceneIdChanged(sceneId);
 }
 
-<<<<<<< HEAD
-=======
 qint32 Model::active3DSceneId() const
 {
     auto sceneId = d->rootNode()->auxiliaryData(active3dSceneProperty);
@@ -1606,7 +1604,6 @@
     return -1;
 }
 
->>>>>>> 249c3561
 void Model::startDrag(QMimeData *mimeData, const QPixmap &icon)
 {
     d->notifyDragStarted(mimeData);
