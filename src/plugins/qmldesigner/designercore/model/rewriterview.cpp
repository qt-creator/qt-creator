--- conflicted
+++ resolved
@@ -995,8 +995,6 @@
 }
 
 QStringList RewriterView::importDirectories() const
-<<<<<<< HEAD
-=======
 {
     const QList<Utils::FilePath> list(m_textToModelMerger->vContext().paths.begin(),
                                       m_textToModelMerger->vContext().paths.end());
@@ -1029,7 +1027,6 @@
 }
 
 QStringList generateImports(ModuleIds moduleIds, const ProjectStorageType &projectStorage)
->>>>>>> 8790cbc9
 {
     QStringList imports;
     imports.reserve(std::ssize(moduleIds));
