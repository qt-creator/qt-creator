// Copyright (C) 2022 The Qt Company Ltd.
// SPDX-License-Identifier: LicenseRef-Qt-Commercial OR GPL-3.0-only WITH Qt-GPL-exception-1.0

#pragma once

#include "projectstorageids.h"

#include <sqlite/sqlitevalue.h>
#include <utils/smallstring.h>
#include <utils/utility.h>

#include <QVarLengthArray>

#include <array>
#include <tuple>
#include <variant>
#include <vector>

namespace QmlDesigner {

template<std::size_t size>
using SmallPathStrings = QVarLengthArray<Utils::PathString, size>;

enum class FlagIs : unsigned int { False, Set, True };

template<typename String>
void convertToString(String &string, const FlagIs &flagIs)
{
    using NanotraceHR::dictonary;
    using NanotraceHR::keyValue;

    if (flagIs == FlagIs::False)
        convertToString(string, false);
    else if (flagIs == FlagIs::True)
        convertToString(string, true);
    else
        convertToString(string, "is set");
}

} // namespace QmlDesigner

namespace QmlDesigner::Storage {

enum class ModuleKind { QmlLibrary, CppLibrary, PathLibrary };

struct Module
{
    Module() = default;

    Module(Utils::SmallStringView name, Storage::ModuleKind kind)
        : name{name}
        , kind{kind}
    {}

    template<typename ModuleType>
    Module(const ModuleType &module)
        : name{module.name}
        , kind{module.kind}
    {}

    Utils::PathString name;
    Storage::ModuleKind kind = Storage::ModuleKind::QmlLibrary;

    friend bool operator==(const Module &first, const Module &second)
    {
        return first.name == second.name && first.kind == second.kind;
    }

    explicit operator bool() const { return name.size(); }
};

enum class PropertyDeclarationTraits : int {
    None = 0,
    IsReadOnly = 1 << 0,
    IsPointer = 1 << 1,
    IsList = 1 << 2
};

constexpr PropertyDeclarationTraits operator|(PropertyDeclarationTraits first,
                                              PropertyDeclarationTraits second)
{
    return static_cast<PropertyDeclarationTraits>(static_cast<int>(first) | static_cast<int>(second));
}

constexpr bool operator&(PropertyDeclarationTraits first, PropertyDeclarationTraits second)
{
    return static_cast<int>(first) & static_cast<int>(second);
}

template<typename String>
void convertToString(String &string, const PropertyDeclarationTraits &traits)
{
    using NanotraceHR::dictonary;
    using NanotraceHR::keyValue;
    auto dict = dictonary(keyValue("is read only", traits & PropertyDeclarationTraits::IsReadOnly),
                          keyValue("is pointer", traits & PropertyDeclarationTraits::IsPointer),
                          keyValue("is list", traits & PropertyDeclarationTraits::IsList));

    convertToString(string, dict);
}

enum class TypeTraitsKind : unsigned int {
    None,
    Reference,
    Value,
    Sequence,
};

template<typename String>
void convertToString(String &string, const TypeTraitsKind &kind)
{
    switch (kind) {
    case TypeTraitsKind::None:
        convertToString(string, "None");
        break;
    case TypeTraitsKind::Reference:
        convertToString(string, "Reference");
        break;
    case TypeTraitsKind::Value:
        convertToString(string, "Value");
        break;
    case TypeTraitsKind::Sequence:
        convertToString(string, "Sequence");
        break;
    }
}

struct TypeTraits
{
    constexpr TypeTraits()
        : kind{TypeTraitsKind::None}
        , isEnum{false}
        , isFileComponent{false}
        , isProjectComponent{false}
        , isInProjectModule{false}
        , usesCustomParser{false}
        , dummy{0U}
        , canBeContainer{FlagIs::False}
        , forceClip{FlagIs::False}
        , doesLayoutChildren{FlagIs::False}
        , canBeDroppedInFormEditor{FlagIs::False}
        , canBeDroppedInNavigator{FlagIs::False}
        , canBeDroppedInView3D{FlagIs::False}
        , isMovable{FlagIs::False}
        , isResizable{FlagIs::False}
        , hasFormEditorItem{FlagIs::False}
        , isStackedContainer{FlagIs::False}
        , takesOverRenderingOfChildren{FlagIs::False}
        , visibleInNavigator{FlagIs::False}
        , visibleInLibrary{FlagIs::False}
        , dummy2{0U}
    {}

    constexpr TypeTraits(TypeTraitsKind aKind)
        : TypeTraits{}
    {
        kind = aKind;
    }

    explicit constexpr TypeTraits(long long type, long long int annotation)
        : type{static_cast<unsigned int>(type)}
        , annotation{static_cast<unsigned int>(annotation)}
    {}

    explicit constexpr TypeTraits(unsigned int type, unsigned int annotation)
        : type{type}
        , annotation{annotation}
    {}

    friend bool operator==(TypeTraits first, TypeTraits second)
    {
        return first.type == second.type && first.annotation == second.annotation;
    }

    template<typename String>
    friend void convertToString(String &string, const TypeTraits &typeTraits)
    {
        using NanotraceHR::dictonary;
        using NanotraceHR::keyValue;
        auto dict = dictonary(
            keyValue("kind", typeTraits.kind),
            keyValue("is enum", typeTraits.isEnum),
            keyValue("is file component", typeTraits.isFileComponent),
            keyValue("is project component", typeTraits.isProjectComponent),
            keyValue("is in project module", typeTraits.isInProjectModule),
            keyValue("uses custom parser", typeTraits.usesCustomParser),
            keyValue("can be container", typeTraits.canBeContainer),
            keyValue("force clip", typeTraits.forceClip),
            keyValue("does layout children", typeTraits.doesLayoutChildren),
            keyValue("can be dropped in form editor", typeTraits.canBeDroppedInFormEditor),
            keyValue("can be dropped in navigator", typeTraits.canBeDroppedInNavigator),
            keyValue("can be dropped in view 3D", typeTraits.canBeDroppedInView3D),
            keyValue("is movable", typeTraits.isMovable),
            keyValue("is resizable", typeTraits.isResizable),
            keyValue("has form editor item", typeTraits.hasFormEditorItem),
            keyValue("is stacked container", typeTraits.isStackedContainer),
            keyValue("takes over rendering of children", typeTraits.takesOverRenderingOfChildren),
            keyValue("visible in navigator", typeTraits.visibleInNavigator),
            keyValue("visible in library", typeTraits.visibleInLibrary));

        convertToString(string, dict);
    }

    union {
        struct
        {
            TypeTraitsKind kind : 4;
            unsigned int isEnum : 1;
            unsigned int isFileComponent : 1;
            unsigned int isProjectComponent : 1;
            unsigned int isInProjectModule : 1;
            unsigned int usesCustomParser : 1;
            unsigned int dummy : 23;
        };

        unsigned int type;
    };

    union {
        struct
        {
            FlagIs canBeContainer : 2;
            FlagIs forceClip : 2;
            FlagIs doesLayoutChildren : 2;
            FlagIs canBeDroppedInFormEditor : 2;
            FlagIs canBeDroppedInNavigator : 2;
            FlagIs canBeDroppedInView3D : 2;
            FlagIs isMovable : 2;
            FlagIs isResizable : 2;
            FlagIs hasFormEditorItem : 2;
            FlagIs isStackedContainer : 2;
            FlagIs takesOverRenderingOfChildren : 2;
            FlagIs visibleInNavigator : 2;
            FlagIs visibleInLibrary : 2;
            unsigned int dummy2 : 6;
        };

        unsigned int annotation;
    };
};

static_assert(sizeof(TypeTraits) == sizeof(unsigned int) * 2,
              "TypeTraits must be of size unsigned long long!");

using TypeNameString = ::Utils::BasicSmallString<63>;

class VersionNumber
{
public:
    explicit VersionNumber() = default;
    explicit VersionNumber(int value)
        : value{value}
    {}

    explicit operator bool() const { return value >= 0; }

    friend bool operator==(VersionNumber first, VersionNumber second) noexcept
    {
        return first.value == second.value;
    }

    friend bool operator!=(VersionNumber first, VersionNumber second) noexcept
    {
        return !(first == second);
    }

    friend bool operator<(VersionNumber first, VersionNumber second) noexcept
    {
        return first.value < second.value;
    }

public:
    int value = -1;
};

class Version
{
public:
    explicit Version() = default;
    explicit Version(VersionNumber major, VersionNumber minor = VersionNumber{})
        : major{major}
        , minor{minor}
    {}

    explicit Version(int major, int minor)
        : major{major}
        , minor{minor}
    {}

    explicit Version(int major)
        : major{major}
    {}

    friend bool operator==(Version first, Version second) noexcept
    {
        return first.major == second.major && first.minor == second.minor;
    }

    friend bool operator<(Version first, Version second) noexcept
    {
        return std::tie(first.major, first.minor) < std::tie(second.major, second.minor);
    }

    explicit operator bool() const { return major && minor; }

    template<typename String>
    friend void convertToString(String &string, const Version &version)
    {
        using NanotraceHR::dictonary;
        using NanotraceHR::keyValue;
        auto dict = dictonary(keyValue("major version", version.major.value),
                              keyValue("minor version", version.minor.value));

        convertToString(string, dict);
    }

public:
    VersionNumber major;
    VersionNumber minor;
};

} // namespace QmlDesigner::Storage

namespace QmlDesigner::Storage::Info {

struct TypeHint
{
    TypeHint(Utils::SmallStringView name, Utils::SmallStringView expression)
        : name{name}
        , expression{expression}
    {}

    template<typename String>
    friend void convertToString(String &string, const TypeHint &typeHint)
    {
        using NanotraceHR::dictonary;
        using NanotraceHR::keyValue;
        auto dict = dictonary(keyValue("name", typeHint.name),
                              keyValue("expression", typeHint.expression));

        convertToString(string, dict);
    }

    Utils::SmallString name;
    Utils::PathString expression;
};

using TypeHints = QVarLengthArray<TypeHint, 4>;

struct ItemLibraryProperty
{
    ItemLibraryProperty(Utils::SmallStringView name, Utils::SmallStringView type, Sqlite::ValueView value)
        : name{name}
        , type{type}
        , value{value}
    {}

    template<typename String>
    friend void convertToString(String &string, const ItemLibraryProperty &property)
    {
        using NanotraceHR::dictonary;
        using NanotraceHR::keyValue;
        auto dict = dictonary(keyValue("name", property.name),
                              keyValue("type", property.type),
                              keyValue("value", property.value));

        convertToString(string, dict);
    }

    Utils::SmallString name;
    Utils::SmallString type;
    Sqlite::Value value;
};

using ItemLibraryProperties = QVarLengthArray<ItemLibraryProperty, 5>;

using ToolTipString = Utils::BasicSmallString<94>;

struct ItemLibraryEntry
{
    ItemLibraryEntry(TypeId typeId,
                     Utils::SmallStringView typeName,
                     Utils::SmallStringView name,
                     Utils::SmallStringView iconPath,
                     Utils::SmallStringView category,
                     Utils::SmallStringView import,
                     Utils::SmallStringView toolTip,
                     Utils::SmallStringView templatePath)
        : typeId{typeId}
        , typeName{typeName}
        , name{name}
        , iconPath{iconPath}
        , category{category}
        , import{import}
        , toolTip{toolTip}
        , templatePath{templatePath}
    {}

    ItemLibraryEntry(TypeId typeId,
                     Utils::SmallStringView typeName,
                     Utils::SmallStringView name,
                     Utils::SmallStringView iconPath,
                     Utils::SmallStringView category,
                     Utils::SmallStringView import,
                     Utils::SmallStringView toolTip,
                     ItemLibraryProperties properties)
        : typeId{typeId}
        , typeName{typeName}
        , name{name}
        , iconPath{iconPath}
        , category{category}
        , import{import}
        , toolTip{toolTip}
        , properties{std::move(properties)}
    {}

    template<typename String>
    friend void convertToString(String &string, const ItemLibraryEntry &entry)
    {
        using NanotraceHR::dictonary;
        using NanotraceHR::keyValue;
        auto dict = dictonary(keyValue("type id", entry.typeId),
<<<<<<< HEAD
=======
                              keyValue("type name", entry.typeName),
>>>>>>> 8790cbc9
                              keyValue("name", entry.name),
                              keyValue("icon path", entry.iconPath),
                              keyValue("category", entry.category),
                              keyValue("import", entry.import),
                              keyValue("tool tip", entry.toolTip),
                              keyValue("template path", entry.templatePath),
                              keyValue("properties", entry.properties),
                              keyValue("extra file paths", entry.extraFilePaths));

        convertToString(string, dict);
    }

    TypeId typeId;
    Utils::SmallString typeName;
    Utils::SmallString name;
    Utils::PathString iconPath;
    Utils::SmallString category;
    Utils::SmallString import;
    ToolTipString toolTip;
    Utils::PathString templatePath;
    ItemLibraryProperties properties;
    std::vector<Utils::PathString> extraFilePaths;
};

using ItemLibraryEntries = QVarLengthArray<ItemLibraryEntry, 1>;

class ExportedTypeName
{
public:
    ExportedTypeName() = default;

    ExportedTypeName(ModuleId moduleId,
                     ::Utils::SmallStringView name,
                     Storage::Version version = Storage::Version{})
        : name{name}
        , version{version}
        , moduleId{moduleId}
    {}

    ExportedTypeName(ModuleId moduleId,
                     ::Utils::SmallStringView name,
                     int majorVersion,
                     int minorVersion)
        : name{name}
        , version{majorVersion, minorVersion}
        , moduleId{moduleId}
    {}

    friend bool operator==(const ExportedTypeName &first, const ExportedTypeName &second)
    {
        return first.moduleId == second.moduleId && first.version == second.version
               && first.name == second.name;
    }

    friend bool operator<(const ExportedTypeName &first, const ExportedTypeName &second)
    {
        return std::tie(first.moduleId, first.name, first.version)
               < std::tie(second.moduleId, second.name, second.version);
    }

    template<typename String>
    friend void convertToString(String &string, const ExportedTypeName &exportedTypeName)
    {
        using NanotraceHR::dictonary;
        using NanotraceHR::keyValue;
        auto dict = dictonary(keyValue("name", exportedTypeName.name),
                              keyValue("version", exportedTypeName.version),
                              keyValue("module id", exportedTypeName.moduleId));

        convertToString(string, dict);
    }

public:
    ::Utils::SmallString name;
    Storage::Version version;
    ModuleId moduleId;
};

using ExportedTypeNames = std::vector<ExportedTypeName>;

class PropertyDeclaration
{
public:
    PropertyDeclaration(TypeId typeId,
                        ::Utils::SmallStringView name,
                        PropertyDeclarationTraits traits,
                        TypeId propertyTypeId)
        : typeId{typeId}
        , name{name}
        , traits{traits}
        , propertyTypeId{propertyTypeId}
    {}

    template<typename String>
    friend void convertToString(String &string, const PropertyDeclaration &propertyDeclaration)
    {
        using NanotraceHR::dictonary;
        using NanotraceHR::keyValue;
        auto dict = dictonary(keyValue("type id", propertyDeclaration.typeId),
                              keyValue("name", propertyDeclaration.name),
                              keyValue("traits", propertyDeclaration.traits),
                              keyValue("property type id", propertyDeclaration.propertyTypeId));

        convertToString(string, dict);
    }

    TypeId typeId;
    ::Utils::SmallString name;
    PropertyDeclarationTraits traits;
    TypeId propertyTypeId;
};

class Type
{
public:
    Type(SourceId sourceId, long long typeTraits, long long typeAnnotationTraits)
        : sourceId{sourceId}
        , traits{typeTraits, typeAnnotationTraits}
    {}

    Type(SourceId sourceId, TypeTraits traits)
        : sourceId{sourceId}
        , traits{traits}
    {}

    template<typename String>
    friend void convertToString(String &string, const Type &type)
    {
        using NanotraceHR::dictonary;
        using NanotraceHR::keyValue;
        auto dict = dictonary(keyValue("source id", type.sourceId), keyValue("traits", type.traits));

        convertToString(string, dict);
    }

    SourceId sourceId;
    TypeTraits traits;
};

using TypeIdsWithoutProperties = std::array<TypeId, 8>;

} // namespace QmlDesigner::Storage::Info<|MERGE_RESOLUTION|>--- conflicted
+++ resolved
@@ -420,10 +420,7 @@
         using NanotraceHR::dictonary;
         using NanotraceHR::keyValue;
         auto dict = dictonary(keyValue("type id", entry.typeId),
-<<<<<<< HEAD
-=======
                               keyValue("type name", entry.typeName),
->>>>>>> 8790cbc9
                               keyValue("name", entry.name),
                               keyValue("icon path", entry.iconPath),
                               keyValue("category", entry.category),
