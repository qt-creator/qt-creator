// Copyright (C) 2017 The Qt Company Ltd.
// SPDX-License-Identifier: LicenseRef-Qt-Commercial OR GPL-3.0-only WITH Qt-GPL-exception-1.0

#pragma once

#include "../include/qmldesignercorelib_global.h"

#include <exception>

namespace QmlDesigner {

<<<<<<< HEAD
class QMLDESIGNERCORE_EXPORT NoSourcePathForInvalidSourceId : std::exception
=======
class QMLDESIGNERCORE_EXPORT ProjectStorageError : std::exception
{
public:
    const char *what() const noexcept override;
};

class QMLDESIGNERCORE_EXPORT NoSourcePathForInvalidSourceId : ProjectStorageError
>>>>>>> df7398e2
{
public:
    const char *what() const noexcept override;
};

<<<<<<< HEAD
class QMLDESIGNERCORE_EXPORT NoSourceContextPathForInvalidSourceContextId : std::exception
=======
class QMLDESIGNERCORE_EXPORT NoSourceContextPathForInvalidSourceContextId : ProjectStorageError
>>>>>>> df7398e2
{
public:
    const char *what() const noexcept override;
};

<<<<<<< HEAD
class QMLDESIGNERCORE_EXPORT SourceContextIdDoesNotExists : std::exception
=======
class QMLDESIGNERCORE_EXPORT SourceContextIdDoesNotExists : ProjectStorageError
>>>>>>> df7398e2
{
public:
    const char *what() const noexcept override;
};

<<<<<<< HEAD
class QMLDESIGNERCORE_EXPORT SourceIdDoesNotExists : std::exception
=======
class QMLDESIGNERCORE_EXPORT SourceIdDoesNotExists : ProjectStorageError
>>>>>>> df7398e2
{
public:
    const char *what() const noexcept override;
};

<<<<<<< HEAD
class QMLDESIGNERCORE_EXPORT TypeHasInvalidSourceId : std::exception
=======
class QMLDESIGNERCORE_EXPORT TypeHasInvalidSourceId : ProjectStorageError
>>>>>>> df7398e2
{
public:
    const char *what() const noexcept override;
};

<<<<<<< HEAD
class QMLDESIGNERCORE_EXPORT ModuleDoesNotExists : std::exception
=======
class QMLDESIGNERCORE_EXPORT ModuleDoesNotExists : ProjectStorageError
>>>>>>> df7398e2
{
public:
    const char *what() const noexcept override;
};

<<<<<<< HEAD
class QMLDESIGNERCORE_EXPORT ModuleAlreadyExists : std::exception
=======
class QMLDESIGNERCORE_EXPORT ModuleAlreadyExists : ProjectStorageError
>>>>>>> df7398e2
{
public:
    const char *what() const noexcept override;
};

<<<<<<< HEAD
class QMLDESIGNERCORE_EXPORT ExportedTypeCannotBeInserted : std::exception
=======
class QMLDESIGNERCORE_EXPORT ExportedTypeCannotBeInserted : ProjectStorageError
>>>>>>> df7398e2
{
public:
    const char *what() const noexcept override;
};

<<<<<<< HEAD
class QMLDESIGNERCORE_EXPORT TypeNameDoesNotExists : std::exception
=======
class QMLDESIGNERCORE_EXPORT TypeNameDoesNotExists : ProjectStorageError
>>>>>>> df7398e2
{
public:
    const char *what() const noexcept override;
};

<<<<<<< HEAD
class QMLDESIGNERCORE_EXPORT PropertyNameDoesNotExists : std::exception
=======
class QMLDESIGNERCORE_EXPORT PropertyNameDoesNotExists : ProjectStorageError
>>>>>>> df7398e2
{
public:
    const char *what() const noexcept override;
};

<<<<<<< HEAD
class QMLDESIGNERCORE_EXPORT PrototypeChainCycle : std::exception
=======
class QMLDESIGNERCORE_EXPORT PrototypeChainCycle : ProjectStorageError
>>>>>>> df7398e2
{
public:
    const char *what() const noexcept override;
};

<<<<<<< HEAD
class QMLDESIGNERCORE_EXPORT AliasChainCycle : std::exception
=======
class QMLDESIGNERCORE_EXPORT AliasChainCycle : ProjectStorageError
>>>>>>> df7398e2
{
public:
    const char *what() const noexcept override;
};

<<<<<<< HEAD
class QMLDESIGNERCORE_EXPORT CannotParseQmlTypesFile : std::exception
=======
class QMLDESIGNERCORE_EXPORT CannotParseQmlTypesFile : ProjectStorageError
>>>>>>> df7398e2
{
public:
    const char *what() const noexcept override;
};

<<<<<<< HEAD
class QMLDESIGNERCORE_EXPORT CannotParseQmlDocumentFile : std::exception
=======
class QMLDESIGNERCORE_EXPORT CannotParseQmlDocumentFile : ProjectStorageError
>>>>>>> df7398e2
{
public:
    const char *what() const noexcept override;
};

<<<<<<< HEAD
class QMLDESIGNERCORE_EXPORT ProjectDataHasInvalidProjectSourceId : std::exception
=======
class QMLDESIGNERCORE_EXPORT ProjectDataHasInvalidProjectSourceId : ProjectStorageError
>>>>>>> df7398e2
{
public:
    const char *what() const noexcept override;
};

<<<<<<< HEAD
class QMLDESIGNERCORE_EXPORT ProjectDataHasInvalidSourceId : std::exception
=======
class QMLDESIGNERCORE_EXPORT ProjectDataHasInvalidSourceId : ProjectStorageError
>>>>>>> df7398e2
{
public:
    const char *what() const noexcept override;
};

<<<<<<< HEAD
class QMLDESIGNERCORE_EXPORT ProjectDataHasInvalidModuleId : std::exception
=======
class QMLDESIGNERCORE_EXPORT ProjectDataHasInvalidModuleId : ProjectStorageError
>>>>>>> df7398e2
{
public:
    const char *what() const noexcept override;
};

<<<<<<< HEAD
class QMLDESIGNERCORE_EXPORT FileStatusHasInvalidSourceId : std::exception
=======
class QMLDESIGNERCORE_EXPORT FileStatusHasInvalidSourceId : ProjectStorageError
>>>>>>> df7398e2
{
public:
    const char *what() const noexcept override;
};

} // namespace QmlDesigner<|MERGE_RESOLUTION|>--- conflicted
+++ resolved
@@ -9,9 +9,6 @@
 
 namespace QmlDesigner {
 
-<<<<<<< HEAD
-class QMLDESIGNERCORE_EXPORT NoSourcePathForInvalidSourceId : std::exception
-=======
 class QMLDESIGNERCORE_EXPORT ProjectStorageError : std::exception
 {
 public:
@@ -19,177 +16,108 @@
 };
 
 class QMLDESIGNERCORE_EXPORT NoSourcePathForInvalidSourceId : ProjectStorageError
->>>>>>> df7398e2
 {
 public:
     const char *what() const noexcept override;
 };
 
-<<<<<<< HEAD
-class QMLDESIGNERCORE_EXPORT NoSourceContextPathForInvalidSourceContextId : std::exception
-=======
 class QMLDESIGNERCORE_EXPORT NoSourceContextPathForInvalidSourceContextId : ProjectStorageError
->>>>>>> df7398e2
 {
 public:
     const char *what() const noexcept override;
 };
 
-<<<<<<< HEAD
-class QMLDESIGNERCORE_EXPORT SourceContextIdDoesNotExists : std::exception
-=======
 class QMLDESIGNERCORE_EXPORT SourceContextIdDoesNotExists : ProjectStorageError
->>>>>>> df7398e2
 {
 public:
     const char *what() const noexcept override;
 };
 
-<<<<<<< HEAD
-class QMLDESIGNERCORE_EXPORT SourceIdDoesNotExists : std::exception
-=======
 class QMLDESIGNERCORE_EXPORT SourceIdDoesNotExists : ProjectStorageError
->>>>>>> df7398e2
 {
 public:
     const char *what() const noexcept override;
 };
 
-<<<<<<< HEAD
-class QMLDESIGNERCORE_EXPORT TypeHasInvalidSourceId : std::exception
-=======
 class QMLDESIGNERCORE_EXPORT TypeHasInvalidSourceId : ProjectStorageError
->>>>>>> df7398e2
 {
 public:
     const char *what() const noexcept override;
 };
 
-<<<<<<< HEAD
-class QMLDESIGNERCORE_EXPORT ModuleDoesNotExists : std::exception
-=======
 class QMLDESIGNERCORE_EXPORT ModuleDoesNotExists : ProjectStorageError
->>>>>>> df7398e2
 {
 public:
     const char *what() const noexcept override;
 };
 
-<<<<<<< HEAD
-class QMLDESIGNERCORE_EXPORT ModuleAlreadyExists : std::exception
-=======
 class QMLDESIGNERCORE_EXPORT ModuleAlreadyExists : ProjectStorageError
->>>>>>> df7398e2
 {
 public:
     const char *what() const noexcept override;
 };
 
-<<<<<<< HEAD
-class QMLDESIGNERCORE_EXPORT ExportedTypeCannotBeInserted : std::exception
-=======
 class QMLDESIGNERCORE_EXPORT ExportedTypeCannotBeInserted : ProjectStorageError
->>>>>>> df7398e2
 {
 public:
     const char *what() const noexcept override;
 };
 
-<<<<<<< HEAD
-class QMLDESIGNERCORE_EXPORT TypeNameDoesNotExists : std::exception
-=======
 class QMLDESIGNERCORE_EXPORT TypeNameDoesNotExists : ProjectStorageError
->>>>>>> df7398e2
 {
 public:
     const char *what() const noexcept override;
 };
 
-<<<<<<< HEAD
-class QMLDESIGNERCORE_EXPORT PropertyNameDoesNotExists : std::exception
-=======
 class QMLDESIGNERCORE_EXPORT PropertyNameDoesNotExists : ProjectStorageError
->>>>>>> df7398e2
 {
 public:
     const char *what() const noexcept override;
 };
 
-<<<<<<< HEAD
-class QMLDESIGNERCORE_EXPORT PrototypeChainCycle : std::exception
-=======
 class QMLDESIGNERCORE_EXPORT PrototypeChainCycle : ProjectStorageError
->>>>>>> df7398e2
 {
 public:
     const char *what() const noexcept override;
 };
 
-<<<<<<< HEAD
-class QMLDESIGNERCORE_EXPORT AliasChainCycle : std::exception
-=======
 class QMLDESIGNERCORE_EXPORT AliasChainCycle : ProjectStorageError
->>>>>>> df7398e2
 {
 public:
     const char *what() const noexcept override;
 };
 
-<<<<<<< HEAD
-class QMLDESIGNERCORE_EXPORT CannotParseQmlTypesFile : std::exception
-=======
 class QMLDESIGNERCORE_EXPORT CannotParseQmlTypesFile : ProjectStorageError
->>>>>>> df7398e2
 {
 public:
     const char *what() const noexcept override;
 };
 
-<<<<<<< HEAD
-class QMLDESIGNERCORE_EXPORT CannotParseQmlDocumentFile : std::exception
-=======
 class QMLDESIGNERCORE_EXPORT CannotParseQmlDocumentFile : ProjectStorageError
->>>>>>> df7398e2
 {
 public:
     const char *what() const noexcept override;
 };
 
-<<<<<<< HEAD
-class QMLDESIGNERCORE_EXPORT ProjectDataHasInvalidProjectSourceId : std::exception
-=======
 class QMLDESIGNERCORE_EXPORT ProjectDataHasInvalidProjectSourceId : ProjectStorageError
->>>>>>> df7398e2
 {
 public:
     const char *what() const noexcept override;
 };
 
-<<<<<<< HEAD
-class QMLDESIGNERCORE_EXPORT ProjectDataHasInvalidSourceId : std::exception
-=======
 class QMLDESIGNERCORE_EXPORT ProjectDataHasInvalidSourceId : ProjectStorageError
->>>>>>> df7398e2
 {
 public:
     const char *what() const noexcept override;
 };
 
-<<<<<<< HEAD
-class QMLDESIGNERCORE_EXPORT ProjectDataHasInvalidModuleId : std::exception
-=======
 class QMLDESIGNERCORE_EXPORT ProjectDataHasInvalidModuleId : ProjectStorageError
->>>>>>> df7398e2
 {
 public:
     const char *what() const noexcept override;
 };
 
-<<<<<<< HEAD
-class QMLDESIGNERCORE_EXPORT FileStatusHasInvalidSourceId : std::exception
-=======
 class QMLDESIGNERCORE_EXPORT FileStatusHasInvalidSourceId : ProjectStorageError
->>>>>>> df7398e2
 {
 public:
     const char *what() const noexcept override;
