// Copyright (C) 2016 The Qt Company Ltd.
// SPDX-License-Identifier: LicenseRef-Qt-Commercial OR GPL-3.0-only WITH Qt-GPL-exception-1.0

#include "subcomponentmanager.h"
#include "metainforeader.h"

#include <externaldependenciesinterface.h>
#include <invalidmetainfoexception.h>
#include <model.h>
#include <qmldesignerconstants.h>

#include <utils/algorithm.h>
#include <utils/hostosinfo.h>
#include <coreplugin/messagebox.h>

#include <QDir>
#include <QDirIterator>
#include <QMessageBox>
#include <QUrl>

#include <qmljs/qmljslink.h>
#include <qmljs/parser/qmljsast_p.h>
#include <qmljs/parser/qmljsengine_p.h>
#include <qmljs/qmljsmodelmanagerinterface.h>

enum { debug = false };

QT_BEGIN_NAMESPACE

// Allow usage of QFileInfo in Utils::sort

static bool operator<(const QFileInfo &file1, const QFileInfo &file2)
{
    return file1.filePath() < file2.filePath();
}

QT_END_NAMESPACE

namespace QmlDesigner {
static const QString s_qmlFilePattern = QStringLiteral("*.qml");
constexpr const char AppFileName[] = "App.qml";

SubComponentManager::SubComponentManager(Model *model,
                                         ExternalDependenciesInterface &externalDependencies)
    : m_model(model)
    , m_externalDependencies{externalDependencies}
    , m_componentUtils{externalDependencies}
{
    connect(&m_watcher, &QFileSystemWatcher::directoryChanged,
            this, [this](const QString &path) { parseDirectory(path); });
}

QString findFolderForImport(const QStringList &importPaths, const QString &url)
{
    if (url.isEmpty())
        return {};

    QString folderUrl = url;
    folderUrl.replace('.', '/');

    for (const QString &path : importPaths) {
        QFileInfo dirInfo = QFileInfo(path + QLatin1Char('/') + folderUrl);

        if (dirInfo.exists() && dirInfo.isDir())
            return dirInfo.canonicalFilePath();

        const QDir parentDir = dirInfo.dir();
        if (parentDir.exists()) {
            const QStringList parts = url.split('.');
            const QString lastFolder = parts.last();

            const QStringList candidates = parentDir.entryList({lastFolder + ".*"}, QDir::Dirs);
            if (!candidates.isEmpty())
                return parentDir.canonicalPath() + "/" + candidates.first();
        }
    }
    return {};
}
bool SubComponentManager::addImport(const Import &import, int index)
{
    if (debug) {
        qDebug() << Q_FUNC_INFO << index << import.file().toUtf8();
        qDebug() << Q_FUNC_INFO << index << import.url();
    }

    bool importExists = false;
    if (import.isFileImport()) {
        QFileInfo dirInfo = QFileInfo(m_filePath.resolved(import.file()).toLocalFile());
        if (dirInfo.exists() && dirInfo.isDir()) {
            const QString canonicalDirPath = dirInfo.canonicalFilePath();
            m_watcher.addPath(canonicalDirPath);
            importExists = true;
            //m_dirToQualifier.insertMulti(canonicalDirPath, import.qualifier()); ### todo: proper support for import as
        }
    } else {
        QString url = import.url();
        const QString result = findFolderForImport(importPaths(), url);
        if (!result.isEmpty()) {
            m_watcher.addPath(result);
            importExists = true;
        }
    }

    if (importExists) {
        if (index == -1  || index > m_imports.size())
            m_imports.append(import);
        else
            m_imports.insert(index, import);
    }

    return importExists;
}

void SubComponentManager::removeImport(int index)
{
    const Import import = m_imports.takeAt(index);

    if (import.isFileImport()) {
        const QFileInfo dirInfo = QFileInfo(m_filePath.resolved(import.file()).toLocalFile());
        const QString canonicalDirPath = dirInfo.canonicalFilePath();

        //m_dirToQualifier.remove(canonicalDirPath, import.qualifier()); ### todo: proper support for import as

        if (!m_dirToQualifier.contains(canonicalDirPath))
            m_watcher.removePath(canonicalDirPath);

//        const QList<QFileInfo> files = watchedFiles(canonicalDirPath);
//        for (const QFileInfo &monitoredFile : files) { ### todo: proper support for import as
//            if (!m_dirToQualifier.contains(canonicalDirPath))
//                unregisterQmlFile(monitoredFile, import.qualifier());
//        }
    } else {
            // TODO: QDeclarativeDomImport::Library
    }
}

void SubComponentManager::parseDirectories()
{
    if (!m_filePath.isEmpty()) {
        const QString file = m_filePath.toLocalFile();
        QFileInfo dirInfo = QFileInfo(QFileInfo(file).path());
        const QString canonicalPath = dirInfo.canonicalFilePath();
        if (dirInfo.exists() && dirInfo.isDir())
            parseDirectory(canonicalPath);

        const QStringList subDirs = QDir(QFileInfo(file).path()).entryList(QDir::Dirs | QDir::NoDot
                                                                           | QDir::NoDotDot);
        for (const QString &subDir : subDirs) {
            const QString canSubPath = canonicalPath + QLatin1Char('/') + subDir;
            parseDirectory(canSubPath, true, resolveDirQualifier(canSubPath));
        }
    }

    const QStringList assetPaths = quick3DAssetPaths();
    for (const auto &assetPath : assetPaths)
        parseDirectory(assetPath);

    for (const Import &import : std::as_const(m_imports)) {
        if (import.isFileImport()) {
            QFileInfo dirInfo = QFileInfo(m_filePath.resolved(import.file()).toLocalFile());
            if (dirInfo.exists() && dirInfo.isDir()) {
                const QString canPath = dirInfo.canonicalFilePath();
                parseDirectory(canPath, true, resolveDirQualifier(canPath));
            }
        } else {
            QString url = import.url();
            url.replace(QLatin1Char('.'), QLatin1Char('/'));
            QFileInfo dirInfo = QFileInfo(url);
            const QStringList paths = importPaths();
            for (const QString &path : paths) {
                QString fullUrl  = path + QLatin1Char('/') + url;
                dirInfo = QFileInfo(fullUrl);

                if (dirInfo.exists() && dirInfo.isDir()) {
                    //### todo full qualified names QString nameSpace = import.uri();
                    parseDirectory(dirInfo.canonicalFilePath(), false);
                }

                QString fullUrlVersion = path + QLatin1Char('/') + url + QLatin1Char('.') + import.version().split('.').constFirst();
                dirInfo = QFileInfo(fullUrlVersion);

                if (dirInfo.exists() && dirInfo.isDir()) {
                    //### todo full qualified names QString nameSpace = import.uri();
                    parseDirectory(dirInfo.canonicalFilePath(), false);
                }
            }
        }
    }
}

void SubComponentManager::parseDirectory(const QString &canonicalDirPath, bool addToLibrary, const TypeName &qualification)
{
    if (!model() || !model()->rewriterView())
        return;

    if (m_componentUtils.isImport3dPath(canonicalDirPath)) {
        parseQuick3DAssetsDir(canonicalDirPath);
        return;
    }

    QDir designerDir(canonicalDirPath + QLatin1String(Constants::QML_DESIGNER_SUBFOLDER));
    if (designerDir.exists()) {
        QStringList filter;
        filter << QLatin1String("*.metainfo");
        designerDir.setNameFilters(filter);

        QStringList metaFiles = designerDir.entryList(QDir::Files);
        const QFileInfoList metaInfoList = designerDir.entryInfoList(QDir::Files);
        for (const QFileInfo &metaInfoFile : metaInfoList) {
            if (model() && model()->metaInfo().itemLibraryInfo()) {
                Internal::MetaInfoReader reader(model()->metaInfo());
                reader.setQualifcation(qualification);
                try {
                    reader.readMetaInfoFile(metaInfoFile.absoluteFilePath(), true);
                } catch (const InvalidMetaInfoException &e) {
                    qWarning() << e.description();
                    const QString errorMessage = metaInfoFile.absoluteFilePath() + QLatin1Char('\n') + QLatin1Char('\n') + reader.errors().join(QLatin1Char('\n'));
                    Core::AsynchronousMessageBox::warning(QCoreApplication::translate("SubComponentManager::parseDirectory", "Invalid meta info"),
                                                           errorMessage);
                }
            }
        }
        if (!metaFiles.isEmpty())
            return;
    }

    if (debug)
        qDebug() << Q_FUNC_INFO << canonicalDirPath;

    QDir dir(canonicalDirPath);

    dir.setNameFilters(QStringList(s_qmlFilePattern));
    dir.setFilter(QDir::Files | QDir::Readable | QDir::CaseSensitive);

    QFileInfoList monitoredList = watchedFiles(canonicalDirPath);
    QFileInfoList newList;
    const QFileInfoList qmlFileList = dir.entryInfoList();
    const QString appFilePath = m_filePathDir.absoluteFilePath(AppFileName);

    for (const QFileInfo &qmlFile : qmlFileList) {
        if (QFileInfo(m_filePath.toLocalFile()) == qmlFile) {
            // do not parse main file
            continue;
        }

        if (qmlFile.absoluteFilePath() == appFilePath)
            continue;

        if (!qmlFile.fileName().at(0).isUpper()) {
            // QML sub components must be upper case
            continue;
        }
        newList << qmlFile;
    }

    Utils::sort(monitoredList);
    Utils::sort(newList);

    if (debug)
        qDebug() << "monitored list " << monitoredList.size() << "new list " << newList.size();
    auto oldIter = monitoredList.constBegin();
    auto newIter = newList.constBegin();

    while (oldIter != monitoredList.constEnd() && newIter != newList.constEnd()) {
        const QFileInfo oldFileInfo = *oldIter;
        const QFileInfo newFileInfo = *newIter;
        if (oldFileInfo == newFileInfo) {
            ++oldIter;
            ++newIter;
            continue;
        }
        if (oldFileInfo < newFileInfo) {
            const QString qualifiers = m_dirToQualifier.value(canonicalDirPath);
            for (const QChar &qualifier : qualifiers)
                unregisterQmlFile(oldFileInfo, qualifier);
            m_watcher.removePath(oldFileInfo.filePath());
            ++oldIter;
            continue;
        }
        // oldFileInfo > newFileInfo
        parseFile(newFileInfo.filePath(), addToLibrary, QString::fromUtf8(qualification));
        ++newIter;
    }

    while (oldIter != monitoredList.constEnd()) {
        const QString qualifiers = m_dirToQualifier.value(canonicalDirPath);
        for (const QChar &qualifier : qualifiers)
            unregisterQmlFile(*oldIter, qualifier);
        ++oldIter;
    }

    while (newIter != newList.constEnd()) {
        parseFile(newIter->filePath(), addToLibrary, QString::fromUtf8(qualification));
        if (debug)
            qDebug() << "m_watcher.addPath(" << newIter->filePath() << ')';
        ++newIter;
    }
}

void SubComponentManager::parseFile(const QString &canonicalFilePath, bool addToLibrary, const QString &qualification)
{
    if (debug)
        qDebug() << Q_FUNC_INFO << canonicalFilePath;

    QFile file(canonicalFilePath);
    if (!file.open(QIODevice::ReadOnly | QIODevice::Text))
        return;

    const QFileInfo fi(canonicalFilePath);
    const QString dir = fi.path();
    const QStringList qualifiers = m_dirToQualifier.values(dir);
    for (const QString &qualifier : qualifiers) {
        registerQmlFile(fi, qualifier, addToLibrary);
    }
    registerQmlFile(fi, qualification, addToLibrary);
}

void SubComponentManager::parseFile(const QString &canonicalFilePath)
{
    parseFile(canonicalFilePath, true, QString());
}

// dirInfo must already contain a canonical path
QFileInfoList SubComponentManager::watchedFiles(const QString &canonicalDirPath)
{
    QFileInfoList files;

    const QStringList monitoredFiles = m_watcher.files();
    for (const QString &monitoredFile : monitoredFiles) {
        QFileInfo fileInfo(monitoredFile);
        if (fileInfo.dir().absolutePath() == canonicalDirPath)
            files.append(fileInfo);
    }
    return files;
}

void SubComponentManager::unregisterQmlFile(const QFileInfo &fileInfo, const QString &qualifier)
{
    QString componentName = fileInfo.baseName();
    if (!qualifier.isEmpty())
        componentName = qualifier + QLatin1Char('.') + componentName;
}


void SubComponentManager::registerQmlFile(const QFileInfo &fileInfo, const QString &qualifier,
                                          bool addToLibrary)
{
    if (!addToLibrary || !model()
<<<<<<< HEAD
        || fileInfo.path().contains(QLatin1String(Constants::QUICK_3D_ASSETS_FOLDER))
        || fileInfo.path().contains(QLatin1String(Constants::DEFAULT_EFFECTS_IMPORT_FOLDER))) {
=======
        || m_componentUtils.isImport3dPath(fileInfo.path())
        || m_componentUtils.isComposedEffectPath(fileInfo.path())) {
>>>>>>> 7dfa7469
        return;
    }

    QString componentName = fileInfo.baseName();
    const QString baseComponentName = componentName;

    QString fixedQualifier = qualifier;
    if (!qualifier.isEmpty()) {
        fixedQualifier = qualifier;
        if (qualifier.right(1) == QStringLiteral("."))
            fixedQualifier.chop(1); //remove last char if it is a dot
        componentName = fixedQualifier + QLatin1Char('.') + componentName;
    }

    if (debug)
        qDebug() << "SubComponentManager" << __FUNCTION__ << componentName;

    // Add file components to the library
    ItemLibraryEntry itemLibraryEntry;
    itemLibraryEntry.setType(componentName.toUtf8());
    itemLibraryEntry.setName(baseComponentName);
    itemLibraryEntry.setCategory(m_externalDependencies.itemLibraryImportUserComponentsTitle());
    itemLibraryEntry.setCustomComponentSource(fileInfo.absoluteFilePath());
    if (!qualifier.isEmpty())
        itemLibraryEntry.setRequiredImport(fixedQualifier);

    if (!model()->metaInfo().itemLibraryInfo()->containsEntry(itemLibraryEntry))
        model()->metaInfo().itemLibraryInfo()->addEntries({itemLibraryEntry});
}

Model *SubComponentManager::model() const
{
    return m_model.data();
}

QStringList SubComponentManager::importPaths() const
{
    if (model())
        return model()->importPaths();

    return {};
}

void SubComponentManager::parseQuick3DAssetsDir(const QString &quick3DAssetsPath)
{
    QDir quick3DAssetsDir(quick3DAssetsPath);
    QStringList assets = quick3DAssetsDir.entryList(QDir::Dirs | QDir::NoDot | QDir::NoDotDot);
    for (QString &asset : assets)
        asset.prepend(m_componentUtils.import3dTypePrefix() + '.');

    // Create item library entries for Quick3D assets that are imported by document
    for (auto &import : std::as_const(m_imports)) {
        if (import.isLibraryImport() && assets.contains(import.url())) {
            assets.removeOne(import.url());
            parseQuick3DAssetsItem(import.url(), quick3DAssetsPath);
        }
    }
}

// parse one asset folder under Quick3DAssets
void SubComponentManager::parseQuick3DAssetsItem(const QString &importUrl, const QString &quick3DAssetsPath)
{
    QString assetPath;
    if (!quick3DAssetsPath.isEmpty()) {
        assetPath = QDir(quick3DAssetsPath).filePath(importUrl.split('.').last());
    } else {
        // search for quick3DAssetsPath if not provided
        const auto assetPaths = quick3DAssetPaths();
        for (const auto &quick3DAssetPath : assetPaths) {
            QString path = QDir(quick3DAssetPath).filePath(importUrl.split('.').last());
            if (QFileInfo::exists(path)) {
                assetPath = path;
                break;
            }
        }
    }

    const QString defaultIconPath = QStringLiteral(":/ItemLibrary/images/item-3D_model-icon.png");
    QDirIterator qmlIt(assetPath, {"*.qml"}, QDir::Files);
    while (qmlIt.hasNext()) {
        qmlIt.next();
        const QString name = qmlIt.fileInfo().baseName();
        const QString type = importUrl + '.' + name;
        // For now we assume version is always 1.0 as that's what importer hardcodes
        ItemLibraryEntry itemLibraryEntry;
        itemLibraryEntry.setType(type.toUtf8(), 1, 0);
        itemLibraryEntry.setName(name);
        itemLibraryEntry.setCategory(::QmlDesigner::SubComponentManager::tr("My 3D Components"));
        itemLibraryEntry.setCustomComponentSource(qmlIt.fileInfo().absoluteFilePath());
        itemLibraryEntry.setRequiredImport(importUrl);
        itemLibraryEntry.setTypeIcon(QIcon(defaultIconPath));

        // load hints file if exists
        QFile hintsFile(qmlIt.fileInfo().absolutePath() + '/' + name + ".hints");
        if (hintsFile.exists() && hintsFile.open(QIODevice::ReadOnly | QIODevice::Text)) {
            QTextStream in(&hintsFile);
            QHash<QString, QString> hints;
            while (!in.atEnd()) {
                QStringList hint = in.readLine().split(':');
                hints.insert(hint[0].trimmed(), hint[1].trimmed());
            }
            itemLibraryEntry.addHints(hints);
        }

        model()->metaInfo().itemLibraryInfo()->addEntries({itemLibraryEntry}, true);
    }
}

QStringList SubComponentManager::quick3DAssetPaths() const
{
    const auto impPaths = importPaths();
    QStringList retPaths;
    for (const auto &impPath : impPaths) {
        QString path3d = m_componentUtils.import3dTypePath();
        const QString assetPath = impPath + '/' + path3d;
        if (QFileInfo::exists(assetPath))
            retPaths << assetPath;
    }
    return retPaths;
}

TypeName SubComponentManager::resolveDirQualifier(const QString &dirPath) const
{
    return m_filePathDir.relativeFilePath(dirPath).toUtf8();
}

/*!
  \class SubComponentManager

  Detects & monitors (potential) component files in a list of directories, and registers
  these in the metatype system.
*/

QStringList SubComponentManager::directories() const
{
    return m_watcher.directories();
}

QStringList SubComponentManager::qmlFiles() const
{
    return m_watcher.files();
}

void SubComponentManager::update(const QUrl &filePath, const Imports &imports)
{
    if (debug)
        qDebug() << Q_FUNC_INFO << filePath << imports.size();

    QFileInfo oldDir, newDir;

    if (!m_filePath.isEmpty()) {
        const QString file = m_filePath.toLocalFile();
        oldDir = QFileInfo(QFileInfo(file).path());
        m_filePathDir = QDir();
    }
    if (!filePath.isEmpty()) {
        const QString file = filePath.toLocalFile();
        newDir = QFileInfo(QFileInfo(file).path());
        m_filePathDir.setPath(newDir.absoluteFilePath());
    }

    m_filePath = filePath;

    //
    // (implicit) import of local directory
    //
    if (oldDir != newDir) {
        if (!oldDir.filePath().isEmpty()) {
            m_dirToQualifier.remove(oldDir.canonicalFilePath(), QString());
            if (!m_dirToQualifier.contains(oldDir.canonicalFilePath()))
                m_watcher.removePath(oldDir.filePath());

            // Remove old watched asset paths
            const QStringList watchPaths = m_watcher.directories();
            const QString &quick3DAssetFolder = m_componentUtils.import3dTypePath();
            for (const auto &watchPath : watchPaths) {
                if (watchPath.endsWith(quick3DAssetFolder))
                    m_watcher.removePath(watchPath);
            }
        }

        if (!newDir.filePath().isEmpty())
            m_dirToQualifier.insert(newDir.canonicalFilePath(), QString());
    }

    //
    // Imports
    //

    // skip first list items until the lists differ
    int i = 0;
    while (i < qMin(imports.size(), m_imports.size())) {
        if (!(imports.at(i) == m_imports.at(i)))
            break;
        ++i;
    }

    for (int ii = m_imports.size() - 1; ii >= i; --ii)
        removeImport(ii);

    for (int ii = i; ii < imports.size(); ++ii) {
        addImport(imports.at(ii), ii);
    }

    const QString newPath = newDir.absoluteFilePath();
    m_watcher.addPath(newPath);

    // Watch existing asset paths, including a global ones if they exist
    const auto assetPaths = quick3DAssetPaths();
    for (const auto &assetPath : assetPaths)
        m_watcher.addPath(assetPath);

    parseDirectories();
}

void SubComponentManager::addAndParseImport(const Import &import)
{
    for (const auto &existingImport : std::as_const(m_imports)) {
        if (import == existingImport)
            return;
    }

    if (!addImport(import))
        return;

    if (import.isFileImport()) {
        QFileInfo dirInfo = QFileInfo(m_filePath.resolved(import.file()).toLocalFile());
        if (dirInfo.exists() && dirInfo.isDir()) {
            const QString canPath = dirInfo.canonicalFilePath();
            parseDirectory(canPath, true, resolveDirQualifier(canPath));
        }
    } else {
        QString url = import.url();

        if (url.startsWith(m_componentUtils.import3dTypePrefix())) {
            parseQuick3DAssetsItem(import.url());
            return;
        }
        url.replace('.', '/');
        QFileInfo dirInfo = QFileInfo(url);
        const QStringList importPathList = importPaths();
        bool parsed = false;
        for (const QString &path : importPathList) {
            QString fullUrl  = path + '/' + url;
            dirInfo = QFileInfo(fullUrl);

            if (dirInfo.exists() && dirInfo.isDir()) {
                parseDirectory(dirInfo.canonicalFilePath(), false);
                parsed = true;
            }

            QString fullUrlVersion = path + '/' + url + '.' + import.version().split('.').constFirst();
            dirInfo = QFileInfo(fullUrlVersion);

            if (dirInfo.exists() && dirInfo.isDir()) {
                parseDirectory(dirInfo.canonicalFilePath(), false);
                parsed = true;
            }

            if (parsed)
                break;
        }
    }
}

} // namespace QmlDesigner
<|MERGE_RESOLUTION|>--- conflicted
+++ resolved
@@ -346,13 +346,8 @@
                                           bool addToLibrary)
 {
     if (!addToLibrary || !model()
-<<<<<<< HEAD
-        || fileInfo.path().contains(QLatin1String(Constants::QUICK_3D_ASSETS_FOLDER))
-        || fileInfo.path().contains(QLatin1String(Constants::DEFAULT_EFFECTS_IMPORT_FOLDER))) {
-=======
         || m_componentUtils.isImport3dPath(fileInfo.path())
         || m_componentUtils.isComposedEffectPath(fileInfo.path())) {
->>>>>>> 7dfa7469
         return;
     }
 
