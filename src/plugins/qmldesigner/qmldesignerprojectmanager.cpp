--- conflicted
+++ resolved
@@ -188,12 +188,8 @@
 {
 public:
     ProjectStorageData(::ProjectExplorer::Project *project, PathCacheType &pathCache)
-<<<<<<< HEAD
-        : database{project->projectDirectory().pathAppended("projectstorage.db").toString(),
+        : database{project->projectDirectory().pathAppended("projectstorage.db").toUrlishString(),
                    projectStorageJournalMode()}
-=======
-        : database{project->projectDirectory().pathAppended("projectstorage.db").toUrlishString()}
->>>>>>> 28dbc1cf
         , errorNotifier{pathCache}
         , fileSystem{pathCache}
         , qmlDocumentParser{storage, pathCache}
@@ -367,11 +363,7 @@
 
 namespace {
 
-<<<<<<< HEAD
 [[maybe_unused]] QString qmlPath(::ProjectExplorer::Target *target)
-=======
-QString qmlPath(::ProjectExplorer::Target *target)
->>>>>>> 28dbc1cf
 {
     auto qt = QtSupport::QtKitAspect::qtVersion(target->kit());
     if (qt)
@@ -393,10 +385,7 @@
 {
     if constexpr (useProjectStorage()) {
         auto qmlRootPath = qmlPath(target);
-<<<<<<< HEAD
         qmldirPaths.push_back(qmlRootPath + "/QML");
-=======
->>>>>>> 28dbc1cf
         qmldirPaths.push_back(qmlRootPath + "/QtQml");
         qmldirPaths.push_back(qmlRootPath + "/QtQuick");
         qmldirPaths.push_back(qmlRootPath + "/QtQuick3D");
@@ -444,44 +433,6 @@
     return qmldirPaths;
 }
 
-<<<<<<< HEAD
-=======
-[[maybe_unused]] QStringList qmlTypes(::ProjectExplorer::Target *target)
-{
-    if (!target)
-        return {};
-
-    QStringList qmldirPaths;
-    qmldirPaths.reserve(2);
-
-    const QString qmlRootPath = qmlPath(target);
-
-    qmldirPaths.append(qmlRootPath + "/builtins.qmltypes");
-    qmldirPaths.append(qmlRootPath + "/jsroot.qmltypes");
-
-    qmldirPaths.append(
-        Core::ICore::resourcePath("qmldesigner/projectstorage/fake.qmltypes").toUrlishString());
-
-    return qmldirPaths;
-}
-
-[[maybe_unused]] QStringList qmlTypesForLiteDesigner()
-{
-    QStringList qmldirPaths;
-    qmldirPaths.reserve(2);
-
-    const auto qmlRootPath = QLibraryInfo::path(QLibraryInfo::QmlImportsPath);
-
-    qmldirPaths.append(qmlRootPath + "/builtins.qmltypes");
-    qmldirPaths.append(qmlRootPath + "/jsroot.qmltypes");
-
-    qmldirPaths.append(
-        Core::ICore::resourcePath("qmldesigner/projectstorage/fake.qmltypes").toUrlishString());
-
-    return qmldirPaths;
-}
-
->>>>>>> 28dbc1cf
 QString propertyEditorResourcesPath()
 {
 #ifdef SHARE_QML_PATH
@@ -632,15 +583,10 @@
     try {
         if constexpr (isUsingQmlDesignerLite()) {
             m_projectData->projectStorageData->updater.update({directoriesForLiteDesigner(),
-<<<<<<< HEAD
-=======
-                                                               qmlTypesForLiteDesigner(),
->>>>>>> 28dbc1cf
                                                                propertyEditorResourcesPath(),
                                                                {qtCreatorItemLibraryPath()}});
         } else {
             m_projectData->projectStorageData->updater.update({directories(m_projectData->activeTarget),
-<<<<<<< HEAD
                                                                propertyEditorResourcesPath(),
                                                                {qtCreatorItemLibraryPath()}});
         }
@@ -652,13 +598,6 @@
         auto location = Sqlite::source_location::current();
         std::cout << location.file_name() << ":" << location.function_name() << ":"
                   << location.line() << ": " << exception.what() << "\n";
-=======
-                                                               qmlTypes(m_projectData->activeTarget),
-                                                               propertyEditorResourcesPath(),
-                                                               {qtCreatorItemLibraryPath()}});
-        }
-    } catch (const std::exception &) {
->>>>>>> 28dbc1cf
     }
 }
 
