// Copyright (C) 2016 The Qt Company Ltd.
// SPDX-License-Identifier: LicenseRef-Qt-Commercial OR GPL-3.0-only WITH Qt-GPL-exception-1.0

#include "shortcutmanager.h"

#include <designersettings.h>

#include <toolbarbackend.h>

#include <viewmanager.h>
#include <designeractionmanagerview.h>
#include <componentcore_constants.h>

#include <coreplugin/actionmanager/actionmanager.h>
#include <coreplugin/actionmanager/actioncontainer.h>
#include <coreplugin/actionmanager/command.h>
#include <coreplugin/editormanager/documentmodel.h>
#include <coreplugin/editormanager/editormanager.h>
#include <coreplugin/coreconstants.h>
#include <coreplugin/icore.h>
#include <coreplugin/idocument.h>
#include <coreplugin/modemanager.h>
#include <qmljseditor/qmljseditorconstants.h>

#include <qmlprojectmanager/qmlprojectmanagerconstants.h>

#include <coreplugin/icore.h>

#include <utils/hostosinfo.h>
#include <utils/proxyaction.h>
#include <utils/qtcassert.h>
#include <utils/stringutils.h>
#include <utils/utilsicons.h>

#include <qmljs/qmljsreformatter.h>

#include "modelnodecontextmenu_helper.h"
#include "qmldesignerconstants.h"
#include "qmldesignerplugin.h"

#include <QApplication>
#include <QClipboard>
#include <QMainWindow>
#include <QStandardPaths>

namespace QmlDesigner {

ShortCutManager::ShortCutManager()
    : QObject()
    , m_exportAsImageAction(tr("Export as &Image..."))
    , m_takeScreenshotAction(tr("Take Screenshot"))
    , m_undoAction(tr("&Undo"))
    , m_redoAction(tr("&Redo"))
    , m_deleteAction(tr("Delete"))
    , m_cutAction(tr("Cu&t"))
    , m_copyAction(tr("&Copy"))
    , m_pasteAction(tr("&Paste"))
    , m_duplicateAction(tr("&Duplicate"))
    , m_selectAllAction(tr("Select &All"))
    , m_escapeAction(this)
{

}

void ShortCutManager::registerActions(const Core::Context &qmlDesignerMainContext,
                                      const Core::Context &qmlDesignerFormEditorContext,
                                      const Core::Context &qmlDesignerEditor3DContext,
                                      const Core::Context &qmlDesignerNavigatorContext)
{
    Core::ActionContainer *editMenu = Core::ActionManager::actionContainer(Core::Constants::M_EDIT);

    connect(&m_undoAction, &QAction::triggered, this, &ShortCutManager::undo);

    connect(&m_redoAction, &QAction::triggered, this, &ShortCutManager::redo);

    connect(&m_deleteAction, &QAction::triggered, this, &ShortCutManager::deleteSelected);

    connect(&m_duplicateAction, &QAction::triggered, this, &ShortCutManager::duplicateSelected);

    connect(&m_cutAction, &QAction::triggered, this, &ShortCutManager::cutSelected);

    connect(&m_copyAction, &QAction::triggered, this, &ShortCutManager::copySelected);

    connect(&m_pasteAction, &QAction::triggered, this, &ShortCutManager::paste);

    connect(&m_selectAllAction,&QAction::triggered, this, &ShortCutManager::selectAll);

    // Revert to saved
    Core::EditorManager *em = Core::EditorManager::instance();
    Core::ActionManager::registerAction(&m_revertToSavedAction,Core::Constants::REVERTTOSAVED, qmlDesignerMainContext);
    connect(&m_revertToSavedAction, &QAction::triggered, em, &Core::EditorManager::revertToSaved);

    //Save
    Core::ActionManager::registerAction(&m_saveAction, Core::Constants::SAVE, qmlDesignerMainContext);
    connect(&m_saveAction, &QAction::triggered, em, [] {
         QmlDesignerPlugin::instance()->viewManager().reformatFileUsingTextEditorView();
         Core::EditorManager::saveDocument();
    });

    Core::Command *command = nullptr;

    //Save As
    Core::ActionManager::registerAction(&m_saveAsAction, Core::Constants::SAVEAS, qmlDesignerMainContext);
    connect(&m_saveAsAction, &QAction::triggered, em, &Core::EditorManager::saveDocumentAs);

    //Export as Image
    command = Core::ActionManager::registerAction(&m_exportAsImageAction, QmlDesigner::Constants::EXPORT_AS_IMAGE, qmlDesignerMainContext);
    command->setAttribute(Core::Command::CA_Hide);
    connect(&m_exportAsImageAction, &QAction::triggered, [] {
        QmlDesignerPlugin::instance()->viewManager().exportAsImage();
    });

<<<<<<< HEAD
=======
    // Edit Global Annotations
>>>>>>> df7398e2
    QAction *action = new QAction(tr("Edit Global Annotations..."), this);
    command = Core::ActionManager::registerAction(action, "Edit.Annotations", qmlDesignerMainContext);
    Core::ActionManager::actionContainer(Core::Constants::M_EDIT)
        ->addAction(command, Core::Constants::G_EDIT_OTHER);
<<<<<<< HEAD

    connect(action, &QAction::triggered, this, [] { ToolBarBackend::launchGlobalAnnotations(); });
=======
    connect(action, &QAction::triggered, this, [] { ToolBarBackend::launchGlobalAnnotations(); });
    connect(Core::ModeManager::instance(), &Core::ModeManager::currentModeChanged, this, [action] {
        action->setEnabled(Core::ModeManager::currentModeId() == Core::Constants::MODE_DESIGN);
    });
    action->setEnabled(false);

    command = Core::ActionManager::registerAction(&m_takeScreenshotAction,
                                                  QmlDesigner::Constants::TAKE_SCREENSHOT);
    connect(&m_takeScreenshotAction, &QAction::triggered, [] {
        const auto folder = Utils::FilePath::fromString(
                                QStandardPaths::writableLocation(QStandardPaths::DocumentsLocation))
                                .pathAppended("QtDesignStudio/screenshots/");
        folder.createDir();

        const auto file = folder.pathAppended(QDateTime::currentDateTime().toString("dddd-hh-mm-ss")
                                              + ".png");

        QPixmap pixmap = Core::ICore::mainWindow()->grab();

        const bool b = pixmap.save(file.toString(), "PNG");
        qWarning() << "screenshot" << file << b << pixmap;
    });
>>>>>>> df7398e2

    Core::ActionContainer *exportMenu = Core::ActionManager::actionContainer(
        QmlProjectManager::Constants::EXPORT_MENU);

    exportMenu->addAction(command, QmlProjectManager::Constants::G_EXPORT_CONVERT);

    //Close Editor
    Core::ActionManager::registerAction(&m_closeCurrentEditorAction, Core::Constants::CLOSE, qmlDesignerMainContext);
    connect(&m_closeCurrentEditorAction, &QAction::triggered, em, &Core::EditorManager::slotCloseCurrentEditorOrDocument);

    DesignerActionManager &designerActionManager = QmlDesignerPlugin::instance()->viewManager().designerActionManager();

    //Close All
    Core::ActionManager::registerAction(&m_closeAllEditorsAction, Core::Constants::CLOSEALL, qmlDesignerMainContext);
    connect(&m_closeAllEditorsAction, &QAction::triggered, em,  &Core::EditorManager::closeAllDocuments);

    //Close All Others Action
    Core::ActionManager::registerAction(&m_closeOtherEditorsAction, Core::Constants::CLOSEOTHERS, qmlDesignerMainContext);
    connect(&m_closeOtherEditorsAction, &QAction::triggered, em, [] {
        Core::EditorManager::closeOtherDocuments();
    });

    // Undo / Redo
    command = Core::ActionManager::registerAction(&m_undoAction, Core::Constants::UNDO, qmlDesignerMainContext);
    command->setDefaultKeySequence(QKeySequence::Undo);
    designerActionManager.addCreatorCommand(command, ComponentCoreConstants::editCategory, 1, Utils::Icons::UNDO_TOOLBAR.icon());
    command = Core::ActionManager::registerAction(&m_redoAction, Core::Constants::REDO, qmlDesignerMainContext);
    command->setDefaultKeySequence(QKeySequence::Redo);
    designerActionManager.addCreatorCommand(command, ComponentCoreConstants::editCategory, 2, Utils::Icons::REDO_TOOLBAR.icon());

    designerActionManager.addDesignerAction(new SeparatorDesignerAction(ComponentCoreConstants::editCategory, 10));
    //Edit Menu

    m_deleteAction.setIcon(QIcon::fromTheme(QLatin1String("edit-cut"), Utils::Icons::EDIT_CLEAR_TOOLBAR.icon()));

    command = Core::ActionManager::registerAction(&m_deleteAction, QmlDesigner::Constants::C_DELETE, qmlDesignerMainContext);
    command->setDefaultKeySequences({Qt::Key_Backspace, Qt::Key_Delete});

    command->setAttribute(Core::Command::CA_Hide); // don't show delete in other modes
    if (!Utils::HostOsInfo::isMacHost())
        editMenu->addAction(command, Core::Constants::G_EDIT_COPYPASTE);
    designerActionManager.addCreatorCommand(command, ComponentCoreConstants::editCategory, 14);

    Core::ActionManager::registerAction(&m_cutAction, Core::Constants::CUT, qmlDesignerFormEditorContext);
    Core::ActionManager::registerAction(&m_cutAction, Core::Constants::CUT, qmlDesignerEditor3DContext);
    command = Core::ActionManager::registerAction(&m_cutAction, Core::Constants::CUT, qmlDesignerNavigatorContext);
    command->setDefaultKeySequence(QKeySequence::Cut);
    editMenu->addAction(command, Core::Constants::G_EDIT_COPYPASTE);
    designerActionManager.addCreatorCommand(command, ComponentCoreConstants::editCategory, 13, Utils::Icons::CUT_TOOLBAR.icon());

    Core::ActionManager::registerAction(&m_copyAction, Core::Constants::COPY, qmlDesignerFormEditorContext);
    Core::ActionManager::registerAction(&m_copyAction, Core::Constants::COPY, qmlDesignerEditor3DContext);
    command = Core::ActionManager::registerAction(&m_copyAction,  Core::Constants::COPY, qmlDesignerNavigatorContext);
    command->setDefaultKeySequence(QKeySequence::Copy);
    editMenu->addAction(command, Core::Constants::G_EDIT_COPYPASTE);
    designerActionManager.addCreatorCommand(command, ComponentCoreConstants::editCategory, 11, Utils::Icons::COPY_TOOLBAR.icon());

    Core::ActionManager::registerAction(&m_pasteAction,  Core::Constants::PASTE, qmlDesignerFormEditorContext);
    Core::ActionManager::registerAction(&m_pasteAction,  Core::Constants::PASTE, qmlDesignerEditor3DContext);
    command = Core::ActionManager::registerAction(&m_pasteAction,  Core::Constants::PASTE, qmlDesignerNavigatorContext);
    command->setDefaultKeySequence(QKeySequence::Paste);
    editMenu->addAction(command, Core::Constants::G_EDIT_COPYPASTE);
    designerActionManager.addCreatorCommand(command, ComponentCoreConstants::editCategory, 12, Utils::Icons::PASTE_TOOLBAR.icon());

    Core::ActionManager::registerAction(&m_duplicateAction,  Constants::C_DUPLICATE, qmlDesignerFormEditorContext);
    Core::ActionManager::registerAction(&m_duplicateAction,  Constants::C_DUPLICATE, qmlDesignerEditor3DContext);
    command = Core::ActionManager::registerAction(&m_duplicateAction, Constants::C_DUPLICATE, qmlDesignerMainContext);
    editMenu->addAction(command, Core::Constants::G_EDIT_COPYPASTE);
    designerActionManager.addCreatorCommand(command, ComponentCoreConstants::editCategory, 15);

    Core::ActionManager::registerAction(&m_selectAllAction, Core::Constants::SELECTALL, qmlDesignerFormEditorContext);
    command = Core::ActionManager::registerAction(&m_selectAllAction, Core::Constants::SELECTALL, qmlDesignerNavigatorContext);

    command->setDefaultKeySequence(QKeySequence::SelectAll);
    editMenu->addAction(command, Core::Constants::G_EDIT_SELECTALL);

    /* Registering disabled action for Escape, because Qt Quick does not support shortcut overrides. */
    command = Core::ActionManager::registerAction(&m_escapeAction, Core::Constants::S_RETURNTOEDITOR, qmlDesignerMainContext);
    command->setDefaultKeySequence(QKeySequence(Qt::Key_Escape));
    m_escapeAction.setEnabled(false);

    connect(designerActionManager.view(), &DesignerActionManagerView::selectionChanged, this, [this](bool itemsSelected, bool rootItemIsSelected) {
        m_deleteAction.setEnabled(itemsSelected && !rootItemIsSelected);
        m_cutAction.setEnabled(itemsSelected && !rootItemIsSelected);
        m_copyAction.setEnabled(itemsSelected);
        m_pasteAction.setEnabled(true);
    });

    connect(Core::ICore::instance(), &Core::ICore::contextChanged, this, [&](const Core::Context &context) {
        isMatBrowserActive = context.contains(Constants::C_QMLMATERIALBROWSER);
        isAssetsLibraryActive = context.contains(Constants::C_QMLASSETSLIBRARY);

        if (!context.contains(Constants::C_QMLFORMEDITOR) && !context.contains(Constants::C_QMLEDITOR3D)
         && !context.contains(Constants::C_QMLNAVIGATOR)) {
            m_deleteAction.setEnabled(isMatBrowserActive || isAssetsLibraryActive);
            m_cutAction.setEnabled(false);
            m_copyAction.setEnabled(false);
            m_pasteAction.setEnabled(false);
        } else {
            designerActionManager.view()->emitSelectionChanged();
        }
    });
}

void ShortCutManager::updateActions(Core::IEditor* currentEditor)
{
    int openedCount = Core::DocumentModel::entryCount();

    Core::IDocument *document = nullptr;
    if (currentEditor)
        document = currentEditor->document();
    m_saveAction.setEnabled(document && document->isModified());
    m_saveAsAction.setEnabled(document && document->isSaveAsAllowed());
    m_revertToSavedAction.setEnabled(document
                                      && !document->filePath().isEmpty()
                                      && document->isModified());

    QString quotedName;
    if (currentEditor && document)
        quotedName = '"' + Utils::quoteAmpersands(document->displayName()) + '"';

    m_saveAsAction.setText(tr("Save %1 As...").arg(quotedName));
    m_saveAction.setText(tr("&Save %1").arg(quotedName));
    m_revertToSavedAction.setText(tr("Revert %1 to Saved").arg(quotedName));

    m_closeCurrentEditorAction.setEnabled(currentEditor != nullptr);
    m_closeCurrentEditorAction.setText(tr("Close %1").arg(quotedName));
    m_closeAllEditorsAction.setEnabled(openedCount > 0);
    m_closeOtherEditorsAction.setEnabled(openedCount > 1);
    m_closeOtherEditorsAction.setText((openedCount > 1 ? tr("Close All Except %1").arg(quotedName) : tr("Close Others")));
}

void ShortCutManager::undo()
{
    if (currentDesignDocument())
        currentDesignDocument()->undo();
}

void ShortCutManager::redo()
{
    if (currentDesignDocument())
        currentDesignDocument()->redo();
}

void ShortCutManager::deleteSelected()
{
   if (isMatBrowserActive) {
       DesignerActionManager &designerActionManager = QmlDesignerPlugin::instance()->viewManager().designerActionManager();
       designerActionManager.view()->emitCustomNotification("delete_selected_material");
   } else if (isAssetsLibraryActive) {
       DesignerActionManager &designerActionManager = QmlDesignerPlugin::instance()->viewManager().designerActionManager();
       designerActionManager.view()->emitCustomNotification("delete_selected_assets");
   } else if (currentDesignDocument()) {
        currentDesignDocument()->deleteSelected();
   }
}

void ShortCutManager::cutSelected()
{
    if (currentDesignDocument())
        currentDesignDocument()->cutSelected();
}

void ShortCutManager::copySelected()
{
    if (currentDesignDocument())
        currentDesignDocument()->copySelected();
}

void ShortCutManager::duplicateSelected()
{
    if (currentDesignDocument())
        currentDesignDocument()->duplicateSelected();
}

void ShortCutManager::paste()
{
    if (currentDesignDocument())
        currentDesignDocument()->paste();
}

void ShortCutManager::selectAll()
{
    if (currentDesignDocument())
        currentDesignDocument()->selectAll();
}

void ShortCutManager::connectUndoActions(DesignDocument *designDocument)
{
    if (designDocument) {
        connect(designDocument, &DesignDocument::undoAvailable, this, &ShortCutManager::undoAvailable);
        connect(designDocument, &DesignDocument::redoAvailable, this, &ShortCutManager::redoAvailable);
    }
}

void ShortCutManager::disconnectUndoActions(DesignDocument *designDocument)
{
    if (currentDesignDocument()) {
        disconnect(designDocument, &DesignDocument::undoAvailable, this, &ShortCutManager::undoAvailable);
        disconnect(designDocument, &DesignDocument::redoAvailable, this, &ShortCutManager::redoAvailable);
    }
}

void ShortCutManager::updateUndoActions(DesignDocument *designDocument)
{
    if (designDocument) {
        m_undoAction.setEnabled(designDocument->isUndoAvailable());
        m_redoAction.setEnabled(designDocument->isRedoAvailable());
    } else {
        m_undoAction.setEnabled(false);
        m_redoAction.setEnabled(false);
    }
}

DesignDocument *ShortCutManager::currentDesignDocument() const
{
    return QmlDesignerPlugin::instance()->currentDesignDocument();
}

void ShortCutManager::undoAvailable(bool isAvailable)
{
    auto documentController = qobject_cast<DesignDocument*>(sender());
    if (currentDesignDocument() &&
        currentDesignDocument() == documentController) {
        m_undoAction.setEnabled(isAvailable);
    }
}

void ShortCutManager::redoAvailable(bool isAvailable)
{
    auto documentController = qobject_cast<DesignDocument*>(sender());
    if (currentDesignDocument() &&
        currentDesignDocument() == documentController) {
        m_redoAction.setEnabled(isAvailable);
    }
}

void ShortCutManager::goIntoComponent()
{
    if (currentDesignDocument()
            && currentDesignDocument()->currentModel()
            && currentDesignDocument()->rewriterView()
            && currentDesignDocument()->rewriterView()->hasSingleSelectedModelNode()) {
        DocumentManager::goIntoComponent(currentDesignDocument()->rewriterView()->singleSelectedModelNode());
    }
}

} // namespace QmlDesigner<|MERGE_RESOLUTION|>--- conflicted
+++ resolved
@@ -110,18 +110,11 @@
         QmlDesignerPlugin::instance()->viewManager().exportAsImage();
     });
 
-<<<<<<< HEAD
-=======
     // Edit Global Annotations
->>>>>>> df7398e2
     QAction *action = new QAction(tr("Edit Global Annotations..."), this);
     command = Core::ActionManager::registerAction(action, "Edit.Annotations", qmlDesignerMainContext);
     Core::ActionManager::actionContainer(Core::Constants::M_EDIT)
         ->addAction(command, Core::Constants::G_EDIT_OTHER);
-<<<<<<< HEAD
-
-    connect(action, &QAction::triggered, this, [] { ToolBarBackend::launchGlobalAnnotations(); });
-=======
     connect(action, &QAction::triggered, this, [] { ToolBarBackend::launchGlobalAnnotations(); });
     connect(Core::ModeManager::instance(), &Core::ModeManager::currentModeChanged, this, [action] {
         action->setEnabled(Core::ModeManager::currentModeId() == Core::Constants::MODE_DESIGN);
@@ -144,7 +137,6 @@
         const bool b = pixmap.save(file.toString(), "PNG");
         qWarning() << "screenshot" << file << b << pixmap;
     });
->>>>>>> df7398e2
 
     Core::ActionContainer *exportMenu = Core::ActionManager::actionContainer(
         QmlProjectManager::Constants::EXPORT_MENU);
