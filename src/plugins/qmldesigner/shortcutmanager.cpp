// Copyright (C) 2016 The Qt Company Ltd.
// SPDX-License-Identifier: LicenseRef-Qt-Commercial OR GPL-3.0-only WITH Qt-GPL-exception-1.0

#include "shortcutmanager.h"

#include <designersettings.h>
<<<<<<< HEAD

#include <toolbarbackend.h>
=======
>>>>>>> f7639f45

#include <viewmanager.h>
#include <designeractionmanagerview.h>
#include <componentcore_constants.h>

#include <coreplugin/actionmanager/actionmanager.h>
#include <coreplugin/actionmanager/actioncontainer.h>
#include <coreplugin/actionmanager/command.h>
#include <coreplugin/icore.h>
#include <coreplugin/idocument.h>
#include <coreplugin/editormanager/documentmodel.h>
#include <coreplugin/editormanager/editormanager.h>
#include <coreplugin/coreconstants.h>
#include <qmljseditor/qmljseditorconstants.h>

#include <qmlprojectmanager/qmlprojectmanagerconstants.h>

#include <coreplugin/icore.h>

#include <utils/hostosinfo.h>
#include <utils/proxyaction.h>
#include <utils/qtcassert.h>
#include <utils/stringutils.h>
#include <utils/utilsicons.h>

#include <qmljs/qmljsreformatter.h>

#include "modelnodecontextmenu_helper.h"
#include "qmldesignerconstants.h"
#include "qmldesignerplugin.h"

#include <QApplication>
#include <QClipboard>

namespace QmlDesigner {

ShortCutManager::ShortCutManager()
    : QObject(),
    m_exportAsImageAction(tr("Export as &Image...")),
    m_undoAction(tr("&Undo")),
    m_redoAction(tr("&Redo")),
    m_deleteAction(tr("Delete")),
    m_cutAction(tr("Cu&t")),
    m_copyAction(tr("&Copy")),
    m_pasteAction(tr("&Paste")),
    m_duplicateAction(tr("&Duplicate")),
    m_selectAllAction(tr("Select &All")),
    m_escapeAction(this)
{

}

void ShortCutManager::registerActions(const Core::Context &qmlDesignerMainContext,
                                      const Core::Context &qmlDesignerFormEditorContext,
                                      const Core::Context &qmlDesignerEditor3DContext,
                                      const Core::Context &qmlDesignerNavigatorContext)
{
    Core::ActionContainer *editMenu = Core::ActionManager::actionContainer(Core::Constants::M_EDIT);

    connect(&m_undoAction, &QAction::triggered, this, &ShortCutManager::undo);

    connect(&m_redoAction, &QAction::triggered, this, &ShortCutManager::redo);

    connect(&m_deleteAction, &QAction::triggered, this, &ShortCutManager::deleteSelected);

    connect(&m_duplicateAction, &QAction::triggered, this, &ShortCutManager::duplicateSelected);

    connect(&m_cutAction, &QAction::triggered, this, &ShortCutManager::cutSelected);

    connect(&m_copyAction, &QAction::triggered, this, &ShortCutManager::copySelected);

    connect(&m_pasteAction, &QAction::triggered, this, &ShortCutManager::paste);

    connect(&m_selectAllAction,&QAction::triggered, this, &ShortCutManager::selectAll);

    // Revert to saved
    Core::EditorManager *em = Core::EditorManager::instance();
    Core::ActionManager::registerAction(&m_revertToSavedAction,Core::Constants::REVERTTOSAVED, qmlDesignerMainContext);
    connect(&m_revertToSavedAction, &QAction::triggered, em, &Core::EditorManager::revertToSaved);

    //Save
    Core::ActionManager::registerAction(&m_saveAction, Core::Constants::SAVE, qmlDesignerMainContext);
    connect(&m_saveAction, &QAction::triggered, em, [] {
         QmlDesignerPlugin::instance()->viewManager().reformatFileUsingTextEditorView();
         Core::EditorManager::saveDocument();
    });

    Core::Command *command = nullptr;

    //Save As
    Core::ActionManager::registerAction(&m_saveAsAction, Core::Constants::SAVEAS, qmlDesignerMainContext);
    connect(&m_saveAsAction, &QAction::triggered, em, &Core::EditorManager::saveDocumentAs);

    //Export as Image
    command = Core::ActionManager::registerAction(&m_exportAsImageAction, QmlDesigner::Constants::EXPORT_AS_IMAGE, qmlDesignerMainContext);
    command->setAttribute(Core::Command::CA_Hide);
    connect(&m_exportAsImageAction, &QAction::triggered, [] {
        QmlDesignerPlugin::instance()->viewManager().exportAsImage();
    });

<<<<<<< HEAD
    QAction *action = new QAction(tr("Edit Global Annotations..."), this);
    command = Core::ActionManager::registerAction(action, "Edit.Annotations", qmlDesignerMainContext);
    Core::ActionManager::actionContainer(Core::Constants::M_EDIT)
        ->addAction(command, Core::Constants::G_EDIT_OTHER);

    connect(action, &QAction::triggered, this, [] { ToolBarBackend::launchGlobalAnnotations(); });

=======
>>>>>>> f7639f45
    Core::ActionContainer *exportMenu = Core::ActionManager::actionContainer(
        QmlProjectManager::Constants::EXPORT_MENU);

    exportMenu->addAction(command, QmlProjectManager::Constants::G_EXPORT_CONVERT);

    //Close Editor
    Core::ActionManager::registerAction(&m_closeCurrentEditorAction, Core::Constants::CLOSE, qmlDesignerMainContext);
    connect(&m_closeCurrentEditorAction, &QAction::triggered, em, &Core::EditorManager::slotCloseCurrentEditorOrDocument);

    DesignerActionManager &designerActionManager = QmlDesignerPlugin::instance()->viewManager().designerActionManager();

    //Close All
    Core::ActionManager::registerAction(&m_closeAllEditorsAction, Core::Constants::CLOSEALL, qmlDesignerMainContext);
    connect(&m_closeAllEditorsAction, &QAction::triggered, em,  &Core::EditorManager::closeAllDocuments);

    //Close All Others Action
    Core::ActionManager::registerAction(&m_closeOtherEditorsAction, Core::Constants::CLOSEOTHERS, qmlDesignerMainContext);
    connect(&m_closeOtherEditorsAction, &QAction::triggered, em, [] {
        Core::EditorManager::closeOtherDocuments();
    });

    // Undo / Redo
    command = Core::ActionManager::registerAction(&m_undoAction, Core::Constants::UNDO, qmlDesignerMainContext);
    command->setDefaultKeySequence(QKeySequence::Undo);
    designerActionManager.addCreatorCommand(command, ComponentCoreConstants::editCategory, 1, Utils::Icons::UNDO_TOOLBAR.icon());
    command = Core::ActionManager::registerAction(&m_redoAction, Core::Constants::REDO, qmlDesignerMainContext);
    command->setDefaultKeySequence(QKeySequence::Redo);
    designerActionManager.addCreatorCommand(command, ComponentCoreConstants::editCategory, 2, Utils::Icons::REDO_TOOLBAR.icon());

<<<<<<< HEAD
    designerActionManager.addDesignerAction(new SeparatorDesignerAction(ComponentCoreConstants::editCategory, 10));
=======
    designerActionManager.addDesignerAction(new SeperatorDesignerAction(ComponentCoreConstants::editCategory, 10));
>>>>>>> f7639f45
    //Edit Menu

    m_deleteAction.setIcon(QIcon::fromTheme(QLatin1String("edit-cut"), Utils::Icons::EDIT_CLEAR_TOOLBAR.icon()));

    command = Core::ActionManager::registerAction(&m_deleteAction, QmlDesigner::Constants::C_DELETE, qmlDesignerMainContext);
    command->setDefaultKeySequences({Qt::Key_Backspace, Qt::Key_Delete});

    command->setAttribute(Core::Command::CA_Hide); // don't show delete in other modes
    if (!Utils::HostOsInfo::isMacHost())
        editMenu->addAction(command, Core::Constants::G_EDIT_COPYPASTE);
    designerActionManager.addCreatorCommand(command, ComponentCoreConstants::editCategory, 14);

    Core::ActionManager::registerAction(&m_cutAction, Core::Constants::CUT, qmlDesignerFormEditorContext);
    Core::ActionManager::registerAction(&m_cutAction, Core::Constants::CUT, qmlDesignerEditor3DContext);
    command = Core::ActionManager::registerAction(&m_cutAction, Core::Constants::CUT, qmlDesignerNavigatorContext);
    command->setDefaultKeySequence(QKeySequence::Cut);
    editMenu->addAction(command, Core::Constants::G_EDIT_COPYPASTE);
    designerActionManager.addCreatorCommand(command, ComponentCoreConstants::editCategory, 13, Utils::Icons::CUT_TOOLBAR.icon());

    Core::ActionManager::registerAction(&m_copyAction, Core::Constants::COPY, qmlDesignerFormEditorContext);
    Core::ActionManager::registerAction(&m_copyAction, Core::Constants::COPY, qmlDesignerEditor3DContext);
    command = Core::ActionManager::registerAction(&m_copyAction,  Core::Constants::COPY, qmlDesignerNavigatorContext);
    command->setDefaultKeySequence(QKeySequence::Copy);
    editMenu->addAction(command, Core::Constants::G_EDIT_COPYPASTE);
    designerActionManager.addCreatorCommand(command, ComponentCoreConstants::editCategory, 11, Utils::Icons::COPY_TOOLBAR.icon());

    Core::ActionManager::registerAction(&m_pasteAction,  Core::Constants::PASTE, qmlDesignerFormEditorContext);
    Core::ActionManager::registerAction(&m_pasteAction,  Core::Constants::PASTE, qmlDesignerEditor3DContext);
    command = Core::ActionManager::registerAction(&m_pasteAction,  Core::Constants::PASTE, qmlDesignerNavigatorContext);
    command->setDefaultKeySequence(QKeySequence::Paste);
    editMenu->addAction(command, Core::Constants::G_EDIT_COPYPASTE);
    designerActionManager.addCreatorCommand(command, ComponentCoreConstants::editCategory, 12, Utils::Icons::PASTE_TOOLBAR.icon());

    Core::ActionManager::registerAction(&m_duplicateAction,  Constants::C_DUPLICATE, qmlDesignerFormEditorContext);
    Core::ActionManager::registerAction(&m_duplicateAction,  Constants::C_DUPLICATE, qmlDesignerEditor3DContext);
    command = Core::ActionManager::registerAction(&m_duplicateAction, Constants::C_DUPLICATE, qmlDesignerMainContext);
    editMenu->addAction(command, Core::Constants::G_EDIT_COPYPASTE);
    designerActionManager.addCreatorCommand(command, ComponentCoreConstants::editCategory, 15);

    Core::ActionManager::registerAction(&m_selectAllAction, Core::Constants::SELECTALL, qmlDesignerFormEditorContext);
    command = Core::ActionManager::registerAction(&m_selectAllAction, Core::Constants::SELECTALL, qmlDesignerNavigatorContext);

    command->setDefaultKeySequence(QKeySequence::SelectAll);
    editMenu->addAction(command, Core::Constants::G_EDIT_SELECTALL);

    /* Registering disabled action for Escape, because Qt Quick does not support shortcut overrides. */
    command = Core::ActionManager::registerAction(&m_escapeAction, Core::Constants::S_RETURNTOEDITOR, qmlDesignerMainContext);
    command->setDefaultKeySequence(QKeySequence(Qt::Key_Escape));
    m_escapeAction.setEnabled(false);

    connect(designerActionManager.view(), &DesignerActionManagerView::selectionChanged, this, [this](bool itemsSelected, bool rootItemIsSelected) {
        m_deleteAction.setEnabled(itemsSelected && !rootItemIsSelected);
        m_cutAction.setEnabled(itemsSelected && !rootItemIsSelected);
        m_copyAction.setEnabled(itemsSelected);
        m_pasteAction.setEnabled(true);
    });

    connect(Core::ICore::instance(), &Core::ICore::contextChanged, this, [&](const Core::Context &context) {
        isMatBrowserActive = context.contains(Constants::C_QMLMATERIALBROWSER);
        isAssetsLibraryActive = context.contains(Constants::C_QMLASSETSLIBRARY);

        if (!context.contains(Constants::C_QMLFORMEDITOR) && !context.contains(Constants::C_QMLEDITOR3D)
         && !context.contains(Constants::C_QMLNAVIGATOR)) {
            m_deleteAction.setEnabled(isMatBrowserActive || isAssetsLibraryActive);
            m_cutAction.setEnabled(false);
            m_copyAction.setEnabled(false);
            m_pasteAction.setEnabled(false);
        } else {
            designerActionManager.view()->emitSelectionChanged();
        }
    });
}

void ShortCutManager::updateActions(Core::IEditor* currentEditor)
{
    int openedCount = Core::DocumentModel::entryCount();

    Core::IDocument *document = nullptr;
    if (currentEditor)
        document = currentEditor->document();
    m_saveAction.setEnabled(document && document->isModified());
    m_saveAsAction.setEnabled(document && document->isSaveAsAllowed());
    m_revertToSavedAction.setEnabled(document
                                      && !document->filePath().isEmpty()
                                      && document->isModified());

    QString quotedName;
    if (currentEditor && document)
        quotedName = '"' + Utils::quoteAmpersands(document->displayName()) + '"';

    m_saveAsAction.setText(tr("Save %1 As...").arg(quotedName));
    m_saveAction.setText(tr("&Save %1").arg(quotedName));
    m_revertToSavedAction.setText(tr("Revert %1 to Saved").arg(quotedName));

    m_closeCurrentEditorAction.setEnabled(currentEditor != nullptr);
    m_closeCurrentEditorAction.setText(tr("Close %1").arg(quotedName));
    m_closeAllEditorsAction.setEnabled(openedCount > 0);
    m_closeOtherEditorsAction.setEnabled(openedCount > 1);
    m_closeOtherEditorsAction.setText((openedCount > 1 ? tr("Close All Except %1").arg(quotedName) : tr("Close Others")));
}

void ShortCutManager::undo()
{
    if (currentDesignDocument())
        currentDesignDocument()->undo();
}

void ShortCutManager::redo()
{
    if (currentDesignDocument())
        currentDesignDocument()->redo();
}

void ShortCutManager::deleteSelected()
{
   if (isMatBrowserActive) {
       DesignerActionManager &designerActionManager = QmlDesignerPlugin::instance()->viewManager().designerActionManager();
       designerActionManager.view()->emitCustomNotification("delete_selected_material");
   } else if (isAssetsLibraryActive) {
       DesignerActionManager &designerActionManager = QmlDesignerPlugin::instance()->viewManager().designerActionManager();
       designerActionManager.view()->emitCustomNotification("delete_selected_assets");
   } else if (currentDesignDocument()) {
        currentDesignDocument()->deleteSelected();
   }
}

void ShortCutManager::cutSelected()
{
    if (currentDesignDocument())
        currentDesignDocument()->cutSelected();
}

void ShortCutManager::copySelected()
{
    if (currentDesignDocument())
        currentDesignDocument()->copySelected();
}

void ShortCutManager::duplicateSelected()
{
    if (currentDesignDocument())
        currentDesignDocument()->duplicateSelected();
}

void ShortCutManager::paste()
{
    if (currentDesignDocument())
        currentDesignDocument()->paste();
}

void ShortCutManager::selectAll()
{
    if (currentDesignDocument())
        currentDesignDocument()->selectAll();
}

void ShortCutManager::connectUndoActions(DesignDocument *designDocument)
{
    if (designDocument) {
        connect(designDocument, &DesignDocument::undoAvailable, this, &ShortCutManager::undoAvailable);
        connect(designDocument, &DesignDocument::redoAvailable, this, &ShortCutManager::redoAvailable);
    }
}

void ShortCutManager::disconnectUndoActions(DesignDocument *designDocument)
{
    if (currentDesignDocument()) {
        disconnect(designDocument, &DesignDocument::undoAvailable, this, &ShortCutManager::undoAvailable);
        disconnect(designDocument, &DesignDocument::redoAvailable, this, &ShortCutManager::redoAvailable);
    }
}

void ShortCutManager::updateUndoActions(DesignDocument *designDocument)
{
    if (designDocument) {
        m_undoAction.setEnabled(designDocument->isUndoAvailable());
        m_redoAction.setEnabled(designDocument->isRedoAvailable());
    } else {
        m_undoAction.setEnabled(false);
        m_redoAction.setEnabled(false);
    }
}

DesignDocument *ShortCutManager::currentDesignDocument() const
{
    return QmlDesignerPlugin::instance()->currentDesignDocument();
}

void ShortCutManager::undoAvailable(bool isAvailable)
{
    auto documentController = qobject_cast<DesignDocument*>(sender());
    if (currentDesignDocument() &&
        currentDesignDocument() == documentController) {
        m_undoAction.setEnabled(isAvailable);
    }
}

void ShortCutManager::redoAvailable(bool isAvailable)
{
    auto documentController = qobject_cast<DesignDocument*>(sender());
    if (currentDesignDocument() &&
        currentDesignDocument() == documentController) {
        m_redoAction.setEnabled(isAvailable);
    }
}

void ShortCutManager::goIntoComponent()
{
    if (currentDesignDocument()
            && currentDesignDocument()->currentModel()
            && currentDesignDocument()->rewriterView()
            && currentDesignDocument()->rewriterView()->hasSingleSelectedModelNode()) {
        DocumentManager::goIntoComponent(currentDesignDocument()->rewriterView()->singleSelectedModelNode());
    }
}

} // namespace QmlDesigner<|MERGE_RESOLUTION|>--- conflicted
+++ resolved
@@ -4,11 +4,8 @@
 #include "shortcutmanager.h"
 
 #include <designersettings.h>
-<<<<<<< HEAD
 
 #include <toolbarbackend.h>
-=======
->>>>>>> f7639f45
 
 #include <viewmanager.h>
 #include <designeractionmanagerview.h>
@@ -109,7 +106,6 @@
         QmlDesignerPlugin::instance()->viewManager().exportAsImage();
     });
 
-<<<<<<< HEAD
     QAction *action = new QAction(tr("Edit Global Annotations..."), this);
     command = Core::ActionManager::registerAction(action, "Edit.Annotations", qmlDesignerMainContext);
     Core::ActionManager::actionContainer(Core::Constants::M_EDIT)
@@ -117,8 +113,6 @@
 
     connect(action, &QAction::triggered, this, [] { ToolBarBackend::launchGlobalAnnotations(); });
 
-=======
->>>>>>> f7639f45
     Core::ActionContainer *exportMenu = Core::ActionManager::actionContainer(
         QmlProjectManager::Constants::EXPORT_MENU);
 
@@ -148,11 +142,7 @@
     command->setDefaultKeySequence(QKeySequence::Redo);
     designerActionManager.addCreatorCommand(command, ComponentCoreConstants::editCategory, 2, Utils::Icons::REDO_TOOLBAR.icon());
 
-<<<<<<< HEAD
     designerActionManager.addDesignerAction(new SeparatorDesignerAction(ComponentCoreConstants::editCategory, 10));
-=======
-    designerActionManager.addDesignerAction(new SeperatorDesignerAction(ComponentCoreConstants::editCategory, 10));
->>>>>>> f7639f45
     //Edit Menu
 
     m_deleteAction.setIcon(QIcon::fromTheme(QLatin1String("edit-cut"), Utils::Icons::EDIT_CLEAR_TOOLBAR.icon()));
