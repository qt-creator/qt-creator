// Copyright (C) 2016 The Qt Company Ltd.
// SPDX-License-Identifier: LicenseRef-Qt-Commercial OR GPL-3.0-only WITH Qt-GPL-exception-1.0

#include "bindingproperty.h"
#include "nodeproperty.h"

#include "internalnode_p.h"
#include "model_p.h"

#include <qmldesignerutils/stringutils.h>

using namespace Qt::StringLiterals;

namespace QmlDesigner {

bool compareBindingProperties(const QmlDesigner::BindingProperty &bindingProperty01, const QmlDesigner::BindingProperty &bindingProperty02)
{
    if (bindingProperty01.parentModelNode() != bindingProperty02.parentModelNode())
        return false;
    if (bindingProperty01.name() != bindingProperty02.name())
        return false;
    return true;
}

BindingProperty::BindingProperty() = default;

BindingProperty::BindingProperty(const BindingProperty &property, AbstractView *view)
    : AbstractProperty(property.name(), property.internalNodeSharedPointer(), property.model(), view)
{}

void BindingProperty::setExpression(const QString &expression, SL sl)
{
    NanotraceHR::Tracer tracer{"binding property set expression",
                               ModelTracing::category(),
                               keyValue("caller location", sl)};

    if (!isValid())
        return;

    Internal::WriteLocker locker(model());

    if (isDynamic())
        qWarning() << "Calling BindingProperty::setExpression on dynamic property.";

    if (name() == "id")
        return;

    if (expression.isEmpty())
        return;

    if (auto internalProperty = internalNode()->property(name())) {
        auto bindingProperty = internalProperty->to<PropertyType::Binding>();
        //check if oldValue != value
        if (bindingProperty && bindingProperty->expression() == expression)
            return;

        if (!bindingProperty)
            privateModel()->removePropertyAndRelatedResources(internalProperty);
    }

    privateModel()->setBindingProperty(internalNodeSharedPointer(), name(), expression);
}

const constinit QString null;

const QString &BindingProperty::expression(SL sl) const
{
    NanotraceHR::Tracer tracer{"binding property expression",
                               ModelTracing::category(),
                               keyValue("caller location", sl)};

    if (isValid()) {
        if (auto property = internalNode()->bindingProperty(name()))
            return property->expression();
    }

    return null;
}

ModelNode BindingProperty::resolveBinding(QStringView binding, ModelNode currentNode) const
{
    int index = 0;
    auto elements = binding.split(QLatin1Char('.'));
    QStringView element = elements.front();
    while (!element.isEmpty()) {
        if (currentNode.isValid()) {
            if (element == QLatin1String("parent")) {
                if (currentNode.hasParentProperty())
                    currentNode = currentNode.parentProperty().toNodeAbstractProperty().parentModelNode();
                else
                    return ModelNode(); //binding not valid
            } else if (currentNode.hasProperty(element.toUtf8())) {
                if (currentNode.property(element.toUtf8()).isNodeProperty())
                    currentNode = currentNode.nodeProperty(element.toUtf8()).modelNode();
                else
                    return ModelNode(privateModel()->nodeForId(element), model(), view());

            } else {
                currentNode = ModelNode(privateModel()->nodeForId(element), model(), view());
            }
            index++;
            if (std::cmp_less(index, elements.size()))
                element = elements[index];
            else
                element = {};

        } else {
            return ModelNode();
        }
    }
    return currentNode;
}

ModelNode BindingProperty::resolveToModelNode(SL sl) const
{
    NanotraceHR::Tracer tracer{"binding property resolve to model node",
                               ModelTracing::category(),
                               keyValue("caller location", sl)};

    QString binding = expression();

    if (binding.isEmpty())
        return {};

    return resolveBinding(binding, parentModelNode());
}

inline static QStringList commaSeparatedSimplifiedStringList(const QString &string)
{
    const QStringList stringList = string.split(","_L1);
    QStringList simpleList;
    for (const QString &simpleString : stringList)
        simpleList.append(simpleString.simplified());
    return simpleList;
}

AbstractProperty BindingProperty::resolveToProperty(SL sl) const
{
    NanotraceHR::Tracer tracer{"binding property resolve to proprety",
                               ModelTracing::category(),
                               keyValue("caller location", sl)};

    if (!isValid())
        return {};

    QStringView binding = expression();

    if (binding.isEmpty())
        return {};

    ModelNode node = parentModelNode();
<<<<<<< HEAD
    QString element;
    if (binding.contains(QLatin1Char('.'))) {
        element = binding.split(QLatin1Char('.')).constLast();
        QString nodeBinding = binding;
        nodeBinding.chop(element.size());
        node = resolveBinding(nodeBinding, parentModelNode());
    } else {
        element = binding;
    }
=======
>>>>>>> 549a485b

    auto [nodeBinding, lastElement] = StringUtils::split_last(binding, u'.');
    if (nodeBinding.size())
        node = resolveBinding(nodeBinding, node);

    if (node.isValid() && !lastElement.contains(' '))
        return node.property(lastElement.toUtf8());

    return {};
}

bool BindingProperty::isList(SL sl) const
{
    NanotraceHR::Tracer tracer{"binding property is list",
                               ModelTracing::category(),
                               keyValue("caller location", sl)};

    if (!isValid())
        return false;

    QStringView expression = this->expression();

    return expression.startsWith('[') && expression.endsWith(']');
}

QList<ModelNode> BindingProperty::resolveListToModelNodes(SL sl) const
{
    NanotraceHR::Tracer tracer{"binding property reolve list to model nodes",
                               ModelTracing::category(),
                               keyValue("caller location", sl)};

    QString binding = expression();

    if (binding.isEmpty())
        return {};

    QList<ModelNode> returnList;
    if (isList()) {
        binding.chop(1);
        binding.remove(0, 1);
        const QStringList simplifiedList = commaSeparatedSimplifiedStringList(binding);
        for (const QString &nodeId : simplifiedList) {
            if (auto internalNode = privateModel()->nodeForId(nodeId))
                returnList.emplace_back(internalNode, model(), view());
        }
    }
    return returnList;
}

QList<ModelNode> BindingProperty::resolveToModelNodes(SL sl) const
{
    NanotraceHR::Tracer tracer{"binding property resolve to model nodes",
                               ModelTracing::category(),
                               keyValue("caller location", sl)};

    QString binding = expression();

    if (binding.isEmpty())
        return {};

    if (isList()) {
        QList<ModelNode> returnList;
        binding.chop(1);
        binding.remove(0, 1);
        const QStringList simplifiedList = commaSeparatedSimplifiedStringList(binding);
        for (const QString &nodeId : simplifiedList) {
            if (auto internalNode = privateModel()->nodeForId(nodeId))
                returnList.emplace_back(internalNode, model(), view());
        }
        return returnList;
    } else if (auto node = resolveBinding(binding, parentModelNode())) {
        return {node};
    }

    return {};
}

void BindingProperty::addModelNodeToArray(const ModelNode &modelNode, SL sl)
{
    NanotraceHR::Tracer tracer{"binding property add model node to array",
                               ModelTracing::category(),
                               keyValue("caller location", sl)};

    if (!isValid())
        return;

    if (isBindingProperty()) {
        QStringList simplifiedList;
        if (isList()) {
            QString string = expression();
            string.chop(1);
            string.remove(0, 1);
            simplifiedList = commaSeparatedSimplifiedStringList(string);
        } else {
            ModelNode currentNode = resolveToModelNode();
            if (currentNode.isValid())
                simplifiedList.append(currentNode.validId());
        }
        ModelNode node = modelNode;
        simplifiedList.append(node.validId());
        setExpression('[' + simplifiedList.join(',') + ']');
    } else if (exists()) {
        return;
    } else {
        ModelNode node = modelNode;
        setExpression('[' + node.validId() + ']');
    }
}

void BindingProperty::removeModelNodeFromArray(const ModelNode &modelNode, SL sl)
{
    NanotraceHR::Tracer tracer{"binding property remove model node from array",
                               ModelTracing::category(),
                               keyValue("caller location", sl)};

    if (!isBindingProperty())
        return;

    if (isList() && modelNode.hasId()) {
        QString string = expression();
        string.chop(1);
        string.remove(0, 1);
        QStringList simplifiedList = commaSeparatedSimplifiedStringList(string);
        if (simplifiedList.contains(modelNode.id())) {
            simplifiedList.removeAll(modelNode.id());
            if (simplifiedList.isEmpty())
                parentModelNode().removeProperty(name());
            else
                setExpression('[' + simplifiedList.join(',') + ']');
        }
    }
}

QList<BindingProperty> BindingProperty::findAllReferencesTo(const ModelNode &modelNode, SL sl)
{
    NanotraceHR::Tracer tracer{"binding property find all references to",
                               ModelTracing::category(),
                               keyValue("caller location", sl)};

    if (!modelNode.isValid())
        return {};

    QList<BindingProperty> list;
    for (const ModelNode &bindingNode : modelNode.view()->allModelNodes()) {
        for (const BindingProperty &bindingProperty : bindingNode.bindingProperties()) {
            if (bindingProperty.resolveToModelNodes().contains(modelNode))
                list.append(bindingProperty);
        }
    }
    return list;
}

void BindingProperty::deleteAllReferencesTo(const ModelNode &modelNode, SL sl)
{
    NanotraceHR::Tracer tracer{"binding property delete all references to",
                               ModelTracing::category(),
                               keyValue("caller location", sl)};

    for (BindingProperty &bindingProperty : findAllReferencesTo(modelNode)) {
        if (bindingProperty.isList())
            bindingProperty.removeModelNodeFromArray(modelNode);
        else
            bindingProperty.parentModelNode().removeProperty(bindingProperty.name());
    }
}

bool BindingProperty::canBeReference(SL sl) const
{
    NanotraceHR::Tracer tracer{"binding property can be reference",
                               ModelTracing::category(),
                               keyValue("caller location", sl)};

    return !name().startsWith("anchors.");
}

bool BindingProperty::isAlias(SL sl) const
{
    NanotraceHR::Tracer tracer{"binding property is alias",
                               ModelTracing::category(),
                               keyValue("caller location", sl)};

    if (!isValid())
        return false;

    return isDynamic() && dynamicTypeName() == "alias" && !expression().isNull()
           && !expression().isEmpty()
           && parentModelNode().view()->modelNodeForId(expression()).isValid();
}

bool BindingProperty::isAliasExport(SL sl) const
{
    NanotraceHR::Tracer tracer{"binding property is alias export",
                               ModelTracing::category(),
                               keyValue("caller location", sl)};

    if (!isValid())
        return false;
    return parentModelNode() == parentModelNode().model()->rootModelNode() && isDynamic()
           && dynamicTypeName() == "alias" && name() == expression().toUtf8()
           && parentModelNode().model()->modelNodeForId(expression()).isValid();
}

static bool isTrueFalseLiteral(const QString &expression)
{
    return (expression.compare("false", Qt::CaseInsensitive) == 0)
           || (expression.compare("true", Qt::CaseInsensitive) == 0);
}

QVariant BindingProperty::convertToLiteral(const TypeName &typeName, const QString &testExpression, SL sl)
{
    NanotraceHR::Tracer tracer{"binding property convert to literal",
                               ModelTracing::category(),
                               keyValue("caller location", sl)};

    if ("QColor" == typeName || "color" == typeName) {
        QString unquoted = testExpression;
        unquoted.remove('"');
        if (QColor(unquoted).isValid())
            return QColor(unquoted);
    } else if ("bool" == typeName) {
        if (isTrueFalseLiteral(testExpression)) {
            if (testExpression.compare("true", Qt::CaseInsensitive) == 0)
                return true;
            else
                return false;
        }
    } else if ("int" == typeName) {
        bool ok;
        int intValue = testExpression.toInt(&ok);
        if (ok)
            return intValue;
    } else if ("qreal" == typeName || "real" == typeName) {
        bool ok;
        qreal realValue = testExpression.toDouble(&ok);
        if (ok)
            return realValue;
    } else if ("QVariant" == typeName || "variant" == typeName || "var" == typeName) {
        bool ok;
        qreal realValue = testExpression.toDouble(&ok);
        if (ok) {
            return realValue;
        } else if (isTrueFalseLiteral(testExpression)) {
            if (testExpression.compare("true", Qt::CaseInsensitive) == 0)
                return true;
            else
                return false;
        }
    }

    return {};
}

void BindingProperty::setDynamicTypeNameAndExpression(const TypeName &typeName,
                                                      const QString &expression,
                                                      SL sl)
{
    NanotraceHR::Tracer tracer{"binding property set dynamic type name and expression",
                               ModelTracing::category(),
                               keyValue("caller location", sl)};

    Internal::WriteLocker locker(model());
    if (!isValid())
        return;

    if (name() == "id")
        return;

    if (expression.isEmpty())
        return;

    if (typeName.isEmpty())
        return;

    if (auto internalProperty = internalNode()->property(name())) {
        auto bindingProperty = internalProperty->to<PropertyType::Binding>();
        //check if oldValue != value
        if (bindingProperty && bindingProperty->expression() == expression
            && internalProperty->dynamicTypeName() == typeName) {
            return;
        }

        if (!bindingProperty)
            privateModel()->removePropertyAndRelatedResources(internalProperty);
    }

    privateModel()->setDynamicBindingProperty(internalNodeSharedPointer(), name(), typeName, expression);
}

QDebug operator<<(QDebug debug, const BindingProperty &property)
{
    if (!property.isValid())
        return debug.nospace() << "BindingProperty(" << "invalid" << ')';
    else
        return debug.nospace() << "BindingProperty(" <<  property.name() << " " << property.expression() << ')';
}

QTextStream& operator<<(QTextStream &stream, const BindingProperty &property)
{
    if (!property.isValid())
        stream << "BindingProperty(" << "invalid" << ')';
    else
        stream << "BindingProperty(" << property.name().toByteArray() << " "
               << property.expression() << ')';

    return stream;
}

} // namespace QmlDesigner<|MERGE_RESOLUTION|>--- conflicted
+++ resolved
@@ -149,7 +149,8 @@
         return {};
 
     ModelNode node = parentModelNode();
-<<<<<<< HEAD
+#if 0
+    // This is from before the qmldesigner merge
     QString element;
     if (binding.contains(QLatin1Char('.'))) {
         element = binding.split(QLatin1Char('.')).constLast();
@@ -159,8 +160,7 @@
     } else {
         element = binding;
     }
-=======
->>>>>>> 549a485b
+#endif
 
     auto [nodeBinding, lastElement] = StringUtils::split_last(binding, u'.');
     if (nodeBinding.size())
