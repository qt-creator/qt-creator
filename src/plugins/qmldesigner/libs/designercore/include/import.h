--- conflicted
+++ resolved
@@ -59,11 +59,7 @@
                    || second.m_version.isEmpty());
     }
 
-<<<<<<< HEAD
-    friend auto operator<=>(const Import &first, const Import &second)
-=======
     friend std::weak_ordering operator<=>(const Import &first, const Import &second)
->>>>>>> 77b2c68f
     {
         return std::tie(first.m_url, first.m_type) <=> std::tie(second.m_url, second.m_type);
     }
