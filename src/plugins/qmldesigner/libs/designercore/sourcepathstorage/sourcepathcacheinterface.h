--- conflicted
+++ resolved
@@ -28,15 +28,9 @@
                               Utils::SmallStringView fileName) const
         = 0;
 
-<<<<<<< HEAD
-    virtual SourceNameId sourceNameId(Utils::SmallStringView sourceName) const = 0;
-
-    virtual SourceContextId sourceContextId(Utils::SmallStringView sourceContextPath) const = 0;
-=======
     virtual FileNameId fileNameId(Utils::SmallStringView fileName) const = 0;
 
     virtual DirectoryPathId directoryPathId(Utils::SmallStringView directoryPath) const = 0;
->>>>>>> 77b2c68f
 
     virtual SourcePath sourcePath(SourceId sourceId) const = 0;
 
@@ -44,8 +38,6 @@
 
     virtual Utils::SmallString fileName(FileNameId fileNameId) const = 0;
 
-    virtual Utils::SmallString sourceName(SourceNameId sourceNameId) const = 0;
-
 protected:
     ~SourcePathCacheInterface() = default;
 };
