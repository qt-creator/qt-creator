--- conflicted
+++ resolved
@@ -61,15 +61,6 @@
         addEntries(entires);
 
         auto notContainsId = [&, &ids = ids](WatcherEntry entry) {
-<<<<<<< HEAD
-            return !std::binary_search(ids.begin(), ids.end(), entry.id)
-                   || !std::binary_search(sourceContextIds.begin(),
-                                          sourceContextIds.end(),
-                                          entry.sourceContextId);
-        };
-
-        removeUnusedEntries(entires, notContainsId);
-=======
             return !std::ranges::binary_search(ids, entry.id)
                    || !std::ranges::binary_search(directoryPathIds, entry.directoryPathId);
         };
@@ -84,7 +75,6 @@
         directoryPathIds.erase(removed.begin(), removed.end());
 
         addChangedPathForFilePath(directoryPathIds);
->>>>>>> 77b2c68f
     }
 
     void removeIds(const ProjectPartIds &ids) override
