--- conflicted
+++ resolved
@@ -1345,11 +1345,7 @@
                          package.updatedSourceIds);
         synchronizeTypeAnnotations(package.typeAnnotations, package.updatedTypeAnnotationSourceIds);
         synchronizePropertyEditorQmlPaths(package.propertyEditorQmlPaths,
-<<<<<<< HEAD
-                                          package.updatedPropertyEditorQmlPathSourceContextIds);
-=======
                                           package.updatedPropertyEditorQmlPathDirectoryIds);
->>>>>>> 204d5590
 
         deleteNotUpdatedTypes(updatedTypeIds,
                               package.updatedSourceIds,
