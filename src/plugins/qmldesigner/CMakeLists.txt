--- conflicted
+++ resolved
@@ -839,18 +839,12 @@
     collectiondetailssortfiltermodel.cpp collectiondetailssortfiltermodel.h
     collectioneditorconstants.h
     collectioneditorutils.cpp collectioneditorutils.h
-<<<<<<< HEAD
-=======
     collectionimporttools.cpp collectionimporttools.h
->>>>>>> dc42b62d
     collectionlistmodel.cpp collectionlistmodel.h
     collectionsourcemodel.cpp collectionsourcemodel.h
     collectionview.cpp collectionview.h
     collectionwidget.cpp collectionwidget.h
-<<<<<<< HEAD
-=======
     datastoremodelnode.cpp datastoremodelnode.h
->>>>>>> dc42b62d
 )
 
 extend_qtc_plugin(QmlDesigner
