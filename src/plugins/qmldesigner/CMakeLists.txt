--- conflicted
+++ resolved
@@ -839,10 +839,6 @@
     collectiondetailssortfiltermodel.cpp collectiondetailssortfiltermodel.h
     collectioneditorconstants.h
     collectioneditorutils.cpp collectioneditorutils.h
-<<<<<<< HEAD
-    collectionimporttools.cpp collectionimporttools.h
-=======
->>>>>>> 4e16d1a0
     collectionlistmodel.cpp collectionlistmodel.h
     collectionsourcemodel.cpp collectionsourcemodel.h
     collectionview.cpp collectionview.h
