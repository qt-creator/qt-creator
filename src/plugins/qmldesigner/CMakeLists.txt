--- conflicted
+++ resolved
@@ -552,13 +552,9 @@
     documentwarningwidget.cpp documentwarningwidget.h
     dynamiclicensecheck.h
     generateresource.cpp generateresource.h
-<<<<<<< HEAD
-    openuiqmlfiledialog.cpp openuiqmlfiledialog.h openuiqmlfiledialog.ui
+    openuiqmlfiledialog.cpp openuiqmlfiledialog.h
     puppetenvironmentbuilder.cpp puppetenvironmentbuilder.h
     qmldesigner_global.h
-=======
-    openuiqmlfiledialog.cpp openuiqmlfiledialog.h
->>>>>>> 4bbbee1e
     qmldesignerconstants.h
     qmldesignericons.h
     qmldesignerplugin.cpp qmldesignerplugin.h
