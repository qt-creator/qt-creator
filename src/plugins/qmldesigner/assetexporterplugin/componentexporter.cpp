--- conflicted
+++ resolved
@@ -128,21 +128,9 @@
     if (!node.isSubclassOf("QtQuick.Item"))
         return {};
 
-<<<<<<< HEAD
     std::unique_ptr<NodeDumper> dumper(createNodeDumper(node));
     if (dumper) {
-        if (dumper->uuid().isEmpty()) {
-            // Assign an unique identifier to the node.
-            QByteArray uuid = m_exporter.generateUuid(node);
-            node.setAuxiliaryData(Constants::UuidAuxTag, QString::fromLatin1(uuid));
-            node.model()->rewriterView()->writeAuxiliaryData();
-        }
         jsonObject = dumper->json(*this);
-=======
-    std::unique_ptr<ModelNodeParser> parser(createNodeParser(node));
-    if (parser) {
-        jsonObject = parser->json(*this);
->>>>>>> 70670cad
     } else {
         ExportNotification::addError(tr("Error exporting node %1. Cannot parse type %2.")
                                      .arg(node.id()).arg(QString::fromUtf8(node.type())));
