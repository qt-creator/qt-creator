// Copyright (C) 2016 The Qt Company Ltd.
// SPDX-License-Identifier: LicenseRef-Qt-Commercial OR GPL-3.0-only WITH Qt-GPL-exception-1.0

#include "qmljseditingsettingspage.h"
#include "qmljseditorconstants.h"
#include "qmljseditortr.h"

#include <coreplugin/coreconstants.h>
#include <coreplugin/icore.h>

#include <qmljs/qmljscheck.h>
#include <qmljs/qmljsstaticanalysismessage.h>
#include <qmljstools/qmljstoolsconstants.h>

#include <utils/algorithm.h>
#include <utils/layoutbuilder.h>
#include <utils/macroexpander.h>
#include <utils/qtcsettings.h>
#include <utils/treemodel.h>
#include <utils/variablechooser.h>

#include <QCheckBox>
#include <QComboBox>
#include <QGroupBox>
#include <QLabel>
#include <QLineEdit>
#include <QMenu>
#include <QTextStream>
#include <QTreeView>

const char AUTO_FORMAT_ON_SAVE[] = "QmlJSEditor.AutoFormatOnSave";
const char AUTO_FORMAT_ONLY_CURRENT_PROJECT[] = "QmlJSEditor.AutoFormatOnlyCurrentProject";
const char QML_CONTEXTPANE_KEY[] = "QmlJSEditor.ContextPaneEnabled";
const char QML_CONTEXTPANEPIN_KEY[] = "QmlJSEditor.ContextPanePinned";
const char FOLD_AUX_DATA[] = "QmlJSEditor.FoldAuxData";
const char USE_QMLLS[] = "QmlJSEditor.UseQmlls";
const char USE_LATEST_QMLLS[] = "QmlJSEditor.UseLatestQmlls";
const char IGNORE_MINIMUM_QMLLS_VERSION[] = "QmlJSEditor.IgnoreMinimumQmllsVersion";
const char DISABLE_BUILTIN_CODEMODEL[] = "QmlJSEditor.DisableBuiltinCodemodel";
const char GENERATE_QMLLS_INI_FILES[] = "QmlJSEditor.GenerateQmllsIniFiles";
const char UIQML_OPEN_MODE[] = "QmlJSEditor.openUiQmlMode";
const char FORMAT_COMMAND[] = "QmlJSEditor.formatCommand";
const char FORMAT_COMMAND_OPTIONS[] = "QmlJSEditor.formatCommandOptions";
const char CUSTOM_COMMAND[] = "QmlJSEditor.useCustomFormatCommand";
const char CUSTOM_ANALYZER[] = "QmlJSEditor.useCustomAnalyzer";
const char DISABLED_MESSAGES[] = "QmlJSEditor.disabledMessages";
const char DISABLED_MESSAGES_NONQUICKUI[] = "QmlJSEditor.disabledMessagesNonQuickUI";
const char DEFAULT_CUSTOM_FORMAT_COMMAND[] = "%{CurrentDocument:Project:QT_HOST_BINS}/qmlformat";

using namespace QmlJSEditor::Internal;
using namespace Utils;

namespace QmlJSEditor {

static QList<int> defaultDisabledMessages()
{
    static const QList<int> disabledByDefault = Utils::transform(
                QmlJS::Check::defaultDisabledMessages(),
                [](QmlJS::StaticAnalysis::Type t) { return int(t); });
    return disabledByDefault;
}

static QList<int> defaultDisabledMessagesNonQuickUi()
{
    static const QList<int> disabledForNonQuickUi = Utils::transform(
        QmlJS::Check::defaultDisabledMessagesForNonQuickUi(),
        [](QmlJS::StaticAnalysis::Type t){ return int(t); });
    return disabledForNonQuickUi;
}

void QmlJsEditingSettings::set()
{
    if (get() != *this)
        toSettings(Core::ICore::settings());
}

static QStringList intListToStringList(const QList<int> &list)
{
    return Utils::transform(list, [](int v) { return QString::number(v); });
}

QList<int> intListFromStringList(const QStringList &list)
{
    return Utils::transform<QList<int> >(list, [](const QString &v) { return v.toInt(); });
}

static QStringList defaultDisabledMessagesAsString()
{
    static const QStringList result = intListToStringList(defaultDisabledMessages());
    return result;
}

static QStringList defaultDisabledNonQuickUiAsString()
{
    static const QStringList result = intListToStringList(defaultDisabledMessagesNonQuickUi());
    return result;
}

void QmlJsEditingSettings::fromSettings(QtcSettings *settings)
{
    settings->beginGroup(QmlJSEditor::Constants::SETTINGS_CATEGORY_QML);
    m_enableContextPane = settings->value(QML_CONTEXTPANE_KEY, QVariant(false)).toBool();
    m_pinContextPane = settings->value(QML_CONTEXTPANEPIN_KEY, QVariant(false)).toBool();
    m_autoFormatOnSave = settings->value(AUTO_FORMAT_ON_SAVE, QVariant(false)).toBool();
    m_autoFormatOnlyCurrentProject
        = settings->value(AUTO_FORMAT_ONLY_CURRENT_PROJECT, QVariant(false)).toBool();
    m_foldAuxData = settings->value(FOLD_AUX_DATA, QVariant(true)).toBool();
    m_uiQmlOpenMode = settings->value(UIQML_OPEN_MODE, "").toString();
<<<<<<< HEAD
    m_useQmlls = settings->value(USE_QMLLS, QVariant(true)).toBool();
    m_useLatestQmlls = settings->value(USE_LATEST_QMLLS, QVariant(false)).toBool();
    m_disableBuiltinCodemodel
=======
    m_qmllsSettings.useQmlls = settings->value(USE_QMLLS, QVariant(true)).toBool();
    m_qmllsSettings.useLatestQmlls = settings->value(USE_LATEST_QMLLS, QVariant(false)).toBool();
    m_qmllsSettings.ignoreMinimumQmllsVersion
        = settings->value(IGNORE_MINIMUM_QMLLS_VERSION, QVariant(false)).toBool();
    m_qmllsSettings.disableBuiltinCodemodel
>>>>>>> 65f76657
        = settings->value(DISABLE_BUILTIN_CODEMODEL, QVariant(false)).toBool();
    m_generateQmllsIniFiles
        = settings->value(GENERATE_QMLLS_INI_FILES, QVariant(false)).toBool();
    m_formatCommand = settings->value(FORMAT_COMMAND, {}).toString();
    m_formatCommandOptions = settings->value(FORMAT_COMMAND_OPTIONS, {}).toString();
    m_useCustomFormatCommand = settings->value(CUSTOM_COMMAND, QVariant(false)).toBool();
    m_useCustomAnalyzer = settings->value(CUSTOM_ANALYZER, QVariant(false)).toBool();

    m_disabledMessages = Utils::toSet(
        intListFromStringList(settings->value(DISABLED_MESSAGES,
                              defaultDisabledMessagesAsString()).toStringList()));

    m_disabledMessagesForNonQuickUi = Utils::toSet(
        intListFromStringList(settings->value(DISABLED_MESSAGES_NONQUICKUI,
                              defaultDisabledNonQuickUiAsString()).toStringList()));

    settings->endGroup();
}

void QmlJsEditingSettings::toSettings(QtcSettings *settings) const
{
    settings->beginGroup(QmlJSEditor::Constants::SETTINGS_CATEGORY_QML);
    settings->setValue(QML_CONTEXTPANE_KEY, m_enableContextPane);
    settings->setValue(QML_CONTEXTPANEPIN_KEY, m_pinContextPane);
    settings->setValue(AUTO_FORMAT_ON_SAVE, m_autoFormatOnSave);
    settings->setValue(AUTO_FORMAT_ONLY_CURRENT_PROJECT, m_autoFormatOnlyCurrentProject);
    settings->setValue(FOLD_AUX_DATA, m_foldAuxData);
    settings->setValue(UIQML_OPEN_MODE, m_uiQmlOpenMode);
<<<<<<< HEAD
    settings->setValue(USE_QMLLS, m_useQmlls);
    settings->setValue(USE_LATEST_QMLLS, m_useLatestQmlls);
    settings->setValue(DISABLE_BUILTIN_CODEMODEL, m_disableBuiltinCodemodel);
    settings->setValue(GENERATE_QMLLS_INI_FILES, m_generateQmllsIniFiles);
=======
    settings->setValue(USE_QMLLS, m_qmllsSettings.useQmlls);
    settings->setValue(USE_LATEST_QMLLS, m_qmllsSettings.useLatestQmlls);
    settings->setValue(IGNORE_MINIMUM_QMLLS_VERSION, m_qmllsSettings.ignoreMinimumQmllsVersion);
    settings->setValue(DISABLE_BUILTIN_CODEMODEL, m_qmllsSettings.disableBuiltinCodemodel);
    settings->setValue(GENERATE_QMLLS_INI_FILES, m_qmllsSettings.generateQmllsIniFiles);
>>>>>>> 65f76657
    settings->setValueWithDefault(FORMAT_COMMAND, m_formatCommand, {});
    settings->setValueWithDefault(FORMAT_COMMAND_OPTIONS, m_formatCommandOptions, {});
    settings->setValueWithDefault(CUSTOM_COMMAND, m_useCustomFormatCommand, false);
    settings->setValueWithDefault(CUSTOM_ANALYZER, m_useCustomAnalyzer, false);
    settings->setValueWithDefault(DISABLED_MESSAGES,
                                  intListToStringList(Utils::sorted(Utils::toList(m_disabledMessages))),
                                  defaultDisabledMessagesAsString());
    settings->setValueWithDefault(DISABLED_MESSAGES_NONQUICKUI,
                                  intListToStringList(Utils::sorted(Utils::toList(m_disabledMessagesForNonQuickUi))),
                                  defaultDisabledNonQuickUiAsString());
    settings->endGroup();
    QmllsSettingsManager::instance()->checkForChanges();
}

bool QmlJsEditingSettings::equals(const QmlJsEditingSettings &other) const
{
    return m_enableContextPane == other.m_enableContextPane
           && m_pinContextPane == other.m_pinContextPane
           && m_autoFormatOnSave == other.m_autoFormatOnSave
           && m_autoFormatOnlyCurrentProject == other.m_autoFormatOnlyCurrentProject
           && m_foldAuxData == other.m_foldAuxData
           && m_useQmlls == other.m_useQmlls
           && m_useLatestQmlls == other.m_useLatestQmlls
           && m_disableBuiltinCodemodel == other.m_disableBuiltinCodemodel
           && m_generateQmllsIniFiles == other.m_generateQmllsIniFiles
           && m_uiQmlOpenMode == other.m_uiQmlOpenMode
           && m_formatCommand == other.m_formatCommand
           && m_formatCommandOptions == other.m_formatCommandOptions
           && m_useCustomFormatCommand == other.m_useCustomFormatCommand
           && m_useCustomAnalyzer == other.m_useCustomAnalyzer
           && m_disabledMessages == other.m_disabledMessages
           && m_disabledMessagesForNonQuickUi == other.m_disabledMessagesForNonQuickUi;
}

bool QmlJsEditingSettings::enableContextPane() const
{
    return m_enableContextPane;
}

void QmlJsEditingSettings::setEnableContextPane(const bool enableContextPane)
{
    m_enableContextPane = enableContextPane;
}

bool QmlJsEditingSettings::pinContextPane() const
{
    return m_pinContextPane;
}

void QmlJsEditingSettings::setPinContextPane(const bool pinContextPane)
{
    m_pinContextPane = pinContextPane;
}

bool QmlJsEditingSettings::autoFormatOnSave() const
{
    return m_autoFormatOnSave;
}

void QmlJsEditingSettings::setAutoFormatOnSave(const bool autoFormatOnSave)
{
    m_autoFormatOnSave = autoFormatOnSave;
}

bool QmlJsEditingSettings::autoFormatOnlyCurrentProject() const
{
    return m_autoFormatOnlyCurrentProject;
}

void QmlJsEditingSettings::setAutoFormatOnlyCurrentProject(const bool autoFormatOnlyCurrentProject)
{
    m_autoFormatOnlyCurrentProject = autoFormatOnlyCurrentProject;
}

bool QmlJsEditingSettings::foldAuxData() const
{
    return m_foldAuxData;
}

void QmlJsEditingSettings::setFoldAuxData(const bool foldAuxData)
{
    m_foldAuxData = foldAuxData;
}

QString QmlJsEditingSettings::defaultFormatCommand() const
{
    return DEFAULT_CUSTOM_FORMAT_COMMAND;
}

QString QmlJsEditingSettings::formatCommand() const
{
    return m_formatCommand;
}

void QmlJsEditingSettings::setFormatCommand(const QString &formatCommand)
{
    m_formatCommand = formatCommand;
}

QString QmlJsEditingSettings::formatCommandOptions() const
{
    return m_formatCommandOptions;
}

void QmlJsEditingSettings::setFormatCommandOptions(const QString &formatCommandOptions)
{
    m_formatCommandOptions = formatCommandOptions;
}

bool QmlJsEditingSettings::useCustomFormatCommand() const
{
    return m_useCustomFormatCommand;
}

void QmlJsEditingSettings::setUseCustomFormatCommand(bool customCommand)
{
    m_useCustomFormatCommand = customCommand;
}

const QString QmlJsEditingSettings::uiQmlOpenMode() const
{
    return m_uiQmlOpenMode;
}

void QmlJsEditingSettings::setUiQmlOpenMode(const QString &mode)
{
    m_uiQmlOpenMode = mode;
}

bool QmlJsEditingSettings::useCustomAnalyzer() const
{
    return m_useCustomAnalyzer;
}

void QmlJsEditingSettings::setUseCustomAnalyzer(bool customAnalyzer)
{
    m_useCustomAnalyzer = customAnalyzer;
}

QSet<int> QmlJsEditingSettings::disabledMessages() const
{
    return m_disabledMessages;
}

void QmlJsEditingSettings::setDisabledMessages(const QSet<int> &disabled)
{
    m_disabledMessages = disabled;
}

QSet<int> QmlJsEditingSettings::disabledMessagesForNonQuickUi() const
{
    return m_disabledMessagesForNonQuickUi;
}

void QmlJsEditingSettings::setDisabledMessagesForNonQuickUi(const QSet<int> &disabled)
{
    m_disabledMessagesForNonQuickUi = disabled;
}

bool QmlJsEditingSettings::generateQmllsIniFiles() const
{
    return m_generateQmllsIniFiles;
}

void QmlJsEditingSettings::setGenerateQmllsIniFiles(bool newGenerateQmllsIniFiles)
{
    m_generateQmllsIniFiles = newGenerateQmllsIniFiles;
}

bool QmlJsEditingSettings::disableBuiltinCodemodel() const
{
    return m_disableBuiltinCodemodel;
}

void QmlJsEditingSettings::setDisableBuiltinCodemodel(bool newDisableBuiltinCodemodel)
{
    m_disableBuiltinCodemodel = newDisableBuiltinCodemodel;
}

bool QmlJsEditingSettings::useLatestQmlls() const
{
    return m_useLatestQmlls;
}

void QmlJsEditingSettings::setUseLatestQmlls(bool newUseLatestQmlls)
{
    m_useLatestQmlls = newUseLatestQmlls;
}

bool QmlJsEditingSettings::useQmlls() const
{
    return m_useQmlls;
}

void QmlJsEditingSettings::setUseQmlls(bool newUseQmlls)
{
    m_useQmlls = newUseQmlls;
}

class AnalyzerMessageItem final : public Utils::TreeItem
{
public:
    AnalyzerMessageItem() = default;
    AnalyzerMessageItem(int number, const QString &message)
        : m_messageNumber(number)
        , m_message(message)
    {}

    QVariant data(int column, int role) const final
    {
        if (role == Qt::DisplayRole) {
            if (column == 0)
                return QString("M%1").arg(m_messageNumber);
            if (column == 2)
                return m_message.split('\n').first();
        } else if (role == Qt::CheckStateRole) {
            if (column == 0)
                return m_checked ? Qt::Checked : Qt::Unchecked;
            if (column == 1)
                return m_disabledInNonQuickUi ? Qt::Checked : Qt::Unchecked;
        }
        return TreeItem::data(column, role);
    }

    bool setData(int column, const QVariant &value, int role) final
    {
        if (role == Qt::CheckStateRole) {
            if (column == 0) {
                m_checked = value.toBool();
                return true;
            }
            if (column == 1) {
                m_disabledInNonQuickUi = value.toBool();
                return true;
            }
        }
        return false;
    }

    Qt::ItemFlags flags(int column) const final
    {
        if (column == 0 || column == 1)
            return Qt::ItemIsEnabled | Qt::ItemIsSelectable | Qt::ItemIsUserCheckable;
        else
            return Qt::ItemIsEnabled | Qt::ItemIsSelectable;
    }

    int messageNumber() const { return m_messageNumber; }
private:
    int m_messageNumber = -1;
    QString m_message;
    bool m_checked = true;
    bool m_disabledInNonQuickUi = false;
};

class QmlJsEditingSettingsPageWidget final : public Core::IOptionsPageWidget
{
public:
    QmlJsEditingSettingsPageWidget()
    {
        auto s = QmlJsEditingSettings::get();
        autoFormatOnSave = new QCheckBox(Tr::tr("Enable auto format on file save"));
        autoFormatOnSave->setChecked(s.autoFormatOnSave());
        autoFormatOnlyCurrentProject =
                new QCheckBox(Tr::tr("Restrict to files contained in the current project"));
        autoFormatOnlyCurrentProject->setChecked(s.autoFormatOnlyCurrentProject());
        autoFormatOnlyCurrentProject->setEnabled(autoFormatOnSave->isChecked());
        useCustomFormatCommand = new QCheckBox(
            Tr::tr("Use custom command instead of built-in formatter"));
        useCustomFormatCommand->setChecked(s.useCustomFormatCommand());
        auto formatCommandLabel = new QLabel(Tr::tr("Command:"));
        formatCommand = new QLineEdit();
        formatCommand->setText(s.formatCommand());
        formatCommand->setPlaceholderText(s.defaultFormatCommand());
        auto formatCommandOptionsLabel = new QLabel(Tr::tr("Arguments:"));
        formatCommandOptions = new QLineEdit();
        formatCommandOptions->setText(s.formatCommandOptions());
        pinContextPane = new QCheckBox(Tr::tr("Pin Qt Quick Toolbar"));
        pinContextPane->setChecked(s.pinContextPane());
        enableContextPane = new QCheckBox(Tr::tr("Always show Qt Quick Toolbar"));
        enableContextPane->setChecked(s.enableContextPane());
        foldAuxData = new QCheckBox(Tr::tr("Auto-fold auxiliary data"));
        foldAuxData->setChecked(s.foldAuxData());
        uiQmlOpenComboBox = new QComboBox;
        uiQmlOpenComboBox->addItem(Tr::tr("Always Ask"), "");
        uiQmlOpenComboBox->addItem(Tr::tr("Qt Design Studio"), Core::Constants::MODE_DESIGN);
        uiQmlOpenComboBox->addItem(Tr::tr("Qt Creator"), Core::Constants::MODE_EDIT);
        const int comboIndex = qMax(0, uiQmlOpenComboBox->findData(s.uiQmlOpenMode()));
        uiQmlOpenComboBox->setCurrentIndex(comboIndex);
        uiQmlOpenComboBox->setSizePolicy(QSizePolicy::Maximum, QSizePolicy::Preferred);
        uiQmlOpenComboBox->setSizeAdjustPolicy(QComboBox::QComboBox::AdjustToContents);

        useQmlls = new QCheckBox(Tr::tr("Enable QML Language Server"));
<<<<<<< HEAD
        useQmlls->setChecked(s.useQmlls());
=======
        useQmlls->setChecked(s.qmllsSettings().useQmlls);

        ignoreMinimumQmllsVersion = new QCheckBox(
            Tr::tr("Allow versions below Qt %1")
                .arg(QmllsSettings::mininumQmllsVersion.toString()));
        ignoreMinimumQmllsVersion->setChecked(s.qmllsSettings().ignoreMinimumQmllsVersion);
        ignoreMinimumQmllsVersion->setEnabled(s.qmllsSettings().useQmlls);

>>>>>>> 65f76657
        disableBuiltInCodemodel = new QCheckBox(
            Tr::tr("Use QML Language Server advanced features (renaming, find usages and co.) "
                   "(EXPERIMENTAL!)"));
        disableBuiltInCodemodel->setChecked(s.disableBuiltinCodemodel());
        disableBuiltInCodemodel->setEnabled(s.useQmlls());
        useLatestQmlls = new QCheckBox(Tr::tr("Use QML Language Server from latest Qt version"));
<<<<<<< HEAD
        useLatestQmlls->setChecked(s.useLatestQmlls());
        useLatestQmlls->setEnabled(s.useQmlls());
=======
        useLatestQmlls->setChecked(s.qmllsSettings().useLatestQmlls);
        useLatestQmlls->setEnabled(s.qmllsSettings().useQmlls);

>>>>>>> 65f76657
        generateQmllsIniFiles = new QCheckBox(
            Tr::tr("Generate QML Language Server .qmlls.ini configurations for new projects."));
        generateQmllsIniFiles->setChecked(s.generateQmllsIniFiles());
        generateQmllsIniFiles->setEnabled(s.useQmlls());
        QObject::connect(useQmlls, &QCheckBox::stateChanged, this, [this](int checked) {
            useLatestQmlls->setEnabled(checked != Qt::Unchecked);
            disableBuiltInCodemodel->setEnabled(checked != Qt::Unchecked);
            generateQmllsIniFiles->setEnabled(checked != Qt::Unchecked);
            ignoreMinimumQmllsVersion->setEnabled(checked != Qt::Unchecked);
        });

        useCustomAnalyzer = new QCheckBox(Tr::tr("Use customized static analyzer"));
        useCustomAnalyzer->setChecked(s.useCustomAnalyzer());
        analyzerMessageModel = new Utils::TreeModel<AnalyzerMessageItem>(this);
        analyzerMessageModel->setHeader({Tr::tr("Enabled"),
                                         Tr::tr("Disabled for non Qt Quick UI"),
                                         Tr::tr("Message")});
        analyzerMessagesView = new QTreeView;
        analyzerMessagesView->setModel(analyzerMessageModel);
        analyzerMessagesView->setEnabled(s.useCustomAnalyzer());
        QObject::connect(useCustomAnalyzer, &QCheckBox::stateChanged, this, [this](int checked){
            analyzerMessagesView->setEnabled(checked != Qt::Unchecked);
        });
        analyzerMessagesView->setToolTip(
            "<html>"
            + Tr::tr("Enabled checks can be disabled for non Qt Quick UI"
                     " files, but disabled checks cannot get explicitly"
                     " enabled for non Qt Quick UI files."));
        analyzerMessagesView->setContextMenuPolicy(Qt::CustomContextMenu);
        connect(analyzerMessagesView, &QTreeView::customContextMenuRequested,
                this, &QmlJsEditingSettingsPageWidget::showContextMenu);
        using namespace Layouting;
        // clang-format off
        QWidget *formattingGroup = nullptr;
        Column {
            Group {
                bindTo(&formattingGroup),
                title(Tr::tr("Automatic Formatting on File Save")),
                Column {
                    autoFormatOnSave,
                    autoFormatOnlyCurrentProject,
                    useCustomFormatCommand,
                    Form {
                        formatCommandLabel, formatCommand, br,
                        formatCommandOptionsLabel, formatCommandOptions
                    }
                },
            },
            Group {
                title(Tr::tr("Qt Quick Toolbars")),
                Column { pinContextPane, enableContextPane },
            },
            Group {
                title(Tr::tr("Features")),
                Column {
                    foldAuxData,
                    Form { Tr::tr("Open .ui.qml files with:"), uiQmlOpenComboBox },
                },
            },
            Group{
                title(Tr::tr("QML Language Server")),
                Column{useQmlls, ignoreMinimumQmllsVersion, disableBuiltInCodemodel, useLatestQmlls, generateQmllsIniFiles},
            },
            Group {
                title(Tr::tr("Static Analyzer")),
                Column{ useCustomAnalyzer, analyzerMessagesView },
            },
            st,
        }.attachTo(this);
        // clang-format on

        Utils::VariableChooser::addSupportForChildWidgets(formattingGroup,
                                                          Utils::globalMacroExpander());

        const auto updateFormatCommandState = [&, formatCommandLabel, formatCommandOptionsLabel] {
            const bool enabled = useCustomFormatCommand->isChecked();
            formatCommandLabel->setEnabled(enabled);
            formatCommand->setEnabled(enabled);
            formatCommandOptionsLabel->setEnabled(enabled);
            formatCommandOptions->setEnabled(enabled);
        };
        updateFormatCommandState();

        connect(autoFormatOnSave, &QCheckBox::toggled, this, [&, updateFormatCommandState]() {
            autoFormatOnlyCurrentProject->setEnabled(autoFormatOnSave->isChecked());
            updateFormatCommandState();
        });
        connect(useCustomFormatCommand, &QCheckBox::toggled, this, updateFormatCommandState);

        populateAnalyzerMessages(s.disabledMessages(), s.disabledMessagesForNonQuickUi());
    }

    void apply() final
    {
        QmlJsEditingSettings s;
        s.setEnableContextPane(enableContextPane->isChecked());
        s.setPinContextPane(pinContextPane->isChecked());
        s.setAutoFormatOnSave(autoFormatOnSave->isChecked());
        s.setAutoFormatOnlyCurrentProject(autoFormatOnlyCurrentProject->isChecked());
        s.setUseCustomFormatCommand(useCustomFormatCommand->isChecked());
        s.setFormatCommand(formatCommand->text());
        s.setFormatCommandOptions(formatCommandOptions->text());
        s.setFoldAuxData(foldAuxData->isChecked());
        s.setUiQmlOpenMode(uiQmlOpenComboBox->currentData().toString());
<<<<<<< HEAD
        s.setUseQmlls(useQmlls->isChecked());
        s.setDisableBuiltinCodemodel(disableBuiltInCodemodel->isChecked());
        s.setUseLatestQmlls(useLatestQmlls->isChecked());
        s.setGenerateQmllsIniFiles(generateQmllsIniFiles->isChecked());
=======
        s.qmllsSettings().useQmlls = useQmlls->isChecked();
        s.qmllsSettings().disableBuiltinCodemodel = disableBuiltInCodemodel->isChecked();
        s.qmllsSettings().useLatestQmlls = useLatestQmlls->isChecked();
        s.qmllsSettings().ignoreMinimumQmllsVersion = ignoreMinimumQmllsVersion->isChecked();
        s.qmllsSettings().generateQmllsIniFiles = generateQmllsIniFiles->isChecked();
>>>>>>> 65f76657
        s.setUseCustomAnalyzer(useCustomAnalyzer->isChecked());
        QSet<int> disabled;
        QSet<int> disabledForNonQuickUi;
        analyzerMessageModel->forAllItems(
            [&disabled, &disabledForNonQuickUi](AnalyzerMessageItem *item){
            if (item->data(0, Qt::CheckStateRole) == Qt::Unchecked)
                disabled.insert(item->messageNumber());
            if (item->data(1, Qt::CheckStateRole) == Qt::Checked)
                disabledForNonQuickUi.insert(item->messageNumber());
        });
        s.setDisabledMessages(disabled);
        s.setDisabledMessagesForNonQuickUi(disabledForNonQuickUi);
        s.set();
    }

private:
    void populateAnalyzerMessages(const QSet<int> &disabled, const QSet<int> &disabledForNonQuickUi)
    {
        using namespace QmlJS::StaticAnalysis;
        auto knownMessages = Utils::sorted(Message::allMessageTypes());
        auto root = analyzerMessageModel->rootItem();
        for (auto msgType : knownMessages) {
            const QString msg = Message::prototypeForMessageType(msgType).message;
            auto item = new AnalyzerMessageItem(msgType, msg);
            item->setData(0, !disabled.contains(msgType), Qt::CheckStateRole);
            item->setData(1, disabledForNonQuickUi.contains(msgType), Qt::CheckStateRole);
            root->appendChild(item);
        }

        for (int column = 0; column < 3; ++column)
            analyzerMessagesView->resizeColumnToContents(column);
    }

    void showContextMenu(const QPoint &position)
    {
        QMenu menu;
        QAction *reset = new QAction(Tr::tr("Reset to Default"), &menu);
        menu.addAction(reset);
        connect(reset, &QAction::triggered, this, [this](){
            analyzerMessageModel->clear();
            populateAnalyzerMessages(Utils::toSet(defaultDisabledMessages()),
                                     Utils::toSet(defaultDisabledMessagesNonQuickUi()));

        });
        menu.exec(analyzerMessagesView->mapToGlobal(position));
    }

    QCheckBox *autoFormatOnSave;
    QCheckBox *autoFormatOnlyCurrentProject;
    QCheckBox *useCustomFormatCommand;
    QLineEdit *formatCommand;
    QLineEdit *formatCommandOptions;
    QCheckBox *pinContextPane;
    QCheckBox *enableContextPane;
    QCheckBox *foldAuxData;
    QCheckBox *useQmlls;
    QCheckBox *useLatestQmlls;
    QCheckBox *ignoreMinimumQmllsVersion;
    QCheckBox *disableBuiltInCodemodel;
    QCheckBox *generateQmllsIniFiles;
    QComboBox *uiQmlOpenComboBox;
    QCheckBox *useCustomAnalyzer;
    QTreeView *analyzerMessagesView;
    Utils::TreeModel<AnalyzerMessageItem> *analyzerMessageModel;
};


QmlJsEditingSettings QmlJsEditingSettings::get()
{
    QmlJsEditingSettings settings;
    settings.fromSettings(Core::ICore::settings());
    return settings;
}

QmlJsEditingSettingsPage::QmlJsEditingSettingsPage()
{
    setId("C.QmlJsEditing");
    setDisplayName(::QmlJSEditor::Tr::tr("QML/JS Editing"));
    setCategory(Constants::SETTINGS_CATEGORY_QML);
    setWidgetCreator([] { return new QmlJsEditingSettingsPageWidget; });
}

} // QmlJsEditor<|MERGE_RESOLUTION|>--- conflicted
+++ resolved
@@ -106,18 +106,11 @@
         = settings->value(AUTO_FORMAT_ONLY_CURRENT_PROJECT, QVariant(false)).toBool();
     m_foldAuxData = settings->value(FOLD_AUX_DATA, QVariant(true)).toBool();
     m_uiQmlOpenMode = settings->value(UIQML_OPEN_MODE, "").toString();
-<<<<<<< HEAD
     m_useQmlls = settings->value(USE_QMLLS, QVariant(true)).toBool();
     m_useLatestQmlls = settings->value(USE_LATEST_QMLLS, QVariant(false)).toBool();
-    m_disableBuiltinCodemodel
-=======
-    m_qmllsSettings.useQmlls = settings->value(USE_QMLLS, QVariant(true)).toBool();
-    m_qmllsSettings.useLatestQmlls = settings->value(USE_LATEST_QMLLS, QVariant(false)).toBool();
-    m_qmllsSettings.ignoreMinimumQmllsVersion
+    m_ignoreMinimumQmllsVersion
         = settings->value(IGNORE_MINIMUM_QMLLS_VERSION, QVariant(false)).toBool();
-    m_qmllsSettings.disableBuiltinCodemodel
->>>>>>> 65f76657
-        = settings->value(DISABLE_BUILTIN_CODEMODEL, QVariant(false)).toBool();
+    m_disableBuiltinCodemodel = settings->value(DISABLE_BUILTIN_CODEMODEL, QVariant(false)).toBool();
     m_generateQmllsIniFiles
         = settings->value(GENERATE_QMLLS_INI_FILES, QVariant(false)).toBool();
     m_formatCommand = settings->value(FORMAT_COMMAND, {}).toString();
@@ -145,18 +138,11 @@
     settings->setValue(AUTO_FORMAT_ONLY_CURRENT_PROJECT, m_autoFormatOnlyCurrentProject);
     settings->setValue(FOLD_AUX_DATA, m_foldAuxData);
     settings->setValue(UIQML_OPEN_MODE, m_uiQmlOpenMode);
-<<<<<<< HEAD
     settings->setValue(USE_QMLLS, m_useQmlls);
     settings->setValue(USE_LATEST_QMLLS, m_useLatestQmlls);
+    settings->setValue(IGNORE_MINIMUM_QMLLS_VERSION, m_ignoreMinimumQmllsVersion);
     settings->setValue(DISABLE_BUILTIN_CODEMODEL, m_disableBuiltinCodemodel);
     settings->setValue(GENERATE_QMLLS_INI_FILES, m_generateQmllsIniFiles);
-=======
-    settings->setValue(USE_QMLLS, m_qmllsSettings.useQmlls);
-    settings->setValue(USE_LATEST_QMLLS, m_qmllsSettings.useLatestQmlls);
-    settings->setValue(IGNORE_MINIMUM_QMLLS_VERSION, m_qmllsSettings.ignoreMinimumQmllsVersion);
-    settings->setValue(DISABLE_BUILTIN_CODEMODEL, m_qmllsSettings.disableBuiltinCodemodel);
-    settings->setValue(GENERATE_QMLLS_INI_FILES, m_qmllsSettings.generateQmllsIniFiles);
->>>>>>> 65f76657
     settings->setValueWithDefault(FORMAT_COMMAND, m_formatCommand, {});
     settings->setValueWithDefault(FORMAT_COMMAND_OPTIONS, m_formatCommandOptions, {});
     settings->setValueWithDefault(CUSTOM_COMMAND, m_useCustomFormatCommand, false);
@@ -344,6 +330,16 @@
 void QmlJsEditingSettings::setUseLatestQmlls(bool newUseLatestQmlls)
 {
     m_useLatestQmlls = newUseLatestQmlls;
+}
+
+bool QmlJsEditingSettings::ignoreMinimumQmllsVersion() const
+{
+    return m_ignoreMinimumQmllsVersion;
+}
+
+void QmlJsEditingSettings::setIgnoreMinimumQmllsVersion(bool newIgnoreMinimumQmllsVersion)
+{
+    m_ignoreMinimumQmllsVersion = newIgnoreMinimumQmllsVersion;
 }
 
 bool QmlJsEditingSettings::useQmlls() const
@@ -450,32 +446,23 @@
         uiQmlOpenComboBox->setSizeAdjustPolicy(QComboBox::QComboBox::AdjustToContents);
 
         useQmlls = new QCheckBox(Tr::tr("Enable QML Language Server"));
-<<<<<<< HEAD
         useQmlls->setChecked(s.useQmlls());
-=======
-        useQmlls->setChecked(s.qmllsSettings().useQmlls);
 
         ignoreMinimumQmllsVersion = new QCheckBox(
             Tr::tr("Allow versions below Qt %1")
-                .arg(QmllsSettings::mininumQmllsVersion.toString()));
-        ignoreMinimumQmllsVersion->setChecked(s.qmllsSettings().ignoreMinimumQmllsVersion);
-        ignoreMinimumQmllsVersion->setEnabled(s.qmllsSettings().useQmlls);
-
->>>>>>> 65f76657
+                .arg(QmllsSettingsManager::mininumQmllsVersion.toString()));
+        ignoreMinimumQmllsVersion->setChecked(s.ignoreMinimumQmllsVersion());
+        ignoreMinimumQmllsVersion->setEnabled(s.useQmlls());
+
         disableBuiltInCodemodel = new QCheckBox(
             Tr::tr("Use QML Language Server advanced features (renaming, find usages and co.) "
                    "(EXPERIMENTAL!)"));
         disableBuiltInCodemodel->setChecked(s.disableBuiltinCodemodel());
         disableBuiltInCodemodel->setEnabled(s.useQmlls());
         useLatestQmlls = new QCheckBox(Tr::tr("Use QML Language Server from latest Qt version"));
-<<<<<<< HEAD
         useLatestQmlls->setChecked(s.useLatestQmlls());
         useLatestQmlls->setEnabled(s.useQmlls());
-=======
-        useLatestQmlls->setChecked(s.qmllsSettings().useLatestQmlls);
-        useLatestQmlls->setEnabled(s.qmllsSettings().useQmlls);
-
->>>>>>> 65f76657
+
         generateQmllsIniFiles = new QCheckBox(
             Tr::tr("Generate QML Language Server .qmlls.ini configurations for new projects."));
         generateQmllsIniFiles->setChecked(s.generateQmllsIniFiles());
@@ -580,18 +567,11 @@
         s.setFormatCommandOptions(formatCommandOptions->text());
         s.setFoldAuxData(foldAuxData->isChecked());
         s.setUiQmlOpenMode(uiQmlOpenComboBox->currentData().toString());
-<<<<<<< HEAD
         s.setUseQmlls(useQmlls->isChecked());
         s.setDisableBuiltinCodemodel(disableBuiltInCodemodel->isChecked());
         s.setUseLatestQmlls(useLatestQmlls->isChecked());
+        s.setIgnoreMinimumQmllsVersion(ignoreMinimumQmllsVersion->isChecked());
         s.setGenerateQmllsIniFiles(generateQmllsIniFiles->isChecked());
-=======
-        s.qmllsSettings().useQmlls = useQmlls->isChecked();
-        s.qmllsSettings().disableBuiltinCodemodel = disableBuiltInCodemodel->isChecked();
-        s.qmllsSettings().useLatestQmlls = useLatestQmlls->isChecked();
-        s.qmllsSettings().ignoreMinimumQmllsVersion = ignoreMinimumQmllsVersion->isChecked();
-        s.qmllsSettings().generateQmllsIniFiles = generateQmllsIniFiles->isChecked();
->>>>>>> 65f76657
         s.setUseCustomAnalyzer(useCustomAnalyzer->isChecked());
         QSet<int> disabled;
         QSet<int> disabledForNonQuickUi;
