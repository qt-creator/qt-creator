--- conflicted
+++ resolved
@@ -14,21 +14,11 @@
     <description>Provides project type for Qt 4 pro files and tools.</description>
     <url>http://qt.nokia.com</url>
     <dependencyList>
-<<<<<<< HEAD
         <dependency name="TextEditor" version="2.0.80"/>
         <dependency name="ProjectExplorer" version="2.0.80"/>
         <dependency name="CppTools" version="2.0.80"/>
         <dependency name="CppEditor" version="2.0.80"/>
-        <dependency name="Help" version="2.0.80"/>
         <dependency name="Designer" version="2.0.80"/>
         <dependency name="Debugger" version="2.0.80"/>
-=======
-        <dependency name="TextEditor" version="1.3.86"/>
-        <dependency name="ProjectExplorer" version="1.3.86"/>
-        <dependency name="CppTools" version="1.3.86"/>
-        <dependency name="CppEditor" version="1.3.86"/>
-        <dependency name="Designer" version="1.3.86"/>
-        <dependency name="Debugger" version="1.3.86"/>
->>>>>>> 5e40846c
     </dependencyList>
 </plugin>