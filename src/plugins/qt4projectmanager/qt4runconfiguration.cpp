/**************************************************************************
**
** This file is part of Qt Creator
**
** Copyright (c) 2009 Nokia Corporation and/or its subsidiary(-ies).
**
** Contact: Nokia Corporation (qt-info@nokia.com)
**
** Commercial Usage
**
** Licensees holding valid Qt Commercial licenses may use this file in
** accordance with the Qt Commercial License Agreement provided with the
** Software or, alternatively, in accordance with the terms contained in
** a written agreement between you and Nokia.
**
** GNU Lesser General Public License Usage
**
** Alternatively, this file may be used under the terms of the GNU Lesser
** General Public License version 2.1 as published by the Free Software
** Foundation and appearing in the file LICENSE.LGPL included in the
** packaging of this file.  Please review the following information to
** ensure the GNU Lesser General Public License version 2.1 requirements
** will be met: http://www.gnu.org/licenses/old-licenses/lgpl-2.1.html.
**
** If you are unsure which license is appropriate for your use, please
** contact the sales department at http://qt.nokia.com/contact.
**
**************************************************************************/

#include "qt4runconfiguration.h"

#include "makestep.h"
#include "profilereader.h"
#include "qt4nodes.h"
#include "qt4project.h"

#include <coreplugin/icore.h>
#include <coreplugin/messagemanager.h>
#include <coreplugin/variablemanager.h>
#include <coreplugin/ifile.h>
#include <projectexplorer/buildstep.h>
#include <projectexplorer/environmenteditmodel.h>
#include <projectexplorer/persistentsettings.h>
#include <utils/qtcassert.h>

#include <QtGui/QFormLayout>
#include <QtGui/QInputDialog>
#include <QtGui/QLabel>
#include <QtGui/QCheckBox>
#include <QtGui/QToolButton>
#include <QtGui/QComboBox>

using namespace Qt4ProjectManager::Internal;
using namespace Qt4ProjectManager;
using ProjectExplorer::LocalApplicationRunConfiguration;
using ProjectExplorer::PersistentSettingsReader;
using ProjectExplorer::PersistentSettingsWriter;

Qt4RunConfiguration::Qt4RunConfiguration(Qt4Project *pro, const QString &proFilePath)
    : LocalApplicationRunConfiguration(pro),
      m_proFilePath(proFilePath),
      m_runMode(Gui),
      m_userSetName(false),
      m_cachedTargetInformationValid(false),
      m_isUsingDyldImageSuffix(false),
      m_userSetWokingDirectory(false),
      m_baseEnvironmentBase(Qt4RunConfiguration::BuildEnvironmentBase)
{
    if (!m_proFilePath.isEmpty())
        setName(QFileInfo(m_proFilePath).completeBaseName());
    else
        setName(tr("Qt4RunConfiguration"));

    connect(pro, SIGNAL(activeBuildConfigurationChanged()),
            this, SLOT(invalidateCachedTargetInformation()));

    connect(pro, SIGNAL(targetInformationChanged()),
            this, SLOT(invalidateCachedTargetInformation()));

    connect(pro, SIGNAL(activeBuildConfigurationChanged()),
            this, SIGNAL(baseEnvironmentChanged()));

    connect(pro, SIGNAL(environmentChanged(QString)),
            this, SIGNAL(baseEnvironmentChanged()));
}

Qt4RunConfiguration::~Qt4RunConfiguration()
{
}

QString Qt4RunConfiguration::type() const
{
    return "Qt4ProjectManager.Qt4RunConfiguration";
}

bool Qt4RunConfiguration::isEnabled(ProjectExplorer::BuildConfiguration *configuration) const
{
#if defined(QTCREATOR_WITH_S60) || defined(QTCREATOR_WITH_MAEMO)
    Qt4Project *pro = qobject_cast<Qt4Project*>(project());
    QTC_ASSERT(pro, return false);
<<<<<<< HEAD
    ProjectExplorer::ToolChain::ToolChainType type = pro->toolChainType(pro->activeBuildConfiguration());
#ifdef QTCREATOR_WITH_S60
    if (type == ProjectExplorer::ToolChain::WINSCW
        || type == ProjectExplorer::ToolChain::GCCE
        || type == ProjectExplorer::ToolChain::RVCT_ARMV5
        || type == ProjectExplorer::ToolChain::RVCT_ARMV6)
        return false;
=======
    ProjectExplorer::ToolChain::ToolChainType type = pro->toolChainType(configuration);
    return type != ProjectExplorer::ToolChain::WINSCW
            && type != ProjectExplorer::ToolChain::GCCE
            && type != ProjectExplorer::ToolChain::RVCT_ARMV5
            && type != ProjectExplorer::ToolChain::RVCT_ARMV6;
#else
    return true;
>>>>>>> 2be0845c
#endif
#ifdef QTCREATOR_WITH_MAEMO
    if (type == ProjectExplorer::ToolChain::GCC_MAEMO)
        return false;
#endif
#endif
    return true;
}

//////
/// Qt4RunConfigurationWidget
/////

Qt4RunConfigurationWidget::Qt4RunConfigurationWidget(Qt4RunConfiguration *qt4RunConfiguration, QWidget *parent)
    : QWidget(parent),
    m_qt4RunConfiguration(qt4RunConfiguration),
    m_ignoreChange(false),
    m_usingDyldImageSuffix(0),
    m_isShown(false)
{
    QVBoxLayout *vboxTopLayout = new QVBoxLayout(this);
    vboxTopLayout->setMargin(0);

    m_detailsContainer = new Utils::DetailsWidget(this);
    vboxTopLayout->addWidget(m_detailsContainer);
    QWidget *detailsWidget = new QWidget(m_detailsContainer);
    m_detailsContainer->setWidget(detailsWidget);
    QFormLayout *toplayout = new QFormLayout(detailsWidget);
    toplayout->setFieldGrowthPolicy(QFormLayout::ExpandingFieldsGrow);
    toplayout->setMargin(0);

    QLabel *nameLabel = new QLabel(tr("Name:"));
    m_nameLineEdit = new QLineEdit(m_qt4RunConfiguration->name());
    nameLabel->setBuddy(m_nameLineEdit);
    toplayout->addRow(nameLabel, m_nameLineEdit);

    m_executableLabel = new QLabel(m_qt4RunConfiguration->executable());
    toplayout->addRow(tr("Executable:"), m_executableLabel);

    m_workingDirectoryEdit = new Utils::PathChooser();
    m_workingDirectoryEdit->setPath(m_qt4RunConfiguration->workingDirectory());
    m_workingDirectoryEdit->setExpectedKind(Utils::PathChooser::Directory);
    m_workingDirectoryEdit->setPromptDialogTitle(tr("Select the working directory"));

    QToolButton *resetButton = new QToolButton();
    resetButton->setToolTip(tr("Reset to default"));
    resetButton->setIcon(QIcon(":/core/images/reset.png"));

    QHBoxLayout *boxlayout = new QHBoxLayout();
    boxlayout->setMargin(0);
    boxlayout->addWidget(m_workingDirectoryEdit);
    boxlayout->addWidget(resetButton);
    toplayout->addRow(tr("Working Directory:"), boxlayout);

    QLabel *argumentsLabel = new QLabel(tr("Arguments:"));
    m_argumentsLineEdit = new QLineEdit(ProjectExplorer::Environment::joinArgumentList(qt4RunConfiguration->commandLineArguments()));
    argumentsLabel->setBuddy(m_argumentsLineEdit);
    toplayout->addRow(argumentsLabel, m_argumentsLineEdit);

    m_useTerminalCheck = new QCheckBox(tr("Run in Terminal"));
    m_useTerminalCheck->setChecked(m_qt4RunConfiguration->runMode() == ProjectExplorer::LocalApplicationRunConfiguration::Console);
    toplayout->addRow(QString(), m_useTerminalCheck);

#ifdef Q_OS_MAC
    m_usingDyldImageSuffix = new QCheckBox(tr("Use debug version of frameworks (DYLD_IMAGE_SUFFIX=_debug)"));
    m_usingDyldImageSuffix->setChecked(m_qt4RunConfiguration->isUsingDyldImageSuffix());
    toplayout->addRow(QString(), m_usingDyldImageSuffix);
    connect(m_usingDyldImageSuffix, SIGNAL(toggled(bool)),
            this, SLOT(usingDyldImageSuffixToggled(bool)));
#endif

    QLabel *environmentLabel = new QLabel(this);
    environmentLabel->setText(tr("Run Environment"));
    QFont f = environmentLabel->font();
    f.setBold(true);
    f.setPointSizeF(f.pointSizeF() *1.2);
    environmentLabel->setFont(f);
    vboxTopLayout->addWidget(environmentLabel);

    QWidget *baseEnvironmentWidget = new QWidget;
    QHBoxLayout *baseEnvironmentLayout = new QHBoxLayout(baseEnvironmentWidget);
    baseEnvironmentLayout->setMargin(0);
    QLabel *label = new QLabel(tr("Base environment for this runconfiguration:"), this);
    baseEnvironmentLayout->addWidget(label);
    m_baseEnvironmentComboBox = new QComboBox(this);
    m_baseEnvironmentComboBox->addItems(QStringList()
                                        << tr("Clean Environment")
                                        << tr("System Environment")
                                        << tr("Build Environment"));
    m_baseEnvironmentComboBox->setCurrentIndex(qt4RunConfiguration->baseEnvironmentBase());
    connect(m_baseEnvironmentComboBox, SIGNAL(currentIndexChanged(int)),
            this, SLOT(baseEnvironmentComboBoxChanged(int)));
    baseEnvironmentLayout->addWidget(m_baseEnvironmentComboBox);
    baseEnvironmentLayout->addStretch(10);

    m_environmentWidget = new ProjectExplorer::EnvironmentWidget(this, baseEnvironmentWidget);
    m_environmentWidget->setBaseEnvironment(m_qt4RunConfiguration->baseEnvironment());
    m_environmentWidget->setUserChanges(m_qt4RunConfiguration->userEnvironmentChanges());
    m_environmentWidget->setSizePolicy(QSizePolicy::Expanding, QSizePolicy::Expanding);
    vboxTopLayout->addWidget(m_environmentWidget);

    connect(m_workingDirectoryEdit, SIGNAL(changed(QString)),
            this, SLOT(setWorkingDirectory()));

    connect(resetButton, SIGNAL(clicked()),
            this, SLOT(resetWorkingDirectory()));

    connect(m_argumentsLineEdit, SIGNAL(textEdited(QString)),
            this, SLOT(setCommandLineArguments(QString)));
    connect(m_nameLineEdit, SIGNAL(textEdited(QString)),
            this, SLOT(nameEdited(QString)));
    connect(m_useTerminalCheck, SIGNAL(toggled(bool)),
            this, SLOT(termToggled(bool)));

    connect(m_environmentWidget, SIGNAL(userChangesUpdated()),
            this, SLOT(userChangesUpdated()));

    connect(qt4RunConfiguration, SIGNAL(workingDirectoryChanged(QString)),
            this, SLOT(workingDirectoryChanged(QString)));

    connect(qt4RunConfiguration, SIGNAL(commandLineArgumentsChanged(QString)),
            this, SLOT(commandLineArgumentsChanged(QString)));
    connect(qt4RunConfiguration, SIGNAL(nameChanged(QString)),
            this, SLOT(nameChanged(QString)));
    connect(qt4RunConfiguration, SIGNAL(runModeChanged(ProjectExplorer::LocalApplicationRunConfiguration::RunMode)),
            this, SLOT(runModeChanged(ProjectExplorer::LocalApplicationRunConfiguration::RunMode)));
    connect(qt4RunConfiguration, SIGNAL(usingDyldImageSuffixChanged(bool)),
            this, SLOT(usingDyldImageSuffixChanged(bool)));
    connect(qt4RunConfiguration, SIGNAL(effectiveTargetInformationChanged()),
            this, SLOT(effectiveTargetInformationChanged()), Qt::QueuedConnection);

    connect(qt4RunConfiguration, SIGNAL(userEnvironmentChangesChanged(QList<ProjectExplorer::EnvironmentItem>)),
            this, SLOT(userEnvironmentChangesChanged(QList<ProjectExplorer::EnvironmentItem>)));

    connect(qt4RunConfiguration, SIGNAL(baseEnvironmentChanged()),
            this, SLOT(baseEnvironmentChanged()));
}

void Qt4RunConfigurationWidget::updateSummary()
{
    const QString &filename = QFileInfo(m_qt4RunConfiguration->executable()).fileName();
    const QString &arguments = ProjectExplorer::Environment::joinArgumentList(m_qt4RunConfiguration->commandLineArguments());
    const bool terminal = m_qt4RunConfiguration->runMode() == LocalApplicationRunConfiguration::Console;
    const QString text = terminal ?
                         tr("Running executable: <b>%1</b> %2 (in terminal)").arg(filename, arguments) :
                         tr("Running executable: <b>%1</b> %2").arg(filename, arguments);
    m_detailsContainer->setSummaryText(text);
}

void Qt4RunConfigurationWidget::baseEnvironmentComboBoxChanged(int index)
{
    m_ignoreChange = true;
    m_qt4RunConfiguration->setBaseEnvironmentBase(Qt4RunConfiguration::BaseEnvironmentBase(index));

    m_environmentWidget->setBaseEnvironment(m_qt4RunConfiguration->baseEnvironment());
    m_ignoreChange = false;
}

void Qt4RunConfigurationWidget::baseEnvironmentChanged()
{
    if (m_ignoreChange)
        return;

    m_baseEnvironmentComboBox->setCurrentIndex(m_qt4RunConfiguration->baseEnvironmentBase());
    m_environmentWidget->setBaseEnvironment(m_qt4RunConfiguration->baseEnvironment());
}

void Qt4RunConfigurationWidget::userEnvironmentChangesChanged(const QList<ProjectExplorer::EnvironmentItem> &userChanges)
{
    if (m_ignoreChange)
        return;
    m_environmentWidget->setUserChanges(userChanges);
}

void Qt4RunConfigurationWidget::userChangesUpdated()
{
    m_ignoreChange = true;
    m_qt4RunConfiguration->setUserEnvironmentChanges(m_environmentWidget->userChanges());
    m_ignoreChange = false;
}

void Qt4RunConfigurationWidget::setWorkingDirectory()
{
    if (m_ignoreChange)
        return;
    m_ignoreChange = true;
    m_qt4RunConfiguration->setWorkingDirectory(m_workingDirectoryEdit->path());
    m_ignoreChange = false;
}

void Qt4RunConfigurationWidget::resetWorkingDirectory()
{
    // This emits a signal connected to workingDirectoryChanged()
    // that sets the m_workingDirectoryEdit
    m_qt4RunConfiguration->setWorkingDirectory("");
}

void Qt4RunConfigurationWidget::setCommandLineArguments(const QString &args)
{
    m_ignoreChange = true;
    m_qt4RunConfiguration->setCommandLineArguments(args);
    m_ignoreChange = false;
}

void Qt4RunConfigurationWidget::nameEdited(const QString &name)
{
    m_ignoreChange = true;
    m_qt4RunConfiguration->nameEdited(name);
    m_ignoreChange = false;
}

void Qt4RunConfigurationWidget::termToggled(bool on)
{
    m_ignoreChange = true;
    m_qt4RunConfiguration->setRunMode(on ? LocalApplicationRunConfiguration::Console
                                         : LocalApplicationRunConfiguration::Gui);
    m_ignoreChange = false;
}

void Qt4RunConfigurationWidget::usingDyldImageSuffixToggled(bool state)
{
    m_ignoreChange = true;
    m_qt4RunConfiguration->setUsingDyldImageSuffix(state);
    m_ignoreChange = false;
}

void Qt4RunConfigurationWidget::workingDirectoryChanged(const QString &workingDirectory)
{
    if (!m_ignoreChange)
        m_workingDirectoryEdit->setPath(workingDirectory);
}

void Qt4RunConfigurationWidget::commandLineArgumentsChanged(const QString &args)
{
    updateSummary();
    if (m_ignoreChange)
        return;
    m_argumentsLineEdit->setText(args);
}

void Qt4RunConfigurationWidget::nameChanged(const QString &name)
{
    if (!m_ignoreChange)
        m_nameLineEdit->setText(name);
}

void Qt4RunConfigurationWidget::runModeChanged(LocalApplicationRunConfiguration::RunMode runMode)
{
    updateSummary();
    if (!m_ignoreChange)
        m_useTerminalCheck->setChecked(runMode == LocalApplicationRunConfiguration::Console);
}

void Qt4RunConfigurationWidget::usingDyldImageSuffixChanged(bool state)
{
    if (!m_ignoreChange && m_usingDyldImageSuffix)
        m_usingDyldImageSuffix->setChecked(state);
}

void Qt4RunConfigurationWidget::effectiveTargetInformationChanged()
{
    updateSummary();
    if (m_isShown) {
        m_executableLabel->setText(QDir::toNativeSeparators(m_qt4RunConfiguration->executable()));
        m_ignoreChange = true;
        m_workingDirectoryEdit->setPath(QDir::toNativeSeparators(m_qt4RunConfiguration->workingDirectory()));
        m_ignoreChange = false;
    }
}

void Qt4RunConfigurationWidget::showEvent(QShowEvent *event)
{
    m_isShown = true;
    effectiveTargetInformationChanged();
    QWidget::showEvent(event);
}

void Qt4RunConfigurationWidget::hideEvent(QHideEvent *event)
{
    m_isShown = false;
    QWidget::hideEvent(event);
}

////// TODO c&p above
QWidget *Qt4RunConfiguration::configurationWidget()
{
    return new Qt4RunConfigurationWidget(this, 0);
}

void Qt4RunConfiguration::save(PersistentSettingsWriter &writer) const
{
    const QDir projectDir = QFileInfo(project()->file()->fileName()).absoluteDir();
    writer.saveValue("CommandLineArguments", m_commandLineArguments);
    writer.saveValue("ProFile", projectDir.relativeFilePath(m_proFilePath));
    writer.saveValue("UserSetName", m_userSetName);
    writer.saveValue("UseTerminal", m_runMode == Console);
    writer.saveValue("UseDyldImageSuffix", m_isUsingDyldImageSuffix);
    writer.saveValue("UserEnvironmentChanges", ProjectExplorer::EnvironmentItem::toStringList(m_userEnvironmentChanges));
    writer.saveValue("BaseEnvironmentBase", m_baseEnvironmentBase);
    writer.saveValue("UserSetWorkingDirectory", m_userSetWokingDirectory);
    writer.saveValue("UserWorkingDirectory", m_userWorkingDirectory);
    LocalApplicationRunConfiguration::save(writer);
}

void Qt4RunConfiguration::restore(const PersistentSettingsReader &reader)
{    
    LocalApplicationRunConfiguration::restore(reader);
    const QDir projectDir = QFileInfo(project()->file()->fileName()).absoluteDir();
    m_commandLineArguments = reader.restoreValue("CommandLineArguments").toStringList();
    m_proFilePath = projectDir.filePath(reader.restoreValue("ProFile").toString());
    m_userSetName = reader.restoreValue("UserSetName").toBool();
    m_runMode = reader.restoreValue("UseTerminal").toBool() ? Console : Gui;
    m_isUsingDyldImageSuffix = reader.restoreValue("UseDyldImageSuffix").toBool();
    QVariant v = reader.restoreValue("UserSetWorkingDirectory");
    m_userSetWokingDirectory = v.isValid() ? v.toBool() : false;
    m_userWorkingDirectory = reader.restoreValue("UserWorkingDirectory").toString();
    if (!m_proFilePath.isEmpty()) {
        m_cachedTargetInformationValid = false;
        if (!m_userSetName)
            setName(QFileInfo(m_proFilePath).completeBaseName());
    }
    m_userEnvironmentChanges = ProjectExplorer::EnvironmentItem::fromStringList(reader.restoreValue("UserEnvironmentChanges").toStringList());
    QVariant tmp = reader.restoreValue("BaseEnvironmentBase");
    m_baseEnvironmentBase = tmp.isValid() ? BaseEnvironmentBase(tmp.toInt()) : Qt4RunConfiguration::BuildEnvironmentBase;
}

QString Qt4RunConfiguration::executable() const
{
    const_cast<Qt4RunConfiguration *>(this)->updateTarget();
    return m_executable;
}

LocalApplicationRunConfiguration::RunMode Qt4RunConfiguration::runMode() const
{
    return m_runMode;
}

bool Qt4RunConfiguration::isUsingDyldImageSuffix() const
{
    return m_isUsingDyldImageSuffix;
}

void Qt4RunConfiguration::setUsingDyldImageSuffix(bool state)
{
    m_isUsingDyldImageSuffix = state;
    emit usingDyldImageSuffixChanged(state);
}

QString Qt4RunConfiguration::workingDirectory() const
{
    // if the user overrode us, then return his working directory
    if (m_userSetWokingDirectory)
        return m_userWorkingDirectory;

    // else what the pro file reader tells us
    const_cast<Qt4RunConfiguration *>(this)->updateTarget();
    return m_workingDir;
}

QStringList Qt4RunConfiguration::commandLineArguments() const
{
    return m_commandLineArguments;
}

ProjectExplorer::Environment Qt4RunConfiguration::baseEnvironment() const
{
    ProjectExplorer::Environment env;
    if (m_baseEnvironmentBase == Qt4RunConfiguration::CleanEnvironmentBase) {
        // Nothing
    } else  if (m_baseEnvironmentBase == Qt4RunConfiguration::SystemEnvironmentBase) {
        env = ProjectExplorer::Environment::systemEnvironment();
    } else  if (m_baseEnvironmentBase == Qt4RunConfiguration::BuildEnvironmentBase) {
        env = project()->environment(project()->activeBuildConfiguration());
    }
    if (m_isUsingDyldImageSuffix) {
        env.set("DYLD_IMAGE_SUFFIX", "_debug");
    }
    return env;
}

ProjectExplorer::Environment Qt4RunConfiguration::environment() const
{
    ProjectExplorer::Environment env = baseEnvironment();
    env.modify(userEnvironmentChanges());
    return env;
}

QList<ProjectExplorer::EnvironmentItem> Qt4RunConfiguration::userEnvironmentChanges() const
{
    return m_userEnvironmentChanges;
}

void Qt4RunConfiguration::setUserEnvironmentChanges(const QList<ProjectExplorer::EnvironmentItem> &diff)
{
    if (m_userEnvironmentChanges != diff) {
        m_userEnvironmentChanges = diff;
        emit userEnvironmentChangesChanged(diff);
    }
}

void Qt4RunConfiguration::setWorkingDirectory(const QString &wd)
{
    if (wd== "") {
        m_userSetWokingDirectory = false;
        m_userWorkingDirectory = QString::null;
        emit workingDirectoryChanged(workingDirectory());
    } else {
        m_userSetWokingDirectory = true;
        m_userWorkingDirectory = wd;
        emit workingDirectoryChanged(m_userWorkingDirectory);
    }
}

void Qt4RunConfiguration::setCommandLineArguments(const QString &argumentsString)
{
    m_commandLineArguments = ProjectExplorer::Environment::parseCombinedArgString(argumentsString);
    emit commandLineArgumentsChanged(argumentsString);
}

void Qt4RunConfiguration::setRunMode(RunMode runMode)
{
    m_runMode = runMode;
    emit runModeChanged(runMode);
}

void Qt4RunConfiguration::nameEdited(const QString &name)
{
    if (name == "") {
        setName(tr("Qt4RunConfiguration"));
        m_userSetName = false;
    } else {
        setName(name);
        m_userSetName = true;
    }
    emit nameChanged(name);
}

QString Qt4RunConfiguration::proFilePath() const
{
    return m_proFilePath;
}

void Qt4RunConfiguration::updateTarget()
{
    if (m_cachedTargetInformationValid)
        return;
    //qDebug()<<"updateTarget";
    Qt4Project *pro = static_cast<Qt4Project *>(project());
    Qt4PriFileNode * priFileNode = static_cast<Qt4Project *>(project())->rootProjectNode()->findProFileFor(m_proFilePath);
    if (!priFileNode) {
        m_workingDir = QString::null;
        m_executable = QString::null;
        m_cachedTargetInformationValid = true;
        emit effectiveTargetInformationChanged();
        return;
    }
    ProFileReader *reader = priFileNode->createProFileReader();
    reader->setCumulative(false);
    reader->setQtVersion(pro->qtVersion(pro->activeBuildConfiguration()));

    // Find out what flags we pass on to qmake, this code is duplicated in the qmake step
    QtVersion::QmakeBuildConfig defaultBuildConfiguration = pro->qtVersion(pro->activeBuildConfiguration())->defaultBuildConfig();
    QtVersion::QmakeBuildConfig projectBuildConfiguration = QtVersion::QmakeBuildConfig(pro->activeBuildConfiguration()->value("buildConfiguration").toInt());
    QStringList addedUserConfigArguments;
    QStringList removedUserConfigArguments;
    if ((defaultBuildConfiguration & QtVersion::BuildAll) && !(projectBuildConfiguration & QtVersion::BuildAll))
        removedUserConfigArguments << "debug_and_release";
    if (!(defaultBuildConfiguration & QtVersion::BuildAll) && (projectBuildConfiguration & QtVersion::BuildAll))
        addedUserConfigArguments << "debug_and_release";
    if ((defaultBuildConfiguration & QtVersion::DebugBuild) && !(projectBuildConfiguration & QtVersion::DebugBuild))
        addedUserConfigArguments << "release";
    if (!(defaultBuildConfiguration & QtVersion::DebugBuild) && (projectBuildConfiguration & QtVersion::DebugBuild))
        addedUserConfigArguments << "debug";

    reader->setUserConfigCmdArgs(addedUserConfigArguments, removedUserConfigArguments);

    if (!reader->readProFile(m_proFilePath)) {
        delete reader;
        Core::ICore::instance()->messageManager()->printToOutputPane(tr("Could not parse %1. The Qt4 run configuration %2 can not be started.").arg(m_proFilePath).arg(name()));
        return;
    }

    // Extract data
    QDir baseProjectDirectory = QFileInfo(project()->file()->fileName()).absoluteDir();
    QString relSubDir = baseProjectDirectory.relativeFilePath(QFileInfo(m_proFilePath).path());
    QDir baseBuildDirectory = project()->buildDirectory(project()->activeBuildConfiguration());
    QString baseDir = baseBuildDirectory.absoluteFilePath(relSubDir);

    //qDebug()<<relSubDir<<baseDir;

    // Working Directory
    if (reader->contains("DESTDIR")) {
        //qDebug()<<"reader contains destdir:"<<reader->value("DESTDIR");
        m_workingDir = reader->value("DESTDIR");
        if (QDir::isRelativePath(m_workingDir)) {
            m_workingDir = baseDir + QLatin1Char('/') + m_workingDir;
            //qDebug()<<"was relative and expanded to"<<m_workingDir;
        }
    } else {
        //qDebug()<<"reader didn't contain DESTDIR, setting to "<<baseDir;
        m_workingDir = baseDir;
        if (reader->values("CONFIG").contains("debug_and_release_target")) {
            //qDebug()<<"reader has debug_and_release_target";
            QString qmakeBuildConfig = "release";
            if (projectBuildConfiguration & QtVersion::DebugBuild)
                qmakeBuildConfig = "debug";
            if (!reader->contains("DESTDIR"))
                m_workingDir += QLatin1Char('/') + qmakeBuildConfig;
        }
    }

    QString target = reader->value("TARGET");
    if (target.isEmpty())
        target = QFileInfo(m_proFilePath).baseName();

#if defined (Q_OS_MAC)
    if (reader->values("CONFIG").contains("app_bundle")) {
        m_workingDir += QLatin1Char('/')
                   + target
                   + QLatin1String(".app/Contents/MacOS");
    }
#endif

    m_workingDir = QDir::cleanPath(m_workingDir);
    m_executable = QDir::cleanPath(m_workingDir + QLatin1Char('/') + target);
    //qDebug()<<"##### updateTarget sets:"<<m_workingDir<<m_executable;

#if defined (Q_OS_WIN)
    m_executable += QLatin1String(".exe");
#endif

    delete reader;

    m_cachedTargetInformationValid = true;

    emit effectiveTargetInformationChanged();
}

void Qt4RunConfiguration::invalidateCachedTargetInformation()
{
    m_cachedTargetInformationValid = false;
    emit effectiveTargetInformationChanged();
}

QString Qt4RunConfiguration::dumperLibrary() const
{
    Qt4Project *pro = qobject_cast<Qt4Project *>(project());
    QtVersion *version = pro->qtVersion(pro->activeBuildConfiguration());
    if (version)
        return version->debuggingHelperLibrary();
    else
        return QString::null;
}

QStringList Qt4RunConfiguration::dumperLibraryLocations() const
{
    Qt4Project *pro = qobject_cast<Qt4Project *>(project());
    QtVersion *version = pro->qtVersion(pro->activeBuildConfiguration());
    if (version)
        return version->debuggingHelperLibraryLocations();
    else
        return QStringList();
}

void Qt4RunConfiguration::setBaseEnvironmentBase(BaseEnvironmentBase env)
{
    if (m_baseEnvironmentBase == env)
        return;
    m_baseEnvironmentBase = env;
    emit baseEnvironmentChanged();
}

Qt4RunConfiguration::BaseEnvironmentBase Qt4RunConfiguration::baseEnvironmentBase() const
{
    return m_baseEnvironmentBase;
}
ProjectExplorer::ToolChain::ToolChainType Qt4RunConfiguration::toolChainType() const
{
    Qt4Project *pro = qobject_cast<Qt4Project *>(project());
    return pro->toolChainType(pro->activeBuildConfiguration());
}

///
/// Qt4RunConfigurationFactory
/// This class is used to restore run settings (saved in .user files)
///

Qt4RunConfigurationFactory::Qt4RunConfigurationFactory()
{
}

Qt4RunConfigurationFactory::~Qt4RunConfigurationFactory()
{
}

// used to recreate the runConfigurations when restoring settings
bool Qt4RunConfigurationFactory::canRestore(const QString &type) const
{
    return type == "Qt4ProjectManager.Qt4RunConfiguration";
}

QSharedPointer<ProjectExplorer::RunConfiguration> Qt4RunConfigurationFactory::create
    (ProjectExplorer::Project *project, const QString &type)
{
    Qt4Project *p = qobject_cast<Qt4Project *>(project);
    Q_ASSERT(p);
    if (type.startsWith("Qt4RunConfiguration.")) {
        QString fileName = type.mid(QString("Qt4RunConfiguration.").size());
        return QSharedPointer<ProjectExplorer::RunConfiguration>(new Qt4RunConfiguration(p, fileName));
    }
    Q_ASSERT(type == "Qt4ProjectManager.Qt4RunConfiguration");
    // The right path is set in restoreSettings
    QSharedPointer<ProjectExplorer::RunConfiguration> rc(new Qt4RunConfiguration(p, QString::null));
    return rc;
}

QStringList Qt4RunConfigurationFactory::availableCreationTypes(ProjectExplorer::Project *pro) const
{
    Qt4Project *qt4project = qobject_cast<Qt4Project *>(pro);
    if (qt4project) {
        QStringList applicationProFiles;
        QList<Qt4ProFileNode *> list = qt4project->applicationProFiles();
        foreach (Qt4ProFileNode * node, list) {
            applicationProFiles.append("Qt4RunConfiguration." + node->path());
        }
        return applicationProFiles;
    } else {
        return QStringList();
    }
}

QString Qt4RunConfigurationFactory::displayNameForType(const QString &type) const
{
    QString fileName = type.mid(QString("Qt4RunConfiguration.").size());
    return QFileInfo(fileName).completeBaseName();
}<|MERGE_RESOLUTION|>--- conflicted
+++ resolved
@@ -98,23 +98,13 @@
 #if defined(QTCREATOR_WITH_S60) || defined(QTCREATOR_WITH_MAEMO)
     Qt4Project *pro = qobject_cast<Qt4Project*>(project());
     QTC_ASSERT(pro, return false);
-<<<<<<< HEAD
-    ProjectExplorer::ToolChain::ToolChainType type = pro->toolChainType(pro->activeBuildConfiguration());
+    ProjectExplorer::ToolChain::ToolChainType type = pro->toolChainType(configuration);
 #ifdef QTCREATOR_WITH_S60
     if (type == ProjectExplorer::ToolChain::WINSCW
         || type == ProjectExplorer::ToolChain::GCCE
         || type == ProjectExplorer::ToolChain::RVCT_ARMV5
         || type == ProjectExplorer::ToolChain::RVCT_ARMV6)
         return false;
-=======
-    ProjectExplorer::ToolChain::ToolChainType type = pro->toolChainType(configuration);
-    return type != ProjectExplorer::ToolChain::WINSCW
-            && type != ProjectExplorer::ToolChain::GCCE
-            && type != ProjectExplorer::ToolChain::RVCT_ARMV5
-            && type != ProjectExplorer::ToolChain::RVCT_ARMV6;
-#else
-    return true;
->>>>>>> 2be0845c
 #endif
 #ifdef QTCREATOR_WITH_MAEMO
     if (type == ProjectExplorer::ToolChain::GCC_MAEMO)
