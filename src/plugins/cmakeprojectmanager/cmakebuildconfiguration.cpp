--- conflicted
+++ resolved
@@ -327,11 +327,7 @@
     for (const CMakeBuildTarget &ct : m_buildTargets) {
         if (ct.targetType == ExecutableType || ct.targetType == DynamicLibraryType) {
             if (!ct.executable.isEmpty()
-<<<<<<< HEAD
-                    && !result.deployableForLocalFile(ct.executable).isValid()) {
-=======
-                    && result.deployableForLocalFile(ct.executable.toString()).localFilePath() != ct.executable) {
->>>>>>> e2e96cab
+                && result.deployableForLocalFile(ct.executable).localFilePath() != ct.executable) {
                 result.addFile(ct.executable.toString(),
                                deploymentPrefix + buildDir.relativeFilePath(ct.executable.toFileInfo().dir().path()),
                                DeployableFile::TypeExecutable);
