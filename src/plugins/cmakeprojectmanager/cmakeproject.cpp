// Copyright (C) 2016 The Qt Company Ltd.
// SPDX-License-Identifier: LicenseRef-Qt-Commercial OR GPL-3.0-only WITH Qt-GPL-exception-1.0

#include "cmakeproject.h"

#include "cmakebuildsystem.h"
#include "cmakekitaspect.h"
#include "cmakeprojectconstants.h"
#include "cmakeprojectimporter.h"
#include "cmakeprojectmanagertr.h"
#include "presetsmacros.h"

#include <coreplugin/icontext.h>
#include <projectexplorer/buildconfiguration.h>
#include <projectexplorer/buildinfo.h>
#include <projectexplorer/buildsteplist.h>
#include <projectexplorer/kitmanager.h>
#include <projectexplorer/projectexplorerconstants.h>
#include <projectexplorer/projectnodes.h>
#include <projectexplorer/target.h>
#include <projectexplorer/taskhub.h>
#include <projectexplorer/toolchainkitaspect.h>

#include <qtsupport/qtkitaspect.h>

#include <utils/mimeconstants.h>

using namespace ProjectExplorer;
using namespace Utils;
using namespace CMakeProjectManager::Internal;

namespace CMakeProjectManager {

static FilePath cmakeListTxtFromFilePath(const FilePath &filepath)
{
    if (filepath.endsWith(Constants::CMAKE_CACHE_TXT)) {
        QString errorMessage;
        const CMakeConfig config = CMakeConfig::fromFile(filepath, &errorMessage);
        const FilePath cmakeListsTxt = config.filePathValueOf("CMAKE_HOME_DIRECTORY")
                                           .pathAppended(Constants::CMAKE_LISTS_TXT);
        if (cmakeListsTxt.exists())
            return cmakeListsTxt;
    }
    return filepath;
}

/*!
  \class CMakeProject
*/
CMakeProject::CMakeProject(const FilePath &fileName)
    : Project(Utils::Constants::CMAKE_MIMETYPE, cmakeListTxtFromFilePath(fileName))
    , m_settings(this, true)
{
    setType(CMakeProjectManager::Constants::CMAKE_PROJECT_ID);
    setProjectLanguages(Core::Context(ProjectExplorer::Constants::CXX_LANGUAGE_ID));
    setDisplayName(projectDisplayName(projectFilePath()));
    setCanBuildProducts();
    setBuildSystemCreator<CMakeBuildSystem>("cmake");

    // Allow presets to check if being run under Qt Creator
    Environment::modifySystemEnvironment({{"QTC_RUN", "1"}});

    // This only influences whether 'Install into temporary host directory'
    // will show up by default enabled in some remote deploy configurations.
    // We rely on staging via the actual cmake build step.
    setHasMakeInstallEquivalent(false);

    readPresets();

    if (fileName.endsWith(Constants::CMAKE_CACHE_TXT))
        m_buildDirToImport = fileName.parentDir();
}

CMakeProject::~CMakeProject()
{
    delete m_projectImporter;
}

Tasks CMakeProject::projectIssues(const Kit *k) const
{
    Tasks result = Project::projectIssues(k);
    result.append(m_issues);
    return result;
}

ProjectImporter *CMakeProject::projectImporter() const
{
    if (!m_projectImporter)
        m_projectImporter = new CMakeProjectImporter(projectFilePath(), this);
    return m_projectImporter;
}

void CMakeProject::addIssue(IssueType type, const QString &text)
{
    m_issues.append(createTask(type, text));
}

void CMakeProject::clearIssues()
{
    m_issues.clear();
}

PresetsData CMakeProject::presetsData() const
{
    return m_presetsData;
}

template<typename T>
static QStringList recursiveInheritsList(const T &presetsHash, const QStringList &inheritsList)
{
    QStringList result;
    for (const QString &inheritFrom : inheritsList) {
        result << inheritFrom;
        if (presetsHash.contains(inheritFrom)) {
            auto item = presetsHash[inheritFrom];
            if (item.inherits)
                result << recursiveInheritsList(presetsHash, item.inherits.value());
        }
    }
    return result;
}

Internal::PresetsData CMakeProject::combinePresets(Internal::PresetsData &cmakePresetsData,
                                                   Internal::PresetsData &cmakeUserPresetsData)
{
    Internal::PresetsData result;
    result.version = cmakePresetsData.version;
    result.cmakeMinimimRequired = cmakePresetsData.cmakeMinimimRequired;

    result.include = cmakePresetsData.include;
    if (result.include) {
        if (cmakeUserPresetsData.include)
            result.include->append(cmakeUserPresetsData.include.value());
    } else {
        result.include = cmakeUserPresetsData.include;
    }

    result.vendor = cmakePresetsData.vendor;
    if (result.vendor) {
        if (cmakeUserPresetsData.vendor)
            result.vendor->insert(cmakeUserPresetsData.vendor.value());
    } else {
        result.vendor = cmakeUserPresetsData.vendor;
    }

    result.hasValidPresets = cmakePresetsData.hasValidPresets && cmakeUserPresetsData.hasValidPresets;

    auto combinePresetsInternal = [](auto &presetsHash,
                                     auto &presets,
                                     auto &userPresets,
                                     const QString &presetType) {
        // Populate the hash map with the CMakePresets
        for (const auto &p : presets)
            presetsHash.insert(p.name, p);

        auto resolveInherits = [](auto &presetsHash, auto &presetsList) {
            Utils::sort(presetsList, [](const auto &left, const auto &right) {
                const bool sameInheritance = left.inherits && right.inherits
                                             && left.inherits.value() == right.inherits.value();
                const bool leftInheritsRight = left.inherits
                                               && left.inherits.value().contains(right.name);

                const bool inheritsGreater = left.inherits && right.inherits
                                             && !left.inherits.value().isEmpty()
                                             && !right.inherits.value().isEmpty()
                                             && left.inherits.value().first()
                                                    > right.inherits.value().first();

                const bool noInheritsGreater = !left.inherits && !right.inherits
                                               && left.name > right.name;

                if ((left.inherits && !right.inherits) || leftInheritsRight || sameInheritance
                    || inheritsGreater || noInheritsGreater)
                    return false;
                return true;
            });
            for (auto &p : presetsList) {
                if (!p.inherits)
                    continue;

                const QStringList inheritsList = recursiveInheritsList(presetsHash,
                                                                       p.inherits.value());
                Utils::reverseForeach(inheritsList, [&presetsHash, &p](const QString &inheritFrom) {
                    if (presetsHash.contains(inheritFrom)) {
                        p.inheritFrom(presetsHash[inheritFrom]);
                        presetsHash[p.name] = p;
                    }
                });
            }
        };

        // First resolve the CMakePresets
        resolveInherits(presetsHash, presets);

        // Add the CMakeUserPresets to the resolve hash map
        for (const auto &p : userPresets) {
            if (presetsHash.contains(p.name)) {
                TaskHub::addTask<BuildSystemTask>(
                    Task::TaskType::DisruptingError,
                    Tr::tr("CMakeUserPresets.json cannot re-define the %1 preset: %2")
                        .arg(presetType)
                        .arg(p.name),
                    FilePath::fromString("CMakeUserPresets.json"));
            } else {
                presetsHash.insert(p.name, p);
            }
        }

        // Then resolve the CMakeUserPresets
        resolveInherits(presetsHash, userPresets);

        // Get both CMakePresets and CMakeUserPresets into the result
        auto result = presets;

        // std::vector doesn't have append
        std::copy(userPresets.begin(), userPresets.end(), std::back_inserter(result));
        return result;
    };

    QHash<QString, PresetsDetails::ConfigurePreset> configurePresetsHash;
    QHash<QString, PresetsDetails::BuildPreset> buildPresetsHash;

    result.configurePresets = combinePresetsInternal(configurePresetsHash,
                                                     cmakePresetsData.configurePresets,
                                                     cmakeUserPresetsData.configurePresets,
                                                     "configure");
    result.buildPresets = combinePresetsInternal(buildPresetsHash,
                                                 cmakePresetsData.buildPresets,
                                                 cmakeUserPresetsData.buildPresets,
                                                 "build");

    return result;
}

void CMakeProject::setupBuildPresets(Internal::PresetsData &presetsData)
{
    for (auto &buildPreset : presetsData.buildPresets) {
        if (buildPreset.inheritConfigureEnvironment) {
            if (!buildPreset.configurePreset && !buildPreset.hidden) {
                TaskHub::addTask<BuildSystemTask>(
                    Task::TaskType::DisruptingError,
                    Tr::tr("Build preset %1 is missing a corresponding configure preset.")
<<<<<<< HEAD
                        .arg(buildPreset.name));
=======
                        .arg(buildPreset.name)));
                TaskHub::requestPopup();
                presetsData.hasValidPresets = false;
>>>>>>> c43b1e0a
            }

            const QString &configurePresetName = buildPreset.configurePreset.value_or(QString());
            buildPreset.environment
                = Utils::findOrDefault(presetsData.configurePresets,
                                       [configurePresetName](
                                           const PresetsDetails::ConfigurePreset &configurePreset) {
                                           return configurePresetName == configurePreset.name;
                                       })
                      .environment;
        }
    }
}

QString CMakeProject::projectDisplayName(const Utils::FilePath &projectFilePath)
{
    const QString fallbackDisplayName = projectFilePath.absolutePath().fileName();

    Result<QByteArray> fileContent = projectFilePath.fileContents();
    cmListFile cmakeListFile;
    std::string errorString;
    if (fileContent) {
        fileContent = fileContent->replace("\r\n", "\n");
        if (!cmakeListFile.ParseString(
                fileContent->toStdString(), projectFilePath.fileName().toStdString(), errorString)) {
            return fallbackDisplayName;
        }
    }

    QHash<QString, QString> setVariables;
    for (const auto &func : cmakeListFile.Functions) {
        if (func.LowerCaseName() == "set" && func.Arguments().size() == 2)
            setVariables.insert(
                QString::fromUtf8(func.Arguments()[0].Value),
                QString::fromUtf8(func.Arguments()[1].Value));

        if (func.LowerCaseName() == "project" && func.Arguments().size() > 0) {
            const QString projectName = QString::fromUtf8(func.Arguments()[0].Value);
            if (projectName.startsWith("${") && projectName.endsWith("}")) {
                const QString projectVar = projectName.mid(2, projectName.size() - 3);
                if (setVariables.contains(projectVar))
                    return setVariables.value(projectVar);
                else
                    return fallbackDisplayName;
            }
            return projectName;
        }
    }

    return fallbackDisplayName;
}

Internal::CMakeSpecificSettings &CMakeProject::settings()
{
    return m_settings;
}

void CMakeProject::readPresets()
{
    auto parsePreset = [](const Utils::FilePath &presetFile) -> Internal::PresetsData {
        Internal::PresetsData data;
        Internal::PresetsParser parser;

        QString errorMessage;
        int errorLine = -1;

<<<<<<< HEAD
        if (presetFile.exists()) {
            if (parser.parse(presetFile, errorMessage, errorLine)) {
                data = parser.presetsData();
            } else {
                TaskHub::addTask<BuildSystemTask>(
                    Task::TaskType::DisruptingError,
                    Tr::tr("Failed to load %1: %2").arg(presetFile.fileName()).arg(errorMessage),
                    presetFile,
                    errorLine);
            }
=======
        if (parser.parse(presetFile, errorMessage, errorLine)) {
            data = parser.presetsData();
        } else {
            TaskHub::addTask(
                BuildSystemTask(Task::TaskType::Error, errorMessage, presetFile, errorLine));
            TaskHub::requestPopup();
            data.hasValidPresets = false;
>>>>>>> c43b1e0a
        }
        return data;
    };

    std::function<void(Internal::PresetsData & presetData, Utils::FilePaths & inclueStack)>
        resolveIncludes = [&](Internal::PresetsData &presetData, Utils::FilePaths &includeStack) {
            if (presetData.include) {
                for (const QString &path : presetData.include.value()) {
                    Utils::FilePath includePath = Utils::FilePath::fromUserInput(path);
                    if (!includePath.isAbsolutePath())
                        includePath = presetData.fileDir.resolvePath(path);

                    Internal::PresetsData includeData = parsePreset(includePath);
                    if (includeData.include) {
                        if (includeStack.contains(includePath)) {
                            TaskHub::addTask<BuildSystemTask>(
                                Task::TaskType::Warning,
                                Tr::tr("Attempt to include \"%1\" which was already parsed.")
                                    .arg(includePath.path()),
                                Utils::FilePath(),
                                -1);
                            TaskHub::requestPopup();
                        } else {
                            resolveIncludes(includeData, includeStack);
                        }
                    }

                    presetData.configurePresets = includeData.configurePresets
                                                  + presetData.configurePresets;
                    presetData.buildPresets = includeData.buildPresets + presetData.buildPresets;
                    presetData.hasValidPresets = includeData.hasValidPresets && presetData.hasValidPresets;

                    includeStack << includePath;
                }
            }
        };

    const Utils::FilePath cmakePresetsJson = projectDirectory().pathAppended("CMakePresets.json");
    const Utils::FilePath cmakeUserPresetsJson = projectDirectory().pathAppended("CMakeUserPresets.json");

    if (!cmakePresetsJson.exists())
        return;

    Internal::PresetsData cmakePresetsData = parsePreset(cmakePresetsJson);
    Internal::PresetsData cmakeUserPresetsData;
    if (cmakeUserPresetsJson.exists())
        cmakeUserPresetsData = parsePreset(cmakeUserPresetsJson);

    // resolve the include
    Utils::FilePaths includeStack = {cmakePresetsJson};
    resolveIncludes(cmakePresetsData, includeStack);

    includeStack = {cmakeUserPresetsJson};
    resolveIncludes(cmakeUserPresetsData, includeStack);

    m_presetsData = combinePresets(cmakePresetsData, cmakeUserPresetsData);
    setupBuildPresets(m_presetsData);

    if (!m_presetsData.hasValidPresets) {
        m_presetsData = {};
        return;
    }

    for (const auto &configPreset : std::as_const(m_presetsData.configurePresets)) {
        if (configPreset.hidden)
            continue;

        if (configPreset.condition) {
            if (!CMakePresets::Macros::evaluatePresetCondition(configPreset, projectFilePath()))
                continue;
        }
        m_presetsData.havePresets = true;
        break;
    }
}

FilePath CMakeProject::buildDirectoryToImport() const
{
    return m_buildDirToImport;
}

ProjectExplorer::DeploymentKnowledge CMakeProject::deploymentKnowledge() const
{
    return !files([](const ProjectExplorer::Node *n) {
                return n->filePath().fileName() == "QtCreatorDeployment.txt";
            })
                   .isEmpty()
               ? DeploymentKnowledge::Approximative
               : DeploymentKnowledge::Bad;
}

void CMakeProject::configureAsExampleProject(ProjectExplorer::Kit *kit)
{
    QList<BuildInfo> infoList;
    const QList<Kit *> kits(kit != nullptr ? QList<Kit *>({kit}) : KitManager::kits());
    for (Kit *k : kits) {
        if (QtSupport::QtKitAspect::qtVersion(k) != nullptr) {
            if (auto factory = BuildConfigurationFactory::find(k, projectFilePath()))
                infoList << factory->allAvailableSetups(k, projectFilePath());
        }
    }
    setup(infoList);
}

void CMakeProjectManager::CMakeProject::setOldPresetKits(
    const QList<ProjectExplorer::Kit *> &presetKits) const
{
    m_oldPresetKits = presetKits;
}

QList<Kit *> CMakeProject::oldPresetKits() const
{
    return m_oldPresetKits;
}

} // namespace CMakeProjectManager<|MERGE_RESOLUTION|>--- conflicted
+++ resolved
@@ -240,13 +240,8 @@
                 TaskHub::addTask<BuildSystemTask>(
                     Task::TaskType::DisruptingError,
                     Tr::tr("Build preset %1 is missing a corresponding configure preset.")
-<<<<<<< HEAD
                         .arg(buildPreset.name));
-=======
-                        .arg(buildPreset.name)));
-                TaskHub::requestPopup();
                 presetsData.hasValidPresets = false;
->>>>>>> c43b1e0a
             }
 
             const QString &configurePresetName = buildPreset.configurePreset.value_or(QString());
@@ -313,26 +308,11 @@
         QString errorMessage;
         int errorLine = -1;
 
-<<<<<<< HEAD
-        if (presetFile.exists()) {
-            if (parser.parse(presetFile, errorMessage, errorLine)) {
-                data = parser.presetsData();
-            } else {
-                TaskHub::addTask<BuildSystemTask>(
-                    Task::TaskType::DisruptingError,
-                    Tr::tr("Failed to load %1: %2").arg(presetFile.fileName()).arg(errorMessage),
-                    presetFile,
-                    errorLine);
-            }
-=======
         if (parser.parse(presetFile, errorMessage, errorLine)) {
             data = parser.presetsData();
         } else {
-            TaskHub::addTask(
-                BuildSystemTask(Task::TaskType::Error, errorMessage, presetFile, errorLine));
-            TaskHub::requestPopup();
-            data.hasValidPresets = false;
->>>>>>> c43b1e0a
+            TaskHub::addTask<BuildSystemTask>(
+                Task::TaskType::DisruptingError, errorMessage, presetFile, errorLine);
         }
         return data;
     };
