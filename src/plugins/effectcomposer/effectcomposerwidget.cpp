// Copyright (C) 2023 The Qt Company Ltd.
// SPDX-License-Identifier: LicenseRef-Qt-Commercial OR GPL-3.0-only WITH Qt-GPL-exception-1.0

#include "effectcomposerwidget.h"

#include "compositionnode.h"
#include "effectcomposercontextobject.h"
#include "effectcomposermodel.h"
#include "effectcomposernodesmodel.h"
#include "effectcomposertr.h"
#include "effectcomposerview.h"
#include "effectshaderscodeeditor.h"
#include "effectutils.h"
#include "propertyhandler.h"

#include <modelnodeoperations.h>
#include <qmlitemnode.h>

#include <coreplugin/icore.h>
#include <coreplugin/idocument.h>
#include <coreplugin/editormanager/editormanager.h>

#include <qmldesigner/components/componentcore/theme.h>
#include <qmldesigner/components/propertyeditor/assetimageprovider.h>
#include <qmldesigner/designermcumanager.h>
#include <qmldesigner/documentmanager.h>
#include <qmldesigner/qmldesignerconstants.h>
#include <qmldesigner/qmldesignerplugin.h>
#include <qmldesignerutils/asset.h>
#include <studioquickwidget.h>

#include <qmljs/qmljsmodelmanagerinterface.h>

#include <utils/algorithm.h>
#include <utils/async.h>
#include <utils/environment.h>
#include <utils/fileutils.h>
#include <utils/qtcassert.h>

#include <QHBoxLayout>
#include <QQmlContext>
#include <QQmlEngine>
#include <QQuickItem>
#include <QTimer>

using namespace Core;

namespace EffectComposer {

constexpr char qmlEffectComposerContextId[] = "QmlDesigner::EffectComposer";
static QString propertyEditorResourcesPath()
{
#ifdef SHARE_QML_PATH
    if (Utils::qtcEnvironmentVariableIsSet("LOAD_QML_FROM_SOURCE"))
        return QLatin1String(SHARE_QML_PATH) + "/propertyEditorQmlSources";
#endif
    return Core::ICore::resourcePath("qmldesigner/propertyEditorQmlSources").toUrlishString();
}

static QList<QmlDesigner::ModelNode> modelNodesFromMimeData(const QByteArray &mimeData,
                                                            QmlDesigner::AbstractView *view)
{
    QByteArray encodedModelNodeData = mimeData;
    QDataStream modelNodeStream(&encodedModelNodeData, QIODevice::ReadOnly);

    QList<QmlDesigner::ModelNode> modelNodeList;
    while (!modelNodeStream.atEnd()) {
        qint32 internalId;
        modelNodeStream >> internalId;
        if (view->hasModelNodeForInternalId(internalId))
            modelNodeList.append(view->modelNodeForInternalId(internalId));
    }

    return modelNodeList;
}

EffectComposerWidget::EffectComposerWidget(EffectComposerView *view)
    : m_effectComposerModel{new EffectComposerModel(this)}
    , m_effectComposerView(view)
    , m_quickWidget{new StudioQuickWidget(this)}
    , m_editor(Utils::makeUniqueObjectLatePtr<EffectShadersCodeEditor>(
          Tr::tr("Shaders Code Editor"), Core::ICore::dialogParent()))
{
    setWindowTitle(Tr::tr("Effect Composer", "Title of effect composer widget"));
    setMinimumWidth(400);

    setupCodeEditor();

    // create the inner widget
    m_quickWidget->quickWidget()->setObjectName(QmlDesigner::Constants::OBJECT_NAME_EFFECT_COMPOSER);
    m_quickWidget->setResizeMode(QQuickWidget::SizeRootObjectToView);
    QmlDesigner::Theme::setupTheme(m_quickWidget->engine());
    m_quickWidget->engine()->addImportPath(propertyEditorResourcesPath() + "/imports");
    m_quickWidget->engine()->addImportPath(EffectUtils::nodesSourcesPath() + "/common");
    m_quickWidget->setClearColor(QmlDesigner::Theme::getColor(
        QmlDesigner::Theme::Color::QmlDesigner_BackgroundColorDarkAlternate));

    auto layout = new QHBoxLayout(this);
    layout->setContentsMargins({});
    layout->setSpacing(0);
    layout->addWidget(m_quickWidget.data());

    setStyleSheet(QmlDesigner::Theme::replaceCssColors(
        Utils::FileUtils::fetchQrc(":/qmldesigner/stylesheet.css")));

    QmlDesigner::QmlDesignerPlugin::trackWidgetFocusTime(this, QmlDesigner::Constants::EVENT_EFFECTCOMPOSER_TIME);

    qmlRegisterSingletonInstance<QQmlPropertyMap>(
        "EffectComposerPropertyData", 1, 0, "GlobalPropertyData", g_propertyData());

    QString blurPath = "file:" + EffectUtils::nodesSourcesPath() + "/common/";
    g_propertyData()->insert("blur_vs_path", QString(blurPath + "bluritems.vert.qsb"));
    g_propertyData()->insert("blur_fs_path", QString(blurPath + "bluritems.frag.qsb"));

    auto map = m_quickWidget->registerPropertyMap("EffectComposerBackend");
    map->setProperties({{"effectComposerNodesModel", QVariant::fromValue(effectComposerNodesModel().data())},
                        {"effectComposerModel", QVariant::fromValue(m_effectComposerModel.data())},
                        {"rootView", QVariant::fromValue(this)}});

    connect(m_effectComposerModel.data(), &EffectComposerModel::resourcesSaved,
            this, [this](const QmlDesigner::TypeName &type, const Utils::FilePath &path) {
        if (!m_importScan.timer) {
            m_importScan.timer = new QTimer(this);
            connect(m_importScan.timer, &QTimer::timeout,
                    this, &EffectComposerWidget::handleImportScanTimer);
        }

        if (m_importScan.timer->isActive() && !m_importScan.future.isFinished())
            m_importScan.future.cancel();

        m_importScan.counter = 0;
        m_importScan.type = type;
        m_importScan.path = path;

        m_importScan.timer->start(100);
    });

    connect(m_effectComposerModel.data(), &EffectComposerModel::hasUnsavedChangesChanged,
            this, [this] {
        if (m_effectComposerModel->hasUnsavedChanges() && !m_effectComposerModel->currentComposition().isEmpty()) {
            if (auto doc = QmlDesigner::QmlDesignerPlugin::instance()->documentManager().currentDesignDocument())
                doc->setModified();
        }
    });

    connect(m_effectComposerModel.data(), &EffectComposerModel::modelAboutToBeReset,
            this, [this] {
        QMetaObject::invokeMethod(quickWidget()->rootObject(), "storeExpandStates");
    });

    connect(
        m_effectComposerModel.data(),
        &EffectComposerModel::modelReset,
        this,
        &EffectComposerWidget::updateCodeEditorIndex);

    connect(
        m_effectComposerModel.data(),
        &EffectComposerModel::rowsMoved,
        this,
        &EffectComposerWidget::updateCodeEditorIndex);

    connect(Core::EditorManager::instance(), &Core::EditorManager::aboutToSave, this, [this] {
        if (m_effectComposerModel->hasUnsavedChanges()) {
            QString compName = m_effectComposerModel->currentComposition();
            if (!compName.isEmpty())
                m_effectComposerModel->saveComposition(compName);
        }
    });

    IContext::attach(this,
                     Context(qmlEffectComposerContextId,
                             QmlDesigner::Constants::qtQuickToolsMenuContextId),
                     [this](const IContext::HelpCallback &callback) { contextHelp(callback); });
}

void EffectComposerWidget::contextHelp(const Core::IContext::HelpCallback &callback) const
{
    Q_UNUSED(callback)
}

StudioQuickWidget *EffectComposerWidget::quickWidget() const
{
    return m_quickWidget.data();
}

QPointer<EffectComposerModel> EffectComposerWidget::effectComposerModel() const
{
    return m_effectComposerModel;
}

QPointer<EffectComposerNodesModel> EffectComposerWidget::effectComposerNodesModel() const
{
    return m_effectComposerModel->effectComposerNodesModel();
}

void EffectComposerWidget::addEffectNode(const QString &nodeQenPath)
{
    m_effectComposerModel->addNode(nodeQenPath);

    if (!nodeQenPath.isEmpty()) {
        using namespace QmlDesigner;
        QString id = nodeQenPath.split('/').last().chopped(4).prepend('_');
        QmlDesignerPlugin::emitUsageStatistics(Constants::EVENT_EFFECTCOMPOSER_NODE + id);
    }
}

void EffectComposerWidget::removeEffectNodeFromLibrary(const QString &nodeName)
{
    effectComposerNodesModel()->removeEffectNode(nodeName);
}

void EffectComposerWidget::focusSection(int section)
{
    Q_UNUSED(section)
}

QRect EffectComposerWidget::screenRect() const
{
    if (m_quickWidget && m_quickWidget->screen())
        return m_quickWidget->screen()->availableGeometry();
    return  {};
}

QPoint EffectComposerWidget::globalPos(const QPoint &point) const
{
    if (m_quickWidget)
        return m_quickWidget->mapToGlobal(point);
    return point;
}

QString EffectComposerWidget::uniformDefaultImage(const QString &nodeName, const QString &uniformName) const
{
    return effectComposerNodesModel()->defaultImagesForNode(nodeName).value(uniformName);
}

QString EffectComposerWidget::imagesPath() const
{
    return Core::ICore::resourcePath("qmldesigner/effectComposerNodes/images").toUrlishString();
}

bool EffectComposerWidget::isEffectAsset(const QUrl &url) const
{
    return QmlDesigner::Asset(url.toLocalFile()).isEffect();
}

void EffectComposerWidget::dropAsset(const QUrl &url)
{
    if (isEffectAsset(url))
        openComposition(url.toLocalFile());
}

bool EffectComposerWidget::isEffectNode(const QByteArray &mimeData) const
{
    QList<QmlDesigner::ModelNode> nodes = modelNodesFromMimeData(mimeData, m_effectComposerView);
    if (!nodes.isEmpty())
        return QmlDesigner::QmlItemNode(nodes.last()).isEffectItem();
    return false;
}

void EffectComposerWidget::dropNode(const QByteArray &mimeData)
{
    QList<QmlDesigner::ModelNode> nodes = modelNodesFromMimeData(mimeData, m_effectComposerView);
    if (!nodes.isEmpty() && QmlDesigner::QmlItemNode(nodes.last()).isEffectItem()) {
        Utils::FilePath path = QmlDesigner::ModelNodeOperations::findEffectFile(nodes.last());
        openComposition(path.toFSPathString());
    }
}

void EffectComposerWidget::updateCanBeAdded()
{
    effectComposerNodesModel()->updateCanBeAdded(m_effectComposerModel->uniformNames(),
                                                 m_effectComposerModel->nodeNames());
}

bool EffectComposerWidget::isMCUProject() const
{
    return QmlDesigner::DesignerMcuManager::instance().isMCUProject();
}

<<<<<<< HEAD
void EffectComposerWidget::openCodeEditor(int idx)
{
    ShaderEditorData *editorData = [&]() -> ShaderEditorData * {
        auto creatorFunction
            = std::bind_front(&EffectShadersCodeEditor::createEditorData, m_editor.get());

        if (idx == MAIN_CODE_EDITOR_INDEX)
            return effectComposerModel()->editorData(creatorFunction);
        else if (auto node = effectComposerModel()->nodeAt(idx))
            return node->editorData(creatorFunction);
        return nullptr;
    }();

    if (!editorData)
        return;

    m_editor->setupShader(editorData);
    m_editor->showWidget();

    updateCodeEditorIndex();
}

void EffectComposerWidget::openNearestAvailableCodeEditor(int idx)
{
    int nearestIdx = idx;

    if (int rows = m_effectComposerModel->rowCount(); nearestIdx >= rows)
        nearestIdx = rows - 1;

    while (nearestIdx >= 0) {
        CompositionNode *node = m_effectComposerModel->nodeAt(nearestIdx);
        if (!node->isDependency())
            return openCodeEditor(nearestIdx);

        --nearestIdx;
    }

    openCodeEditor(MAIN_CODE_EDITOR_INDEX);
}

=======
>>>>>>> d114082f
QSize EffectComposerWidget::sizeHint() const
{
    return {420, 420};
}

void EffectComposerWidget::setupCodeEditor()
{
    EffectShadersCodeEditor *editor = m_editor.get();
    EffectComposerModel *model = m_effectComposerModel.get();

    editor->setCompositionsModel(model);

    connect(
        editor,
        &EffectShadersCodeEditor::liveUpdateChanged,
        model,
        &EffectComposerModel::setLiveUpdateMode);

    connect(
        editor,
        &EffectShadersCodeEditor::rebakeRequested,
        model,
        &EffectComposerModel::startRebakeTimer);

    connect(
        editor,
        &EffectShadersCodeEditor::openedChanged,
        this,
        &EffectComposerWidget::updateCodeEditorIndex);

    connect(
        model,
        &EffectComposerModel::currentCompositionChanged,
        editor,
        &EffectShadersCodeEditor::close);

    connect(
        editor,
        &EffectShadersCodeEditor::requestToOpenNode,
        this,
        &EffectComposerWidget::openCodeEditor);

    model->setLiveUpdateMode(editor->liveUpdate());
}

QString EffectComposerWidget::qmlSourcesPath()
{
#ifdef SHARE_QML_PATH
    if (Utils::qtcEnvironmentVariableIsSet("LOAD_QML_FROM_SOURCE"))
        return QLatin1String(SHARE_QML_PATH) + "/effectComposerQmlSources";
#endif
    return Core::ICore::resourcePath("qmldesigner/effectComposerQmlSources").toUrlishString();
}

void EffectComposerWidget::initView()
{
    auto ctxObj = new EffectComposerContextObject(m_quickWidget->rootContext());
    m_quickWidget->rootContext()->setContextObject(ctxObj);

    m_backendModelNode.setup(m_effectComposerView->rootModelNode());
    m_quickWidget->rootContext()->setContextProperty("anchorBackend", &m_backendAnchorBinding);
    m_quickWidget->rootContext()->setContextProperty("modelNodeBackend", &m_backendModelNode);
    m_quickWidget->rootContext()->setContextProperty("activeDragSuffix", "");

   m_quickWidget->engine()->addImageProvider("qmldesigner_thumbnails",
                                             new QmlDesigner::AssetImageProvider(
                                                 QmlDesigner::QmlDesignerPlugin::imageCache()));

    // init the first load of the QML UI elements
    reloadQmlSource();
}

void EffectComposerWidget::openComposition(const QString &path)
{
    m_compositionPath = path;

    if (effectComposerModel()->hasUnsavedChanges())
        QMetaObject::invokeMethod(quickWidget()->rootObject(), "promptToSaveBeforeOpen");
    else
        doOpenComposition();
}

void EffectComposerWidget::doOpenComposition()
{
    effectComposerModel()->openComposition(m_compositionPath);
}

void EffectComposerWidget::reloadQmlSource()
{
    const QString effectComposerQmlPath = qmlSourcesPath() + "/EffectComposer.qml";
    QTC_ASSERT(QFileInfo::exists(effectComposerQmlPath), return);
    m_quickWidget->setSource(QUrl::fromLocalFile(effectComposerQmlPath));
}

void EffectComposerWidget::handleImportScanTimer()
{
    ++m_importScan.counter;

    if (m_importScan.counter == 1) {
        // Rescan the effect import to update code model
        auto modelManager = QmlJS::ModelManagerInterface::instance();
        if (modelManager) {
            QmlJS::PathsAndLanguages pathToScan;
            pathToScan.maybeInsert(m_importScan.path);
            m_importScan.future = ::Utils::asyncRun(&QmlJS::ModelManagerInterface::importScan,
                                                    modelManager->workingCopy(),
                                                    pathToScan, modelManager, true, true, true);
        }
    } else if (m_importScan.counter < 100) {
        // We have to wait a while to ensure qmljs detects new files and updates its
        // internal model. Then we force amend on rewriter to trigger qmljs snapshot update.
        if (m_importScan.future.isCanceled() || m_importScan.future.isFinished())
            m_importScan.counter = 100; // skip the timeout step
    } else if (m_importScan.counter == 100) {
        // Scanning is taking too long, abort
        m_importScan.future.cancel();
        m_importScan.timer->stop();
        m_importScan.counter = 0;
    } else if (m_importScan.counter == 101) {
        if (m_effectComposerView->model() && m_effectComposerView->model()->rewriterView()) {
            QmlDesigner::QmlDesignerPlugin::instance()->documentManager().resetPossibleImports();
            m_effectComposerView->model()->rewriterView()->forceAmend();
        }
    } else if (m_importScan.counter == 102) {
        if (m_effectComposerView->model()) {
            // If type is in use, we have to reset QML Puppet to update 2D view
            if (!m_effectComposerView->allModelNodesOfType(
                                         m_effectComposerView->model()->metaInfo(m_importScan.type)).isEmpty()) {
                m_effectComposerView->resetPuppet();
            }
        }
    } else if (m_importScan.counter >= 103) {
        // Refresh property view by resetting selection if any selected node is of updated type
        if (m_effectComposerView->model() && m_effectComposerView->hasSelectedModelNodes()) {
            const auto nodes = m_effectComposerView->selectedModelNodes();
            QmlDesigner::MetaInfoType metaType
                = m_effectComposerView->model()->metaInfo(m_importScan.type).type();
            bool match = false;
            for (const QmlDesigner::ModelNode &node : nodes) {
                if (node.metaInfo().type() == metaType) {
                    match = true;
                    break;
                }
            }
            if (match) {
                m_effectComposerView->clearSelectedModelNodes();
                m_effectComposerView->setSelectedModelNodes(nodes);
            }
        }
        m_importScan.timer->stop();
        m_importScan.counter = 0;
    }
}

void EffectComposerWidget::updateCodeEditorIndex()
{
    if (m_editor->isOpened()) {
        if (auto editorData = m_editor->currentEditorData())
            m_effectComposerModel->updateCodeEditorIndex(editorData);
        else
            openNearestAvailableCodeEditor(m_effectComposerModel->codeEditorIndex());
    } else {
        m_effectComposerModel->updateCodeEditorIndex(nullptr);
    }
}

} // namespace EffectComposer<|MERGE_RESOLUTION|>--- conflicted
+++ resolved
@@ -278,7 +278,6 @@
     return QmlDesigner::DesignerMcuManager::instance().isMCUProject();
 }
 
-<<<<<<< HEAD
 void EffectComposerWidget::openCodeEditor(int idx)
 {
     ShaderEditorData *editorData = [&]() -> ShaderEditorData * {
@@ -319,8 +318,6 @@
     openCodeEditor(MAIN_CODE_EDITOR_INDEX);
 }
 
-=======
->>>>>>> d114082f
 QSize EffectComposerWidget::sizeHint() const
 {
     return {420, 420};
