--- conflicted
+++ resolved
@@ -18,23 +18,10 @@
 #include <coreplugin/icore.h>
 
 #include <QTimer>
-<<<<<<< HEAD
-=======
 
 namespace EffectComposer {
 
 constexpr char qmlEffectComposerContextId[] = "QmlDesigner::EffectComposer";
-
-EffectComposerContext::EffectComposerContext(QWidget *widget)
-    : IContext(widget)
-{
-    setWidget(widget);
-    setContext(
-        Core::Context(qmlEffectComposerContextId, QmlDesigner::Constants::qtQuickToolsMenuContextId));
-}
->>>>>>> 6068df55
-
-namespace EffectComposer {
 
 EffectComposerView::EffectComposerView(QmlDesigner::ExternalDependenciesInterface &externalDependencies)
     : AbstractView{externalDependencies}
