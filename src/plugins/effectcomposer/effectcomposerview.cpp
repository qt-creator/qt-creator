// Copyright (C) 2023 The Qt Company Ltd.
// SPDX-License-Identifier: LicenseRef-Qt-Commercial OR GPL-3.0-only WITH Qt-GPL-exception-1.0

#include "effectcomposerview.h"

#include "effectcomposermodel.h"
#include "effectcomposernodesmodel.h"
#include "effectcomposertr.h"
#include "effectcomposerwidget.h"
#include "listmodelwidthcalculator.h"
#include "studioquickwidget.h"
#include "tableheaderlengthmodel.h"

#include <designermcumanager.h>
#include <documentmanager.h>
#include <import.h>
#include <modelnodeoperations.h>
#include <qmlchangeset.h>
#include <qmldesignerconstants.h>
#include <qmldesignerplugin.h>

#include <coreplugin/icore.h>

#include <QTimer>
#include <QtQml>

namespace EffectComposer {

EffectComposerView::EffectComposerView(QmlDesigner::ExternalDependenciesInterface &externalDependencies)
    : AbstractView{externalDependencies}
    , m_componentUtils(externalDependencies)
{
}

EffectComposerView::~EffectComposerView()
{}

bool EffectComposerView::hasWidget() const
{
    return true;
}

QmlDesigner::WidgetInfo EffectComposerView::widgetInfo()
{
    if (m_widget.isNull()) {
        m_widget = new EffectComposerWidget{this};

        connect(m_widget->effectComposerModel(), &EffectComposerModel::assignToSelectedTriggered, this,
                [this] (const QString &effectPath) {
            executeInTransaction("EffectComposerView assignToSelectedTriggered", [&] {
                const QList<QmlDesigner::ModelNode> selectedNodes = selectedModelNodes();
                for (const QmlDesigner::ModelNode &node : selectedNodes)
                    QmlDesigner::ModelNodeOperations::handleItemLibraryEffectDrop(effectPath, node);
            });
        });

        connect(m_widget->effectComposerModel(), &EffectComposerModel::removePropertiesFromScene, this,
                [this] (QSet<QByteArray> props, const QString &typeName) {
            // Remove specified properties from all instances of specified type

            QmlDesigner::DesignDocument *document
                = QmlDesigner::QmlDesignerPlugin::instance()->currentDesignDocument();
            if (!document)
                return;

#ifdef QDS_USE_PROJECTSTORAGE
            auto module = model()->module(QString("%1.%2").arg(m_componentUtils.composedEffectsTypePrefix(),
                                                               typeName).toUtf8(),
                                          QmlDesigner::Storage::ModuleKind::QmlLibrary);
            auto effectMetaInfo = model()->metaInfo(module, typeName.toUtf8());
#else
            const QByteArray fullType = QString("%1.%2.%2").arg(m_componentUtils.composedEffectsTypePrefix(),
                                                             typeName).toUtf8();
#endif
            const QList<QmlDesigner::ModelNode> allNodes = allModelNodes();
            QList<QmlDesigner::ModelNode> typeNodes;
            QList<QmlDesigner::ModelNode> propertyChangeNodes;
            for (const QmlDesigner::ModelNode &node : allNodes) {
                if (QmlDesigner::QmlPropertyChanges::isValidQmlPropertyChanges(node))
                    propertyChangeNodes.append(node);
#ifdef QDS_USE_PROJECTSTORAGE
                else if (node.metaInfo() == effectMetaInfo)
#else
                else if (node.metaInfo().typeName() == fullType)
#endif
                    typeNodes.append(node);
            }
            if (!typeNodes.isEmpty()) {
                bool clearStacks = false;

                executeInTransaction("EffectComposerView removePropertiesFromScene", [&] {
                    for (QmlDesigner::ModelNode node : std::as_const(propertyChangeNodes)) {
                        QmlDesigner::ModelNode targetNode = QmlDesigner::QmlPropertyChanges(node).target();
                        if (typeNodes.contains(targetNode)) {
                            for (const QByteArray &prop : props) {
                                if (node.hasProperty(prop)) {
                                    node.removeProperty(prop);
                                    clearStacks = true;
                                }
                            }
                            QList<QmlDesigner::AbstractProperty> remainingProps = node.properties();
                            if (remainingProps.size() == 1 && remainingProps[0].name() == "target")
                                node.destroy(); // Remove empty changes node
                        }
                    }
                    for (const QmlDesigner::ModelNode &node : std::as_const(typeNodes)) {
                        for (const QByteArray &prop : props) {
                            if (node.hasProperty(prop)) {
                                node.removeProperty(prop);
                                clearStacks = true;
                            }
                        }
                    }
                });

                // Reset undo stack as changing of the actual effect cannot be undone, and thus the
                // stack will contain only unworkable states
                if (clearStacks)
                    document->clearUndoRedoStacks();
            }
        });
    }

    return createWidgetInfo(
        m_widget.data(),
        "EffectComposer",
        QmlDesigner::WidgetInfo::LeftPane,
<<<<<<< HEAD
        Tr::tr("Effect Composer"));
=======
        Tr::tr("Effect Composer [beta]"));
>>>>>>> 28dbc1cf
}

void EffectComposerView::customNotification([[maybe_unused]] const AbstractView *view,
                                         const QString &identifier,
                                         [[maybe_unused]] const QList<QmlDesigner::ModelNode> &nodeList,
                                         const QList<QVariant> &data)
{
    if (data.size() < 1)
        return;

    if (identifier == "open_effectcomposer_composition") {
        const QString compositionPath = data[0].toString();
        m_widget->openComposition(compositionPath);
    } else if (identifier == "effectcomposer_effects_deleted") {
        if (data[0].toStringList().contains(m_widget->effectComposerModel()->currentComposition()))
            m_widget->effectComposerModel()->clear(true);
    }
}

void EffectComposerView::modelAttached(QmlDesigner::Model *model)
{
    AbstractView::modelAttached(model);


    QString currProjectPath = QmlDesigner::DocumentManager::currentProjectDirPath().toUrlishString();

    if (m_currProjectPath != currProjectPath) { // starting a new project
        m_widget->effectComposerNodesModel()->loadModel();
        m_widget->effectComposerModel()->clear(true);
        m_widget->effectComposerModel()->setEffectsTypePrefix(m_componentUtils.composedEffectsTypePrefix());
        m_widget->effectComposerModel()->setIsEnabled(
            !QmlDesigner::DesignerMcuManager::instance().isMCUProject());
        m_widget->initView();
    }

    m_currProjectPath = currProjectPath;

}

void EffectComposerView::modelAboutToBeDetached(QmlDesigner::Model *model)
{
    AbstractView::modelAboutToBeDetached(model);
    if (m_widget)
        m_widget->effectComposerModel()->clear(true);
}

void EffectComposerView::selectedNodesChanged(const QList<QmlDesigner::ModelNode> & selectedNodeList,
                                              const QList<QmlDesigner::ModelNode> & /*lastSelectedNodeList*/)
{
    bool hasValidTarget = false;

    for (const QmlDesigner::ModelNode &node : selectedNodeList) {
        if (node.metaInfo().isQtQuickItem()) {
            hasValidTarget = true;
            break;
        }
    }

    m_widget->effectComposerModel()->setHasValidTarget(hasValidTarget);
}

void EffectComposerView::highlightSupportedProperties(bool highlight, const QString &suffix)
{
    QQmlContext *ctxObj = m_widget->quickWidget()->rootContext();
    ctxObj->setContextProperty("activeDragSuffix", suffix);
    ctxObj->setContextProperty("hasActiveDrag", highlight);
}

void EffectComposerView::dragStarted(QMimeData *mimeData)
{
    if (mimeData->hasFormat(QmlDesigner::Constants::MIME_TYPE_ASSETS)
        || mimeData->hasFormat(QmlDesigner::Constants::MIME_TYPE_BUNDLE_TEXTURE)) {
        QString format = mimeData->formats()[0];
        const QString assetPath = QString::fromUtf8(mimeData->data(format)).split(',')[0];
        const QString suffix = "*." + assetPath.split('.').last().toLower();

        highlightSupportedProperties(true, suffix);
    }
}

void EffectComposerView::dragEnded()
{
    highlightSupportedProperties(false);
}

void EffectComposer::EffectComposerView::registerDeclarativeTypes()
{
    qmlRegisterType<TableHeaderLengthModel>("TableModules", 1, 0, "TableHeaderLengthModel");
    qmlRegisterType<ListModelWidthCalculator>("ModelModules", 1, 0, "ListModelWidthCalculator");
}

void EffectComposerView::highlightSupportedProperties(bool highlight, const QString &suffix)
{
    QQmlContext *ctxObj = m_widget->quickWidget()->rootContext();
    ctxObj->setContextProperty("activeDragSuffix", suffix);
    ctxObj->setContextProperty("hasActiveDrag", highlight);
}

void EffectComposerView::dragStarted(QMimeData *mimeData)
{
    if (mimeData->hasFormat(QmlDesigner::Constants::MIME_TYPE_ASSETS)
        || mimeData->hasFormat(QmlDesigner::Constants::MIME_TYPE_BUNDLE_TEXTURE)) {
        QString format = mimeData->formats()[0];
        const QString assetPath = QString::fromUtf8(mimeData->data(format)).split(',')[0];
        const QString suffix = "*." + assetPath.split('.').last().toLower();

        highlightSupportedProperties(true, suffix);
    }
}

void EffectComposerView::dragEnded()
{
    highlightSupportedProperties(false);
}

void EffectComposer::EffectComposerView::registerDeclarativeTypes()
{
    qmlRegisterType<TableHeaderLengthModel>("TableModules", 1, 0, "TableHeaderLengthModel");
    qmlRegisterType<ListModelWidthCalculator>("ModelModules", 1, 0, "ListModelWidthCalculator");
}

} // namespace EffectComposer<|MERGE_RESOLUTION|>--- conflicted
+++ resolved
@@ -121,15 +121,10 @@
         });
     }
 
-    return createWidgetInfo(
-        m_widget.data(),
-        "EffectComposer",
-        QmlDesigner::WidgetInfo::LeftPane,
-<<<<<<< HEAD
-        Tr::tr("Effect Composer"));
-=======
-        Tr::tr("Effect Composer [beta]"));
->>>>>>> 28dbc1cf
+    return createWidgetInfo(m_widget.data(),
+                            "EffectComposer",
+                            QmlDesigner::WidgetInfo::LeftPane,
+                            tr("Effect Composer"));
 }
 
 void EffectComposerView::customNotification([[maybe_unused]] const AbstractView *view,
@@ -221,34 +216,4 @@
     qmlRegisterType<ListModelWidthCalculator>("ModelModules", 1, 0, "ListModelWidthCalculator");
 }
 
-void EffectComposerView::highlightSupportedProperties(bool highlight, const QString &suffix)
-{
-    QQmlContext *ctxObj = m_widget->quickWidget()->rootContext();
-    ctxObj->setContextProperty("activeDragSuffix", suffix);
-    ctxObj->setContextProperty("hasActiveDrag", highlight);
-}
-
-void EffectComposerView::dragStarted(QMimeData *mimeData)
-{
-    if (mimeData->hasFormat(QmlDesigner::Constants::MIME_TYPE_ASSETS)
-        || mimeData->hasFormat(QmlDesigner::Constants::MIME_TYPE_BUNDLE_TEXTURE)) {
-        QString format = mimeData->formats()[0];
-        const QString assetPath = QString::fromUtf8(mimeData->data(format)).split(',')[0];
-        const QString suffix = "*." + assetPath.split('.').last().toLower();
-
-        highlightSupportedProperties(true, suffix);
-    }
-}
-
-void EffectComposerView::dragEnded()
-{
-    highlightSupportedProperties(false);
-}
-
-void EffectComposer::EffectComposerView::registerDeclarativeTypes()
-{
-    qmlRegisterType<TableHeaderLengthModel>("TableModules", 1, 0, "TableHeaderLengthModel");
-    qmlRegisterType<ListModelWidthCalculator>("ModelModules", 1, 0, "ListModelWidthCalculator");
-}
-
 } // namespace EffectComposer