add_qtc_plugin(EffectComposer
  CONDITION TARGET Qt::Quick AND TARGET QtCreator::QmlDesigner
  PLUGIN_DEPENDS
    QtCreator::QmlDesigner QtCreator::ProjectExplorer QtCreator::QmlProjectManager
  DEPENDS
    Qt::Core Qt::CorePrivate Qt::Widgets Qt::Qml Qt::QmlPrivate Qt::Quick
    QtCreator::Utils
  SOURCES
<<<<<<< HEAD
=======
    effectcomposereditablenodesmodel.cpp effectcomposereditablenodesmodel.h
>>>>>>> f5fdafd3
    effectcodeeditorwidget.cpp effectcodeeditorwidget.h
    effectcomposerplugin.cpp
    effectcomposerwidget.cpp effectcomposerwidget.h
    effectcomposerview.cpp effectcomposerview.h
    effectcomposermodel.cpp effectcomposermodel.h
    effectcomposernodesmodel.cpp effectcomposernodesmodel.h
    effectcomposeruniformsmodel.cpp effectcomposeruniformsmodel.h
<<<<<<< HEAD
=======
    effectcomposeruniformstablemodel.cpp effectcomposeruniformstablemodel.h
    effectsautocomplete.cpp effectsautocomplete.h
>>>>>>> f5fdafd3
    effectshaderscodeeditor.cpp effectshaderscodeeditor.h
    effectnode.cpp effectnode.h
    effectnodescategory.cpp effectnodescategory.h
    compositionnode.cpp compositionnode.h
    tableheaderlengthmodel.cpp tableheaderlengthmodel.h
    uniform.cpp uniform.h
    effectutils.cpp effectutils.h
    effectcomposercontextobject.cpp effectcomposercontextobject.h
    listmodelwidthcalculator.cpp listmodelwidthcalculator.h
    shaderfeatures.cpp shaderfeatures.h
    syntaxhighlighterdata.cpp syntaxhighlighterdata.h
    propertyhandler.cpp propertyhandler.h
)<|MERGE_RESOLUTION|>--- conflicted
+++ resolved
@@ -6,10 +6,7 @@
     Qt::Core Qt::CorePrivate Qt::Widgets Qt::Qml Qt::QmlPrivate Qt::Quick
     QtCreator::Utils
   SOURCES
-<<<<<<< HEAD
-=======
     effectcomposereditablenodesmodel.cpp effectcomposereditablenodesmodel.h
->>>>>>> f5fdafd3
     effectcodeeditorwidget.cpp effectcodeeditorwidget.h
     effectcomposerplugin.cpp
     effectcomposerwidget.cpp effectcomposerwidget.h
@@ -17,11 +14,8 @@
     effectcomposermodel.cpp effectcomposermodel.h
     effectcomposernodesmodel.cpp effectcomposernodesmodel.h
     effectcomposeruniformsmodel.cpp effectcomposeruniformsmodel.h
-<<<<<<< HEAD
-=======
     effectcomposeruniformstablemodel.cpp effectcomposeruniformstablemodel.h
     effectsautocomplete.cpp effectsautocomplete.h
->>>>>>> f5fdafd3
     effectshaderscodeeditor.cpp effectshaderscodeeditor.h
     effectnode.cpp effectnode.h
     effectnodescategory.cpp effectnodescategory.h
