// Copyright (C) 2023 The Qt Company Ltd.
// SPDX-License-Identifier: LicenseRef-Qt-Commercial OR GPL-3.0-only WITH Qt-GPL-exception-1.0

#include "compositionnode.h"

#include "effectutils.h"
#include "effectmakeruniformsmodel.h"
#include "propertyhandler.h"
#include "uniform.h"

#include <QFile>
#include <QJsonArray>
#include <QJsonDocument>

namespace EffectMaker {

CompositionNode::CompositionNode(const QString &effectName, const QString &qenPath,
                                 const QJsonObject &jsonObject)
{
    QJsonObject json;
    if (jsonObject.isEmpty()) {
        QFile qenFile(qenPath);
        if (!qenFile.open(QIODevice::ReadOnly)) {
            qWarning("Couldn't open effect file.");
            return;
        }

        QByteArray loadData = qenFile.readAll();
        QJsonParseError parseError;
        QJsonDocument jsonDoc(QJsonDocument::fromJson(loadData, &parseError));

        if (parseError.error != QJsonParseError::NoError) {
            QString error = QString("Error parsing effect node");
            QString errorDetails = QString("%1: %2").arg(parseError.offset).arg(parseError.errorString());
            qWarning() << error;
            qWarning() << errorDetails;
            return;
        }
        json = jsonDoc.object().value("QEN").toObject();
        parse(effectName, qenPath, json);
    }
    else {
        parse(effectName, "", jsonObject);
    }
}

QString CompositionNode::fragmentCode() const
{
    return m_fragmentCode;
}

QString CompositionNode::vertexCode() const
{
    return m_vertexCode;
}

QString CompositionNode::description() const
{
    return m_description;
}

QString CompositionNode::id() const
{
    return m_id;
}

QObject *CompositionNode::uniformsModel()
{
    return &m_unifomrsModel;
}

QStringList CompositionNode::requiredNodes() const
{
    return m_requiredNodes;
}

bool CompositionNode::isEnabled() const
{
    return m_isEnabled;
}

void CompositionNode::setIsEnabled(bool newIsEnabled)
{
    if (newIsEnabled != m_isEnabled) {
        m_isEnabled = newIsEnabled;
        emit isEnabledChanged();
    }
}

bool CompositionNode::isDependency() const
{
    return m_refCount > 0;
}

CompositionNode::NodeType CompositionNode::type() const
{
    return m_type;
}

void CompositionNode::parse(const QString &effectName, const QString &qenPath, const QJsonObject &json)
{
    int version = -1;
    if (json.contains("version"))
        version = json["version"].toInt(-1);
    if (version != 1) {
        QString error = QString("Error: Unknown effect version (%1)").arg(version);
        qWarning() << qPrintable(error);
        return;
    }

    m_name = json.value("name").toString();
    m_description = json.value("description").toString();
    m_fragmentCode = EffectUtils::codeFromJsonArray(json.value("fragmentCode").toArray());
    m_vertexCode = EffectUtils::codeFromJsonArray(json.value("vertexCode").toArray());

<<<<<<< HEAD
=======
    if (json.contains("enabled"))
        m_isEnabled = json["enabled"].toBool();

>>>>>>> 4e16d1a0
    m_id = json.value("id").toString();
    if (m_id.isEmpty() && !qenPath.isEmpty()) {
        QString fileName = qenPath.split('/').last();
        fileName.chop(4); // remove ".qen"
        m_id = fileName;
    }

    // parse properties
    QJsonArray jsonProps = json.value("properties").toArray();
    for (const auto /*QJsonValueRef*/ &prop : jsonProps) {
        const auto uniform = new Uniform(effectName, prop.toObject(), qenPath);
        m_unifomrsModel.addUniform(uniform);
        m_uniforms.append(uniform);
        g_propertyData.insert(uniform->name(), uniform->value());
    }

    // Seek through code to get tags
    QStringList shaderCodeLines;
    shaderCodeLines += m_vertexCode.split('\n');
    shaderCodeLines += m_fragmentCode.split('\n');
    for (const QString &codeLine : std::as_const(shaderCodeLines)) {
        QString trimmedLine = codeLine.trimmed();
        if (trimmedLine.startsWith("@requires")) {
            // Get the required node, remove "@requires "
            QString nodeId = trimmedLine.sliced(10).toLower();
            if (!nodeId.isEmpty() && !m_requiredNodes.contains(nodeId))
                m_requiredNodes << nodeId;
        }
    }
}

QList<Uniform *> CompositionNode::uniforms() const
{
    return m_uniforms;
}

int CompositionNode::incRefCount()
{
    ++m_refCount;

    if (m_refCount == 1)
        emit isDepencyChanged();

    return m_refCount;
}

int CompositionNode::decRefCount()
{
    --m_refCount;

    if (m_refCount == 0)
        emit isDepencyChanged();

    return m_refCount;
}

void CompositionNode::setRefCount(int count)
{
    bool notifyChange = (m_refCount > 0 && count == 0) || (m_refCount <= 0 && count > 0);

    m_refCount = count;

    if (notifyChange)
        emit isDepencyChanged();
}

QString CompositionNode::name() const
{
    return m_name;
}

} // namespace EffectMaker
<|MERGE_RESOLUTION|>--- conflicted
+++ resolved
@@ -113,12 +113,9 @@
     m_fragmentCode = EffectUtils::codeFromJsonArray(json.value("fragmentCode").toArray());
     m_vertexCode = EffectUtils::codeFromJsonArray(json.value("vertexCode").toArray());
 
-<<<<<<< HEAD
-=======
     if (json.contains("enabled"))
         m_isEnabled = json["enabled"].toBool();
 
->>>>>>> 4e16d1a0
     m_id = json.value("id").toString();
     if (m_id.isEmpty() && !qenPath.isEmpty()) {
         QString fileName = qenPath.split('/').last();
