// Copyright (C) 2016 The Qt Company Ltd.
// SPDX-License-Identifier: LicenseRef-Qt-Commercial OR GPL-3.0-only WITH Qt-GPL-exception-1.0

#include "cppcodemodelsettingspage.h"

#include "clangdiagnosticconfigsselectionwidget.h"
#include "clangdiagnosticconfigswidget.h"
#include "cppeditorconstants.h"
#include "cppeditortr.h"
#include "cpptoolsreuse.h"

#include <coreplugin/icore.h>

#include <projectexplorer/session.h>

#include <utils/algorithm.h>
#include <utils/infolabel.h>
#include <utils/itemviews.h>
#include <utils/layoutbuilder.h>
#include <utils/pathchooser.h>
#include <utils/qtcassert.h>

#include <QCheckBox>
#include <QComboBox>
#include <QDesktopServices>
#include <QFormLayout>
#include <QGroupBox>
#include <QInputDialog>
#include <QPushButton>
#include <QSpinBox>
#include <QStringListModel>
#include <QTextStream>
#include <QVBoxLayout>
#include <QVersionNumber>
#include <QTextBlock>

#include <limits>

namespace CppEditor::Internal {

class CppCodeModelSettingsWidget final : public Core::IOptionsPageWidget
{
public:
    CppCodeModelSettingsWidget(CppCodeModelSettings *s);

private:
    void apply() final;

    bool applyGeneralWidgetsToSettings() const;

    CppCodeModelSettings *m_settings = nullptr;
    QCheckBox *m_interpretAmbiguousHeadersAsCHeaders;
    QCheckBox *m_ignorePchCheckBox;
    QCheckBox *m_useBuiltinPreprocessorCheckBox;
    QCheckBox *m_skipIndexingBigFilesCheckBox;
    QSpinBox *m_bigFilesLimitSpinBox;
    QCheckBox *m_ignoreFilesCheckBox;
    QPlainTextEdit *m_ignorePatternTextEdit;
};

CppCodeModelSettingsWidget::CppCodeModelSettingsWidget(CppCodeModelSettings *s)
    : m_settings(s)
{
    m_interpretAmbiguousHeadersAsCHeaders
        = new QCheckBox(Tr::tr("Interpret ambiguous headers as C headers"));

    m_skipIndexingBigFilesCheckBox = new QCheckBox(Tr::tr("Do not index files greater than"));
    m_skipIndexingBigFilesCheckBox->setChecked(m_settings->skipIndexingBigFiles());

    m_bigFilesLimitSpinBox = new QSpinBox;
    m_bigFilesLimitSpinBox->setSuffix(Tr::tr("MB"));
    m_bigFilesLimitSpinBox->setRange(1, 500);
    m_bigFilesLimitSpinBox->setValue(m_settings->indexerFileSizeLimitInMb());

<<<<<<< HEAD
    m_ignoreFilesCheckBox = new QCheckBox(tr("Ignore files"));
    m_ignoreFilesCheckBox->setToolTip(tr(
=======
    m_ignoreFilesCheckBox = new QCheckBox(Tr::tr("Ignore files"));
    m_ignoreFilesCheckBox->setToolTip(Tr::tr(
>>>>>>> f7639f45
        "<html><head/><body><p>Ignore files that match these wildcard patterns, one wildcard per line.</p></body></html>"));

    m_ignoreFilesCheckBox->setChecked(m_settings->ignoreFiles());
    m_ignorePatternTextEdit = new QPlainTextEdit(m_settings->ignorePattern());
    m_ignorePatternTextEdit->setToolTip(m_ignoreFilesCheckBox->toolTip());
    m_ignorePatternTextEdit->setEnabled(m_ignoreFilesCheckBox->isChecked());

    connect(m_ignoreFilesCheckBox, &QCheckBox::stateChanged, [this] {
       m_ignorePatternTextEdit->setEnabled(m_ignoreFilesCheckBox->isChecked());
    });

<<<<<<< HEAD
    m_ignorePchCheckBox = new QCheckBox(tr("Ignore precompiled headers"));
    m_ignorePchCheckBox->setToolTip(tr(
=======
    m_ignorePchCheckBox = new QCheckBox(Tr::tr("Ignore precompiled headers"));
    m_ignorePchCheckBox->setToolTip(Tr::tr(
>>>>>>> f7639f45
        "<html><head/><body><p>When precompiled headers are not ignored, the parsing for code "
        "completion and semantic highlighting will process the precompiled header before "
        "processing any file.</p></body></html>"));

    m_useBuiltinPreprocessorCheckBox = new QCheckBox(Tr::tr("Use built-in preprocessor to show "
                                                            "pre-processed files"));
    m_useBuiltinPreprocessorCheckBox->setToolTip
            (Tr::tr("Uncheck this to invoke the actual compiler "
                    "to show a pre-processed source file in the editor."));

    m_interpretAmbiguousHeadersAsCHeaders->setChecked(
                m_settings->interpretAmbigiousHeadersAsCHeaders());

    m_ignorePchCheckBox->setChecked(m_settings->pchUsage() == CppCodeModelSettings::PchUse_None);
    m_useBuiltinPreprocessorCheckBox->setChecked(m_settings->useBuiltinPreprocessor());

    using namespace Utils::Layouting;

    Column {
        Group {
            title(Tr::tr("General")),
            Column {
                m_interpretAmbiguousHeadersAsCHeaders,
                m_ignorePchCheckBox,
                m_useBuiltinPreprocessorCheckBox,
                Row { m_skipIndexingBigFilesCheckBox, m_bigFilesLimitSpinBox, st },
                Row { Column { m_ignoreFilesCheckBox, st }, m_ignorePatternTextEdit },
            }
        },
        st
    }.attachTo(this);
}

void CppCodeModelSettingsWidget::apply()
{
    if (applyGeneralWidgetsToSettings())
        m_settings->toSettings(Core::ICore::settings());
}

bool CppCodeModelSettingsWidget::applyGeneralWidgetsToSettings() const
{
    bool settingsChanged = false;

    const bool newInterpretAmbiguousHeaderAsCHeaders
            = m_interpretAmbiguousHeadersAsCHeaders->isChecked();
    if (m_settings->interpretAmbigiousHeadersAsCHeaders()
            != newInterpretAmbiguousHeaderAsCHeaders) {
        m_settings->setInterpretAmbigiousHeadersAsCHeaders(newInterpretAmbiguousHeaderAsCHeaders);
        settingsChanged = true;
    }

    const bool newSkipIndexingBigFiles = m_skipIndexingBigFilesCheckBox->isChecked();
    if (m_settings->skipIndexingBigFiles() != newSkipIndexingBigFiles) {
        m_settings->setSkipIndexingBigFiles(newSkipIndexingBigFiles);
        settingsChanged = true;
    }
    const bool newUseBuiltinPreprocessor = m_useBuiltinPreprocessorCheckBox->isChecked();
    if (m_settings->useBuiltinPreprocessor() != newUseBuiltinPreprocessor) {
        m_settings->setUseBuiltinPreprocessor(newUseBuiltinPreprocessor);
        settingsChanged = true;
    }
    const bool ignoreFiles = m_ignoreFilesCheckBox->isChecked();
    if (m_settings->ignoreFiles() != ignoreFiles) {
        m_settings->setIgnoreFiles(ignoreFiles);
        settingsChanged = true;
    }
    const QString ignorePattern = m_ignorePatternTextEdit->toPlainText();
    if (m_settings->ignorePattern() != ignorePattern) {
        m_settings->setIgnorePattern(ignorePattern);
        settingsChanged = true;
    }
    const int newFileSizeLimit = m_bigFilesLimitSpinBox->value();
    if (m_settings->indexerFileSizeLimitInMb() != newFileSizeLimit) {
        m_settings->setIndexerFileSizeLimitInMb(newFileSizeLimit);
        settingsChanged = true;
    }

    const bool newIgnorePch = m_ignorePchCheckBox->isChecked();
    const bool previousIgnorePch = m_settings->pchUsage() == CppCodeModelSettings::PchUse_None;
    if (newIgnorePch != previousIgnorePch) {
        const CppCodeModelSettings::PCHUsage pchUsage = m_ignorePchCheckBox->isChecked()
                ? CppCodeModelSettings::PchUse_None
                : CppCodeModelSettings::PchUse_BuildSystem;
        m_settings->setPCHUsage(pchUsage);
        settingsChanged = true;
    }

    return settingsChanged;
}

CppCodeModelSettingsPage::CppCodeModelSettingsPage(CppCodeModelSettings *settings)
{
    setId(Constants::CPP_CODE_MODEL_SETTINGS_ID);
    setDisplayName(Tr::tr("Code Model"));
    setCategory(Constants::CPP_SETTINGS_CATEGORY);
    setDisplayCategory(Tr::tr("C++"));
    setCategoryIconPath(":/projectexplorer/images/settingscategory_cpp.png");
    setWidgetCreator([settings] { return new CppCodeModelSettingsWidget(settings); });
}

class ClangdSettingsWidget::Private
{
public:
    QCheckBox useClangdCheckBox;
    QComboBox indexingComboBox;
    QCheckBox autoIncludeHeadersCheckBox;
    QCheckBox sizeThresholdCheckBox;
    QSpinBox threadLimitSpinBox;
    QSpinBox documentUpdateThreshold;
    QSpinBox sizeThresholdSpinBox;
    QSpinBox completionResults;
    Utils::PathChooser clangdChooser;
    Utils::InfoLabel versionWarningLabel;
    ClangDiagnosticConfigsSelectionWidget *configSelectionWidget = nullptr;
    QGroupBox *sessionsGroupBox = nullptr;
    QStringListModel sessionsModel;
};

ClangdSettingsWidget::ClangdSettingsWidget(const ClangdSettings::Data &settingsData,
                                           bool isForProject)
    : d(new Private)
{
    const ClangdSettings settings(settingsData);
    const QString indexingToolTip = Tr::tr(
        "<p>If background indexing is enabled, global symbol searches will yield more accurate "
        "results, at the cost of additional CPU load when the project is first opened. The "
        "indexing result is persisted in the project's build directory. If you disable background "
        "indexing, a faster, but less accurate, built-in indexer is used instead. The thread "
        "priority for building the background index can be adjusted since clangd 15.</p>"
        "<p>Background Priority: Minimum priority, runs on idle CPUs. May leave 'performance' "
        "cores unused.</p>"
        "<p>Normal Priority: Reduced priority compared to interactive work.</p>"
        "Low Priority: Same priority as other clangd work.");
    const QString workerThreadsToolTip = Tr::tr(
        "Number of worker threads used by clangd. Background indexing also uses this many "
        "worker threads.");
    const QString autoIncludeToolTip = Tr::tr(
        "Controls whether clangd may insert header files as part of symbol completion.");
    const QString documentUpdateToolTip = Tr::tr(
        "Defines the amount of time Qt Creator waits before sending document changes to the "
        "server.\n"
        "If the document changes again while waiting, this timeout resets.");
    const QString sizeThresholdToolTip = Tr::tr(
        "Files greater than this will not be opened as documents in clangd.\n"
        "The built-in code model will handle highlighting, completion and so on.");
    const QString completionResultToolTip = Tr::tr(
        "The maximum number of completion results returned by clangd.");

    d->useClangdCheckBox.setText(Tr::tr("Use clangd"));
    d->useClangdCheckBox.setChecked(settings.useClangd());
    d->clangdChooser.setExpectedKind(Utils::PathChooser::ExistingCommand);
    d->clangdChooser.setFilePath(settings.clangdFilePath());
    d->clangdChooser.setAllowPathFromDevice(true);
    d->clangdChooser.setEnabled(d->useClangdCheckBox.isChecked());
    using Priority = ClangdSettings::IndexingPriority;
    for (Priority prio : {Priority::Off, Priority::Background, Priority::Low, Priority::Normal}) {
        d->indexingComboBox.addItem(ClangdSettings::priorityToDisplayString(prio), int(prio));
        if (prio == settings.indexingPriority())
            d->indexingComboBox.setCurrentIndex(d->indexingComboBox.count() - 1);
    }
    d->indexingComboBox.setToolTip(indexingToolTip);
    d->autoIncludeHeadersCheckBox.setText(Tr::tr("Insert header files on completion"));
    d->autoIncludeHeadersCheckBox.setChecked(settings.autoIncludeHeaders());
    d->autoIncludeHeadersCheckBox.setToolTip(autoIncludeToolTip);
    d->threadLimitSpinBox.setValue(settings.workerThreadLimit());
    d->threadLimitSpinBox.setSpecialValueText("Automatic");
    d->threadLimitSpinBox.setToolTip(workerThreadsToolTip);
    d->documentUpdateThreshold.setMinimum(50);
    d->documentUpdateThreshold.setMaximum(10000);
    d->documentUpdateThreshold.setValue(settings.documentUpdateThreshold());
    d->documentUpdateThreshold.setSingleStep(100);
    d->documentUpdateThreshold.setSuffix(" ms");
    d->documentUpdateThreshold.setToolTip(documentUpdateToolTip);
    d->sizeThresholdCheckBox.setText(Tr::tr("Ignore files greater than"));
    d->sizeThresholdCheckBox.setChecked(settings.sizeThresholdEnabled());
    d->sizeThresholdCheckBox.setToolTip(sizeThresholdToolTip);
    d->sizeThresholdSpinBox.setMinimum(1);
    d->sizeThresholdSpinBox.setMaximum(std::numeric_limits<int>::max());
    d->sizeThresholdSpinBox.setSuffix(" KB");
    d->sizeThresholdSpinBox.setValue(settings.sizeThresholdInKb());
    d->sizeThresholdSpinBox.setToolTip(sizeThresholdToolTip);

    const auto completionResultsLabel = new QLabel(Tr::tr("Completion results:"));
    completionResultsLabel->setToolTip(completionResultToolTip);
    d->completionResults.setMinimum(0);
    d->completionResults.setMaximum(std::numeric_limits<int>::max());
    d->completionResults.setValue(settings.completionResults());
    d->completionResults.setToolTip(completionResultToolTip);
    d->completionResults.setSpecialValueText(Tr::tr("No limit"));

    const auto layout = new QVBoxLayout(this);
    layout->setContentsMargins(0, 0, 0, 0);
    layout->addWidget(&d->useClangdCheckBox);

    const auto formLayout = new QFormLayout;
    const auto chooserLabel = new QLabel(Tr::tr("Path to executable:"));
    formLayout->addRow(chooserLabel, &d->clangdChooser);
    formLayout->addRow(QString(), &d->versionWarningLabel);

    const auto indexingPriorityLayout = new QHBoxLayout;
    indexingPriorityLayout->addWidget(&d->indexingComboBox);
    indexingPriorityLayout->addStretch(1);
    const auto indexingPriorityLabel = new QLabel(Tr::tr("Background indexing:"));
    indexingPriorityLabel->setToolTip(indexingToolTip);
    formLayout->addRow(indexingPriorityLabel, indexingPriorityLayout);

    const auto threadLimitLayout = new QHBoxLayout;
    threadLimitLayout->addWidget(&d->threadLimitSpinBox);
    threadLimitLayout->addStretch(1);
    const auto threadLimitLabel = new QLabel(Tr::tr("Worker thread count:"));
    threadLimitLabel->setToolTip(workerThreadsToolTip);
    formLayout->addRow(threadLimitLabel, threadLimitLayout);

    formLayout->addRow(QString(), &d->autoIncludeHeadersCheckBox);
    const auto limitResultsLayout = new QHBoxLayout;
    limitResultsLayout->addWidget(&d->completionResults);
    limitResultsLayout->addStretch(1);
    formLayout->addRow(completionResultsLabel, limitResultsLayout);

    const auto documentUpdateThresholdLayout = new QHBoxLayout;
    documentUpdateThresholdLayout->addWidget(&d->documentUpdateThreshold);
    documentUpdateThresholdLayout->addStretch(1);
    const auto documentUpdateThresholdLabel = new QLabel(Tr::tr("Document update threshold:"));
    documentUpdateThresholdLabel->setToolTip(documentUpdateToolTip);
    formLayout->addRow(documentUpdateThresholdLabel, documentUpdateThresholdLayout);
    const auto sizeThresholdLayout = new QHBoxLayout;
    sizeThresholdLayout->addWidget(&d->sizeThresholdSpinBox);
    sizeThresholdLayout->addStretch(1);
    formLayout->addRow(&d->sizeThresholdCheckBox, sizeThresholdLayout);

    d->configSelectionWidget = new ClangDiagnosticConfigsSelectionWidget(formLayout);
    d->configSelectionWidget->refresh(
                diagnosticConfigsModel(settings.customDiagnosticConfigs()),
                settings.diagnosticConfigId(),
                [](const ClangDiagnosticConfigs &configs, const Utils::Id &configToSelect) {
                    return new CppEditor::ClangDiagnosticConfigsWidget(configs, configToSelect);
                });

    layout->addLayout(formLayout);
    if (!isForProject) {
        d->sessionsModel.setStringList(settingsData.sessionsWithOneClangd);
        d->sessionsModel.sort(0);
        d->sessionsGroupBox = new QGroupBox(Tr::tr("Sessions with a single clangd instance"));
        const auto sessionsView = new Utils::ListView;
        sessionsView->setModel(&d->sessionsModel);
        sessionsView->setToolTip(
                    Tr::tr("By default, Qt Creator runs one clangd process per project.\n"
                       "If you have sessions with tightly coupled projects that should be\n"
                       "managed by the same clangd process, add them here."));
        const auto outerSessionsLayout = new QHBoxLayout;
        const auto innerSessionsLayout = new QHBoxLayout(d->sessionsGroupBox);
        const auto buttonsLayout = new QVBoxLayout;
        const auto addButton = new QPushButton(Tr::tr("Add ..."));
        const auto removeButton = new QPushButton(Tr::tr("Remove"));
        buttonsLayout->addWidget(addButton);
        buttonsLayout->addWidget(removeButton);
        buttonsLayout->addStretch(1);
        innerSessionsLayout->addWidget(sessionsView);
        innerSessionsLayout->addLayout(buttonsLayout);
        outerSessionsLayout->addWidget(d->sessionsGroupBox);
        outerSessionsLayout->addStretch(1);

        const auto separator = new QFrame;
        separator->setFrameShape(QFrame::HLine);
        layout->addWidget(separator);
        layout->addLayout(outerSessionsLayout);

        const auto updateRemoveButtonState = [removeButton, sessionsView] {
            removeButton->setEnabled(sessionsView->selectionModel()->hasSelection());
        };
        connect(sessionsView->selectionModel(), &QItemSelectionModel::selectionChanged,
                this, updateRemoveButtonState);
        updateRemoveButtonState();
        connect(removeButton, &QPushButton::clicked, this, [this, sessionsView] {
            const QItemSelection selection = sessionsView->selectionModel()->selection();
            QTC_ASSERT(!selection.isEmpty(), return);
            d->sessionsModel.removeRow(selection.indexes().first().row());
        });

        connect(addButton, &QPushButton::clicked, this, [this, sessionsView] {
            QInputDialog dlg(sessionsView);
            QStringList sessions = ProjectExplorer::SessionManager::sessions();
            QStringList currentSessions = d->sessionsModel.stringList();
            for (const QString &s : std::as_const(currentSessions))
                sessions.removeOne(s);
            if (sessions.isEmpty())
                return;
            sessions.sort();
            dlg.setLabelText(Tr::tr("Choose a session:"));
            dlg.setComboBoxItems(sessions);
            if (dlg.exec() == QDialog::Accepted) {
                currentSessions << dlg.textValue();
                d->sessionsModel.setStringList(currentSessions);
                d->sessionsModel.sort(0);
            }
        });
    }

    const auto configFilesHelpLabel = new QLabel;
    configFilesHelpLabel->setText(Tr::tr("Additional settings are available via "
            "<a href=\"https://clangd.llvm.org/config\"> clangd configuration files</a>.<br>"
            "User-specific settings go <a href=\"%1\">here</a>, "
            "project-specific settings can be configured by putting a .clangd file into "
            "the project source tree.")
                .arg(ClangdSettings::clangdUserConfigFilePath().toUserOutput()));
    configFilesHelpLabel->setWordWrap(true);
    connect(configFilesHelpLabel, &QLabel::linkHovered, configFilesHelpLabel, &QLabel::setToolTip);
    connect(configFilesHelpLabel, &QLabel::linkActivated, [](const QString &link) {
        if (link.startsWith("https"))
            QDesktopServices::openUrl(link);
        else
            Core::EditorManager::openEditor(Utils::FilePath::fromString(link));
    });
    layout->addWidget(Utils::Layouting::createHr());
    layout->addWidget(configFilesHelpLabel);

    layout->addStretch(1);

    static const auto setWidgetsEnabled = [](QLayout *layout, bool enabled, const auto &f) -> void {
        for (int i = 0; i < layout->count(); ++i) {
            if (QWidget * const w = layout->itemAt(i)->widget())
                w->setEnabled(enabled);
            else if (QLayout * const l = layout->itemAt(i)->layout())
                f(l, enabled, f);
        }
    };
    const auto toggleEnabled = [this, formLayout](const bool checked) {
        setWidgetsEnabled(formLayout, checked, setWidgetsEnabled);
        if (d->sessionsGroupBox)
            d->sessionsGroupBox->setEnabled(checked);
    };
    connect(&d->useClangdCheckBox, &QCheckBox::toggled, toggleEnabled);
    toggleEnabled(d->useClangdCheckBox.isChecked());
    d->threadLimitSpinBox.setEnabled(d->useClangdCheckBox.isChecked());

    d->versionWarningLabel.setType(Utils::InfoLabel::Warning);
    const auto updateWarningLabel = [this] {
        class WarningLabelSetter {
        public:
            WarningLabelSetter(QLabel &label) : m_label(label) { m_label.clear(); }
            ~WarningLabelSetter() { m_label.setVisible(!m_label.text().isEmpty()); }
            void setWarning(const QString &text) { m_label.setText(text); }
        private:
            QLabel &m_label;
        };
        WarningLabelSetter labelSetter(d->versionWarningLabel);

        if (!d->clangdChooser.isValid())
            return;
        const Utils::FilePath clangdPath = d->clangdChooser.filePath();
        QString errorMessage;
        if (!Utils::checkClangdVersion(clangdPath, &errorMessage))
            labelSetter.setWarning(errorMessage);
    };
    connect(&d->clangdChooser, &Utils::PathChooser::textChanged, this, updateWarningLabel);
    updateWarningLabel();

    connect(&d->useClangdCheckBox, &QCheckBox::toggled,
            this, &ClangdSettingsWidget::settingsDataChanged);
    connect(&d->indexingComboBox, &QComboBox::currentIndexChanged,
            this, &ClangdSettingsWidget::settingsDataChanged);
    connect(&d->autoIncludeHeadersCheckBox, &QCheckBox::toggled,
            this, &ClangdSettingsWidget::settingsDataChanged);
    connect(&d->threadLimitSpinBox, &QSpinBox::valueChanged,
            this, &ClangdSettingsWidget::settingsDataChanged);
    connect(&d->sizeThresholdCheckBox, &QCheckBox::toggled,
            this, &ClangdSettingsWidget::settingsDataChanged);
    connect(&d->sizeThresholdSpinBox, &QSpinBox::valueChanged,
            this, &ClangdSettingsWidget::settingsDataChanged);
    connect(&d->documentUpdateThreshold, &QSpinBox::valueChanged,
            this, &ClangdSettingsWidget::settingsDataChanged);
    connect(&d->clangdChooser, &Utils::PathChooser::textChanged,
            this, &ClangdSettingsWidget::settingsDataChanged);
    connect(d->configSelectionWidget, &ClangDiagnosticConfigsSelectionWidget::changed,
            this, &ClangdSettingsWidget::settingsDataChanged);
    connect(&d->completionResults, &QSpinBox::valueChanged,
            this, &ClangdSettingsWidget::settingsDataChanged);
}

ClangdSettingsWidget::~ClangdSettingsWidget()
{
    delete d;
}

ClangdSettings::Data ClangdSettingsWidget::settingsData() const
{
    ClangdSettings::Data data;
    data.useClangd = d->useClangdCheckBox.isChecked();
    data.executableFilePath = d->clangdChooser.filePath();
    data.indexingPriority = ClangdSettings::IndexingPriority(
        d->indexingComboBox.currentData().toInt());
    data.autoIncludeHeaders = d->autoIncludeHeadersCheckBox.isChecked();
    data.workerThreadLimit = d->threadLimitSpinBox.value();
    data.documentUpdateThreshold = d->documentUpdateThreshold.value();
    data.sizeThresholdEnabled = d->sizeThresholdCheckBox.isChecked();
    data.sizeThresholdInKb = d->sizeThresholdSpinBox.value();
    data.sessionsWithOneClangd = d->sessionsModel.stringList();
    data.customDiagnosticConfigs = d->configSelectionWidget->customConfigs();
    data.diagnosticConfigId = d->configSelectionWidget->currentConfigId();
    data.completionResults = d->completionResults.value();
    return data;
}

class ClangdSettingsPageWidget final : public Core::IOptionsPageWidget
{
public:
    ClangdSettingsPageWidget() : m_widget(ClangdSettings::instance().data(), false)
    {
        const auto layout = new QVBoxLayout(this);
        layout->addWidget(&m_widget);
    }

private:
    void apply() final { ClangdSettings::instance().setData(m_widget.settingsData()); }

    ClangdSettingsWidget m_widget;
};

ClangdSettingsPage::ClangdSettingsPage()
{
    setId(Constants::CPP_CLANGD_SETTINGS_ID);
    setDisplayName(Tr::tr("Clangd"));
    setCategory(Constants::CPP_SETTINGS_CATEGORY);
    setWidgetCreator([] { return new ClangdSettingsPageWidget; });
}


class ClangdProjectSettingsWidget::Private
{
public:
    Private(const ClangdProjectSettings &s) : settings(s), widget(s.settings(), true) {}

    ClangdProjectSettings settings;
    ClangdSettingsWidget widget;
    QCheckBox useGlobalSettingsCheckBox;
};

ClangdProjectSettingsWidget::ClangdProjectSettingsWidget(const ClangdProjectSettings &settings)
    : d(new Private(settings))
{
    setGlobalSettingsId(Constants::CPP_CLANGD_SETTINGS_ID);
    const auto layout = new QVBoxLayout(this);
    layout->setContentsMargins(0, 0, 0, 0);
    layout->addWidget(&d->widget);

    const auto updateGlobalSettingsCheckBox = [this] {
        if (ClangdSettings::instance().granularity() == ClangdSettings::Granularity::Session) {
            setUseGlobalSettingsCheckBoxEnabled(false);
            setUseGlobalSettings(true);
        } else {
            setUseGlobalSettingsCheckBoxEnabled(true);
            setUseGlobalSettings(d->settings.useGlobalSettings());
        }
        d->widget.setEnabled(!useGlobalSettings());
    };

    updateGlobalSettingsCheckBox();
    connect(&ClangdSettings::instance(), &ClangdSettings::changed,
            this, updateGlobalSettingsCheckBox);

    connect(this, &ProjectSettingsWidget::useGlobalSettingsChanged, this,
            [this](bool checked) {
                d->widget.setEnabled(!checked);
                d->settings.setUseGlobalSettings(checked);
                if (!checked)
                    d->settings.setSettings(d->widget.settingsData());
            });

    connect(&d->widget, &ClangdSettingsWidget::settingsDataChanged, this, [this] {
        d->settings.setSettings(d->widget.settingsData());
    });
}

ClangdProjectSettingsWidget::~ClangdProjectSettingsWidget()
{
    delete d;
}

} // CppEditor::Internal<|MERGE_RESOLUTION|>--- conflicted
+++ resolved
@@ -72,13 +72,8 @@
     m_bigFilesLimitSpinBox->setRange(1, 500);
     m_bigFilesLimitSpinBox->setValue(m_settings->indexerFileSizeLimitInMb());
 
-<<<<<<< HEAD
-    m_ignoreFilesCheckBox = new QCheckBox(tr("Ignore files"));
-    m_ignoreFilesCheckBox->setToolTip(tr(
-=======
     m_ignoreFilesCheckBox = new QCheckBox(Tr::tr("Ignore files"));
     m_ignoreFilesCheckBox->setToolTip(Tr::tr(
->>>>>>> f7639f45
         "<html><head/><body><p>Ignore files that match these wildcard patterns, one wildcard per line.</p></body></html>"));
 
     m_ignoreFilesCheckBox->setChecked(m_settings->ignoreFiles());
@@ -90,13 +85,8 @@
        m_ignorePatternTextEdit->setEnabled(m_ignoreFilesCheckBox->isChecked());
     });
 
-<<<<<<< HEAD
-    m_ignorePchCheckBox = new QCheckBox(tr("Ignore precompiled headers"));
-    m_ignorePchCheckBox->setToolTip(tr(
-=======
     m_ignorePchCheckBox = new QCheckBox(Tr::tr("Ignore precompiled headers"));
     m_ignorePchCheckBox->setToolTip(Tr::tr(
->>>>>>> f7639f45
         "<html><head/><body><p>When precompiled headers are not ignored, the parsing for code "
         "completion and semantic highlighting will process the precompiled header before "
         "processing any file.</p></body></html>"));
