--- conflicted
+++ resolved
@@ -1,14 +1,7 @@
 add_qtc_plugin(QmlProjectManager
-<<<<<<< HEAD
   CONDITION TARGET Qt::QuickWidgets
-  PROPERTIES COMPILE_WARNING_AS_ERROR ON
   PLUGIN_CLASS QmlProjectPlugin
-  DEPENDS QmlJS Qt::QuickWidgets
-=======
-  CONDITION TARGET Qt5::QuickWidgets
-  PLUGIN_CLASS QmlProjectPlugin
-  DEPENDS QmlJS Qt5::QuickWidgets Utils
->>>>>>> df7398e2
+  DEPENDS QmlJS Qt::QuickWidgets Utils
   PLUGIN_DEPENDS Core ProjectExplorer QtSupport QmlDesignerBase
   SOURCES
     qmlprojectgen/qmlprojectgenerator.cpp qmlprojectgen/qmlprojectgenerator.h
