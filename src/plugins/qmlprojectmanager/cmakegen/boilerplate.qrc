--- conflicted
+++ resolved
@@ -1,18 +1,4 @@
 <RCC>
-<<<<<<< HEAD
-    <qresource prefix="/boilerplatetemplates">
-        <file>gencmakeroot.tpl</file>
-        <file>gencmakemodule.tpl</file>
-        <file>gencmakeheadercomponents.tpl</file>
-        <file>qmlprojectmaincpp.tpl</file>
-        <file>qmlprojectmaincppheader.tpl</file>
-        <file>qmlprojectenvheader.tpl</file>
-        <file>qmlprojectmodules.tpl</file>
-        <file>qmlprojectmaincmakelists.tpl</file>
-        <file>qmlprojectmodulecmakelists.tpl</file>
-        <file>qmlprojectmainqml.tpl</file>
-        <file>qmlprojectappmainqml.tpl</file>
-=======
     <qresource prefix="/templates">
         <file alias="cmakeroot_v0">templates/cmakeroot_v0.tpl</file>
         <file alias="cmakeroot_v1">templates/cmakeroot_v1.tpl</file>
@@ -25,6 +11,5 @@
         <file alias="import_qml_components_h">templates/import_qml_components_h.tpl</file>
         <file alias="qtquickcontrols_conf">templates/qtquickcontrols2_conf.tpl</file>
         <file alias="cmake_shared">templates/cmakelists_txt_shared.tpl</file>
->>>>>>> 7dfa7469
     </qresource>
 </RCC>