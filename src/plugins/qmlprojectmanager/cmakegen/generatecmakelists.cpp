// Copyright (C) 2021 The Qt Company Ltd.
// SPDX-License-Identifier: LicenseRef-Qt-Commercial OR GPL-3.0-only WITH Qt-GPL-exception-1.0

#include "generatecmakelists.h"
#include "generatecmakelistsconstants.h"
#include "cmakegeneratordialog.h"
#include "../qmlprojectmanagertr.h"

#include <coreplugin/actionmanager/actionmanager.h>
#include <coreplugin/actionmanager/actioncontainer.h>

#include <projectexplorer/buildsystem.h>
#include <projectexplorer/projectexplorerconstants.h>
#include <projectexplorer/project.h>
#include <projectexplorer/session.h>
#include <projectexplorer/target.h>

#include <qmlprojectmanager/qmlmainfileaspect.h>
#include <qmlprojectmanager/qmlproject.h>
#include <qmlprojectmanager/qmlprojectmanagerconstants.h>

#include <utils/fileutils.h>

#include <QAction>
#include <QMenu>
#include <QMessageBox>
#include <QRegularExpression>
#include <QStringList>
#include <QTextStream>
#include <QtConcurrent>

using namespace Utils;
using namespace QmlProjectManager::GenerateCmake::Constants;

namespace QmlProjectManager {

namespace GenerateCmake {

bool operator==(const GeneratableFile &left, const GeneratableFile &right)
{
    return (left.filePath == right.filePath && left.content == right.content);
}

enum ProjectDirectoryError {
    NoError = 0,
    MissingContentDir = 1<<1,
    MissingImportDir = 1<<2,
    MissingAssetDir = 1<<3,
    MissingAssetImportDir = 1<<4,
    MissingCppDir = 1<<5,
    MissingMainCMake = 1<<6,
    MissingMainQml = 1<<7,
    MissingAppMainQml = 1<<8,
    MissingQmlModules = 1<<9,
    MissingMainCpp = 1<<10,
    MissingMainCppHeader = 1<<11,
    MissingEnvHeader = 1<<12
};

<<<<<<< HEAD
const QString MENU_ITEM_GENERATE = QCoreApplication::translate("QmlDesigner::GenerateCmake",
                                                               "Generate CMake Build Files...");

const QmlBuildSystem *getBuildSystem()
{
    auto project = ProjectExplorer::SessionManager::startupProject();
    if (project && project->activeTarget() && project->activeTarget()->buildSystem()) {
        return qobject_cast<QmlProjectManager::QmlBuildSystem *>(
            project->activeTarget()->buildSystem());
    }
    return nullptr;
}
=======
const QString MENU_ITEM_GENERATE = Tr::tr("Generate CMake Build Files...");
>>>>>>> f7639f45

void generateMenuEntry(QObject *parent)
{
    Core::ActionContainer *menu = Core::ActionManager::actionContainer(Core::Constants::M_FILE);

    Core::ActionContainer *exportMenu = Core::ActionManager::createMenu(
        QmlProjectManager::Constants::EXPORT_MENU);

<<<<<<< HEAD
    exportMenu->menu()->setTitle(
        QCoreApplication::translate("QmlDesigner::GenerateCmake", "Export Project"));
=======
    exportMenu->menu()->setTitle(Tr::tr("Export Project"));
>>>>>>> f7639f45
    menu->addMenu(exportMenu, Core::Constants::G_FILE_EXPORT);

    exportMenu->appendGroup(QmlProjectManager::Constants::G_EXPORT_GENERATE);
    exportMenu->appendGroup(QmlProjectManager::Constants::G_EXPORT_CONVERT);
    exportMenu->addSeparator(QmlProjectManager::Constants::G_EXPORT_CONVERT);

    auto action = new QAction(MENU_ITEM_GENERATE, parent);
    QObject::connect(action, &QAction::triggered, GenerateCmake::onGenerateCmakeLists);
    Core::Command *cmd = Core::ActionManager::registerAction(action, "QmlProject.CreateCMakeLists");
    exportMenu->addAction(cmd, QmlProjectManager::Constants::G_EXPORT_GENERATE);

    action->setEnabled(false);
    QObject::connect(ProjectExplorer::SessionManager::instance(),
                     &ProjectExplorer::SessionManager::startupProjectChanged,
                     [action]() {
                         if (auto buildSystem = getBuildSystem())
                             action->setEnabled(!buildSystem->qtForMCUs());
                     });
}

void onGenerateCmakeLists()
{
    FilePath rootDir = ProjectExplorer::SessionManager::startupProject()->projectDirectory();

    int projectDirErrors = isProjectCorrectlyFormed(rootDir);
    if (projectDirErrors != NoError) {
        showProjectDirErrorDialog(projectDirErrors);
        if (isErrorFatal(projectDirErrors))
            return;
    }

    CmakeFileGenerator cmakeGen;
    cmakeGen.prepare(rootDir);

    FilePaths allFiles;
    for (const GeneratableFile &file: cmakeGen.fileQueue().queuedFiles())
        allFiles.append(file.filePath);

    CmakeGeneratorDialog dialog(rootDir, allFiles);
    if (dialog.exec()) {
        FilePaths confirmedFiles = dialog.getFilePaths();
        cmakeGen.filterFileQueue(confirmedFiles);
        cmakeGen.execute();
    }
}

bool isErrorFatal(int error)
{
    if (error & MissingContentDir ||
        error & MissingImportDir ||
        error & MissingCppDir ||
        error & MissingAppMainQml)
        return true;

    return false;
}

int isProjectCorrectlyFormed(const FilePath &rootDir)
{
    int errors = NoError;

    if (!rootDir.pathAppended(DIRNAME_CONTENT).exists())
        errors |= MissingContentDir;
    if (!rootDir.pathAppended(DIRNAME_CONTENT).pathAppended(FILENAME_APPMAINQML).exists())
        errors |= MissingAppMainQml;

    if (!rootDir.pathAppended(DIRNAME_IMPORT).exists())
        errors |= MissingImportDir;
    if (!rootDir.pathAppended(DIRNAME_ASSETIMPORT).exists())
        errors |= MissingAssetImportDir;

    if (!rootDir.pathAppended(DIRNAME_CPP).exists())
        errors |= MissingCppDir;
    if (!rootDir.pathAppended(DIRNAME_CPP).pathAppended(FILENAME_MAINCPP).exists())
        errors |= MissingMainCpp;
    if (!rootDir.pathAppended(DIRNAME_CPP).pathAppended(FILENAME_MAINCPP_HEADER).exists())
        errors |= MissingMainCppHeader;
    if (!rootDir.pathAppended(DIRNAME_CPP).pathAppended(FILENAME_ENV_HEADER).exists())
        errors |= MissingEnvHeader;

    if (!rootDir.pathAppended(FILENAME_CMAKELISTS).exists())
        errors |= MissingMainCMake;
    if (!rootDir.pathAppended(FILENAME_MODULES).exists())
        errors |= MissingQmlModules;
    if (!rootDir.pathAppended(FILENAME_MAINQML).exists())
        errors |= MissingMainQml;

    return errors;
}

const QString WARNING_MISSING_STRUCTURE_FATAL = Tr::tr("The project is not properly structured for automatically generating CMake files.\n\nAborting process.\n\nThe following files or directories are missing:\n\n%1");
//const QString WARNING_MISSING_STRUCTURE_NONFATAL = Tr::tr("The project is not properly structured for automatically generating CMake files.\n\nThe following files or directories are missing and may be created:\n\n%1");
const QString WARNING_TITLE_FATAL = Tr::tr("Cannot Generate CMake Files");
//const QString WARNING_TITLE_NONFATAL = Tr::tr("Problems with Generating CMake Files");

void showProjectDirErrorDialog(int error)
{
    bool isFatal = isErrorFatal(error);

    if (isFatal) {
        QString fatalList;

        if (error & MissingContentDir)
            fatalList.append(QString(DIRNAME_CONTENT) + "\n");
        if (error & MissingAppMainQml)
            fatalList.append(QString(DIRNAME_CONTENT)
                             + QDir::separator()
                             + QString(FILENAME_APPMAINQML)
                             + "\n");
        if (error & MissingCppDir)
            fatalList.append(QString(DIRNAME_CPP) + "\n");
        if (error & MissingImportDir)
            fatalList.append(QString(DIRNAME_IMPORT) + "\n");

        QMessageBox::critical(nullptr,
                              WARNING_TITLE_FATAL,
                              WARNING_MISSING_STRUCTURE_FATAL.arg(fatalList));
    }
}

bool FileQueue::queueFile(const FilePath &filePath, const QString &fileContent)
{
    GeneratableFile file;
    file.filePath = filePath;
    file.content = fileContent;
    file.fileExists = filePath.exists();
    m_queuedFiles.append(file);

    return true;
}

const QVector<GeneratableFile> FileQueue::queuedFiles() const
{
    return m_queuedFiles;
}

bool FileQueue::writeQueuedFiles()
{
    for (GeneratableFile &file: m_queuedFiles)
        if (!writeFile(file))
            return false;

    return true;
}

bool FileQueue::writeFile(const GeneratableFile &file)
{
    QFile fileHandle(file.filePath.toString());
    fileHandle.open(QIODevice::WriteOnly);
    QTextStream stream(&fileHandle);
    stream << file.content;
    fileHandle.close();

    return true;
}

void FileQueue::filterFiles(const Utils::FilePaths keepFiles)
{
    QtConcurrent::blockingFilter(m_queuedFiles, [keepFiles](const GeneratableFile &qf) {
        return keepFiles.contains(qf.filePath);
    });
}

QString readTemplate(const QString &templatePath)
{
    QFile templatefile(templatePath);
    templatefile.open(QIODevice::ReadOnly);
    QTextStream stream(&templatefile);
    QString content = stream.readAll();
    templatefile.close();

    return content;
}

const QString projectEnvironmentVariable(const QString &key)
{
    QString value = {};

    if (auto buildSystem = getBuildSystem()) {
        auto envItems = buildSystem->environment();
        auto confEnv = std::find_if(envItems.begin(), envItems.end(), [key](NameValueItem &item) {
            return item.name == key;
        });
        if (confEnv != envItems.end())
            value = confEnv->value;
    }

    return value;
}

const QDir::Filters FILES_ONLY = QDir::Files;
const QDir::Filters DIRS_ONLY = QDir::Dirs|QDir::Readable|QDir::NoDotAndDotDot;

const char MAIN_CMAKEFILE_TEMPLATE_PATH[] = ":/boilerplatetemplates/qmlprojectmaincmakelists.tpl";
const char QMLMODULES_FILE_TEMPLATE_PATH[] = ":/boilerplatetemplates/qmlprojectmodules.tpl";

bool CmakeFileGenerator::prepare(const FilePath &rootDir, bool checkFileBelongs)
{
    m_checkFileIsInProject = checkFileBelongs;

    FilePath contentDir = rootDir.pathAppended(DIRNAME_CONTENT);
    FilePath importDir = rootDir.pathAppended(DIRNAME_IMPORT);
    FilePath assetImportDir = rootDir.pathAppended(DIRNAME_ASSETIMPORT);

    generateModuleCmake(contentDir);
    generateImportCmake(importDir);
    generateImportCmake(assetImportDir);
    generateMainCmake(rootDir);
    generateEntryPointFiles(rootDir);

    return true;
}

const FileQueue CmakeFileGenerator::fileQueue() const
{
    return m_fileQueue;
}

void CmakeFileGenerator::filterFileQueue(const Utils::FilePaths &keepFiles)
{
    m_fileQueue.filterFiles(keepFiles);
}

bool CmakeFileGenerator::execute()
{
    return m_fileQueue.writeQueuedFiles();
}

const char DO_NOT_EDIT_FILE_COMMENT[] = "### This file is automatically generated by Qt Design Studio.\n### Do not change\n\n";
const char ADD_SUBDIR[] = "add_subdirectory(%1)\n";

void CmakeFileGenerator::generateMainCmake(const FilePath &rootDir)
{
    //TODO startupProject() may be a terrible way to try to get "current project". It's not necessarily the same thing at all.
    QString projectName = ProjectExplorer::SessionManager::startupProject()->displayName();
    QString appName = projectName + "App";

    QString fileSection = "";
    const QString qtcontrolsConfFile = GenerateCmake::projectEnvironmentVariable(ENV_VARIABLE_CONTROLCONF);
    if (!qtcontrolsConfFile.isEmpty())
        fileSection = QString("    FILES\n        %1").arg(qtcontrolsConfFile);

    QString cmakeFileContent = GenerateCmake::readTemplate(MAIN_CMAKEFILE_TEMPLATE_PATH)
            .arg(appName)
            .arg(fileSection);

    queueCmakeFile(rootDir, cmakeFileContent);

    QString subdirIncludes;
    subdirIncludes.append(QString(ADD_SUBDIR).arg(DIRNAME_CONTENT));
    subdirIncludes.append(QString(ADD_SUBDIR).arg(DIRNAME_IMPORT));
    if (rootDir.pathAppended(DIRNAME_ASSETIMPORT).exists())
        subdirIncludes.append(QString(ADD_SUBDIR).arg(DIRNAME_ASSETIMPORT));

    QString modulesAsPlugins;
    for (const QString &moduleName : m_moduleNames)
        modulesAsPlugins.append("    " + moduleName + "plugin\n");

    QString moduleFileContent = GenerateCmake::readTemplate(QMLMODULES_FILE_TEMPLATE_PATH)
                                                        .arg(appName)
                                                        .arg(subdirIncludes)
                                                        .arg(modulesAsPlugins);

    m_fileQueue.queueFile(rootDir.pathAppended(FILENAME_MODULES), moduleFileContent);
}

void CmakeFileGenerator::generateImportCmake(const FilePath &dir, const QString &modulePrefix)
{
    if (!dir.exists())
        return;

    QString fileContent;

    fileContent.append(DO_NOT_EDIT_FILE_COMMENT);
    FilePaths subDirs = dir.dirEntries(DIRS_ONLY);
    for (FilePath &subDir : subDirs) {
        if (isDirBlacklisted(subDir))
            continue;
        if (getDirectoryTreeQmls(subDir).isEmpty() && getDirectoryTreeResources(subDir).isEmpty())
            continue;
        fileContent.append(QString(ADD_SUBDIR).arg(subDir.fileName()));
        QString prefix = modulePrefix.isEmpty() ?
                modulePrefix % subDir.fileName() :
                QString(modulePrefix + '.') + subDir.fileName();
        if (getDirectoryQmls(subDir).isEmpty()) {
            generateImportCmake(subDir, prefix);
        } else {
            generateModuleCmake(subDir, prefix);
        }
    }

    queueCmakeFile(dir, fileContent);
}

const char MODULEFILE_PROPERTY_SINGLETON[] = "QT_QML_SINGLETON_TYPE";
const char MODULEFILE_PROPERTY_SET[] = "set_source_files_properties(%1\n    PROPERTIES\n        %2 %3\n)\n\n";
const char MODULEFILE_TEMPLATE_PATH[] = ":/boilerplatetemplates/qmlprojectmodulecmakelists.tpl";

void CmakeFileGenerator::generateModuleCmake(const FilePath &dir, const QString &uri)
{
    QString fileTemplate = GenerateCmake::readTemplate(MODULEFILE_TEMPLATE_PATH);

    QString singletonContent;
    FilePaths qmldirFileList = dir.dirEntries({QStringList(FILENAME_QMLDIR), FILES_ONLY});
    if (!qmldirFileList.isEmpty()) {
        QStringList singletons = getSingletonsFromQmldirFile(qmldirFileList.first());
        for (QString &singleton : singletons) {
            singletonContent.append(QString(MODULEFILE_PROPERTY_SET).arg(singleton).arg(MODULEFILE_PROPERTY_SINGLETON).arg("true"));
        }
    }

    QStringList qmlFileList = getDirectoryTreeQmls(dir);
    QString qmlFiles;
    for (QString &qmlFile : qmlFileList)
        qmlFiles.append(QString("        %1\n").arg(qmlFile));

    QStringList resourceFileList = getDirectoryTreeResources(dir);
    QString resourceFiles;
    for (QString &resourceFile : resourceFileList)
        resourceFiles.append(QString("        %1\n").arg(resourceFile));

    QString moduleContent;
    if (!qmlFiles.isEmpty()) {
        moduleContent.append(QString("    QML_FILES\n%1").arg(qmlFiles));
    }
    if (!resourceFiles.isEmpty()) {
        moduleContent.append(QString("    RESOURCES\n%1").arg(resourceFiles));
    }

    QString moduleUri = uri.isEmpty() ?
                dir.fileName() :
                uri;

    QString moduleName = QString(moduleUri).replace('.', '_');
    m_moduleNames.append(moduleName);

    QString fileContent;
    fileContent.append(fileTemplate.arg(singletonContent, moduleName, moduleUri, moduleContent));
    queueCmakeFile(dir, fileContent);
}

QStringList CmakeFileGenerator::getSingletonsFromQmldirFile(const FilePath &filePath)
{
    QStringList singletons;
    QFile f(filePath.toString());
    f.open(QIODevice::ReadOnly);
    QTextStream stream(&f);

    while (!stream.atEnd()) {
        QString line = stream.readLine();
        if (line.startsWith("singleton", Qt::CaseInsensitive)) {
            QStringList tokenizedLine = line.split(QRegularExpression("\\s+"));
            QString fileName = tokenizedLine.last();
            if (fileName.endsWith(".qml", Qt::CaseInsensitive)) {
                singletons.append(fileName);
            }
        }
    }

    f.close();

    return singletons;
}

QStringList CmakeFileGenerator::getDirectoryQmls(const FilePath &dir)
{
    QStringList moduleFiles;

    const QStringList qmlFilesOnly(FILENAME_FILTER_QML);
    FilePaths allFiles = dir.dirEntries({qmlFilesOnly, FILES_ONLY});
    for (FilePath &file : allFiles) {
        if (includeFile(file)) {
            moduleFiles.append(file.fileName());
        }
    }

    return moduleFiles;
}

QStringList CmakeFileGenerator::getDirectoryResources(const FilePath &dir)
{
    QStringList moduleFiles;

    FilePaths allFiles = dir.dirEntries(FILES_ONLY);
    for (FilePath &file : allFiles) {
        if (!file.fileName().endsWith(".qml", Qt::CaseInsensitive) &&
            includeFile(file)) {
            moduleFiles.append(file.fileName());
        }
    }

    return moduleFiles;
}

QStringList CmakeFileGenerator::getDirectoryTreeQmls(const FilePath &dir)
{
    QStringList qmlFileList;

    qmlFileList.append(getDirectoryQmls(dir));

    FilePaths subDirsList = dir.dirEntries(DIRS_ONLY);
    for (FilePath &subDir : subDirsList) {
        if (isDirBlacklisted(subDir))
            continue;
        QStringList subDirQmlFiles = getDirectoryTreeQmls(subDir);
        for (QString &qmlFile : subDirQmlFiles) {
            qmlFileList.append(subDir.fileName().append('/').append(qmlFile));
        }
    }

    return qmlFileList;
}

QStringList CmakeFileGenerator::getDirectoryTreeResources(const FilePath &dir)
{
    QStringList resourceFileList;

    resourceFileList.append(getDirectoryResources(dir));

    FilePaths subDirsList = dir.dirEntries(DIRS_ONLY);
    for (FilePath &subDir : subDirsList) {
        if (isDirBlacklisted(subDir))
            continue;
        QStringList subDirResources = getDirectoryTreeResources(subDir);
        for (QString &resource : subDirResources) {
            resourceFileList.append(subDir.fileName().append('/').append(resource));
        }

    }

    return resourceFileList;
}

void CmakeFileGenerator::queueCmakeFile(const FilePath &dir, const QString &content)
{
    FilePath filePath = dir.pathAppended(FILENAME_CMAKELISTS);
    m_fileQueue.queueFile(filePath, content);
}

bool CmakeFileGenerator::isFileBlacklisted(const QString &fileName)
{
    return (!fileName.compare(FILENAME_QMLDIR) ||
            !fileName.compare(FILENAME_CMAKELISTS));
}

bool CmakeFileGenerator::isDirBlacklisted(const FilePath &dir)
{
    return (!dir.fileName().compare(DIRNAME_DESIGNER));
}

bool CmakeFileGenerator::includeFile(const FilePath &filePath)
{
    if (m_checkFileIsInProject) {
        ProjectExplorer::Project *project = ProjectExplorer::SessionManager::startupProject();
        if (!project->isKnownFile(filePath))
            return false;
    }

    return !isFileBlacklisted(filePath.fileName());
}

bool CmakeFileGenerator::generateEntryPointFiles(const FilePath &dir)
{
    const QString qtcontrolsConf = GenerateCmake::projectEnvironmentVariable(ENV_VARIABLE_CONTROLCONF);
    if (!qtcontrolsConf.isEmpty())
        m_resourceFileLocations.append(qtcontrolsConf);

    bool cppOk = generateMainCpp(dir);
    bool qmlOk = generateMainQml(dir);

    return cppOk && qmlOk;
}

const char MAIN_CPPFILE_TEMPLATE_PATH[] = ":/boilerplatetemplates/qmlprojectmaincpp.tpl";
const char MAIN_CPPFILE_HEADER_TEMPLATE_PATH[] = ":/boilerplatetemplates/qmlprojectmaincppheader.tpl";
const char MAIN_CPPFILE_HEADER_PLUGIN_LINE[] = "Q_IMPORT_QML_PLUGIN(%1)\n";
const char ENV_HEADER_TEMPLATE_PATH[] = ":/boilerplatetemplates/qmlprojectenvheader.tpl";
const char ENV_HEADER_VARIABLE_LINE[] = "    qputenv(\"%1\", \"%2\");\n";

bool CmakeFileGenerator::generateMainCpp(const FilePath &dir)
{
    FilePath srcDir = dir.pathAppended(DIRNAME_CPP);

    QString cppContent = GenerateCmake::readTemplate(MAIN_CPPFILE_TEMPLATE_PATH);
    FilePath cppFilePath = srcDir.pathAppended(FILENAME_MAINCPP);
    bool cppOk = m_fileQueue.queueFile(cppFilePath, cppContent);

    QString modulesAsPlugins;
    for (const QString &moduleName : m_moduleNames)
        modulesAsPlugins.append(
                    QString(MAIN_CPPFILE_HEADER_PLUGIN_LINE).arg(moduleName + "Plugin"));

    QString headerContent = GenerateCmake::readTemplate(MAIN_CPPFILE_HEADER_TEMPLATE_PATH)
            .arg(modulesAsPlugins);
    FilePath headerFilePath = srcDir.pathAppended(FILENAME_MAINCPP_HEADER);
    bool pluginHeaderOk = m_fileQueue.queueFile(headerFilePath, headerContent);

    bool envHeaderOk = true;
    QString environment;

    if (auto buildSystem = getBuildSystem()) {
        for (EnvironmentItem &envItem : buildSystem->environment()) {
            QString key = envItem.name;
            QString value = envItem.value;
            if (isFileResource(value))
                value.prepend(":/");
            environment.append(QString(ENV_HEADER_VARIABLE_LINE).arg(key).arg(value));
        }
        QString envHeaderContent = GenerateCmake::readTemplate(ENV_HEADER_TEMPLATE_PATH)
                                       .arg(environment);
        FilePath envHeaderPath = srcDir.pathAppended(FILENAME_ENV_HEADER);
        envHeaderOk = m_fileQueue.queueFile(envHeaderPath, envHeaderContent);
    }

    return cppOk && pluginHeaderOk && envHeaderOk;
}

const char MAIN_QMLFILE_TEMPLATE_PATH[] = ":/boilerplatetemplates/qmlprojectmainqml.tpl";

bool CmakeFileGenerator::generateMainQml(const FilePath &dir)
{
    QString content = GenerateCmake::readTemplate(MAIN_QMLFILE_TEMPLATE_PATH);
    FilePath filePath = dir.pathAppended(FILENAME_MAINQML);
    return m_fileQueue.queueFile(filePath, content);
}

bool CmakeFileGenerator::isFileResource(const QString &relativeFilePath)
{
    if (m_resourceFileLocations.contains(relativeFilePath))
        return true;

    return false;
}



} //GenerateCmake
} //QmlProjectManager
<|MERGE_RESOLUTION|>--- conflicted
+++ resolved
@@ -57,9 +57,7 @@
     MissingEnvHeader = 1<<12
 };
 
-<<<<<<< HEAD
-const QString MENU_ITEM_GENERATE = QCoreApplication::translate("QmlDesigner::GenerateCmake",
-                                                               "Generate CMake Build Files...");
+const QString MENU_ITEM_GENERATE = Tr::tr("Generate CMake Build Files...");
 
 const QmlBuildSystem *getBuildSystem()
 {
@@ -70,9 +68,6 @@
     }
     return nullptr;
 }
-=======
-const QString MENU_ITEM_GENERATE = Tr::tr("Generate CMake Build Files...");
->>>>>>> f7639f45
 
 void generateMenuEntry(QObject *parent)
 {
@@ -81,12 +76,7 @@
     Core::ActionContainer *exportMenu = Core::ActionManager::createMenu(
         QmlProjectManager::Constants::EXPORT_MENU);
 
-<<<<<<< HEAD
-    exportMenu->menu()->setTitle(
-        QCoreApplication::translate("QmlDesigner::GenerateCmake", "Export Project"));
-=======
     exportMenu->menu()->setTitle(Tr::tr("Export Project"));
->>>>>>> f7639f45
     menu->addMenu(exportMenu, Core::Constants::G_FILE_EXPORT);
 
     exportMenu->appendGroup(QmlProjectManager::Constants::G_EXPORT_GENERATE);
