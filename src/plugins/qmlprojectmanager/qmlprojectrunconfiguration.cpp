--- conflicted
+++ resolved
@@ -204,11 +204,7 @@
     if (QtVersion *version = QtKitAspect::qtVersion(kit())) {
         // look for QML Puppet as qmlruntime only in QtStudio Qt versions
         if (version->features().contains("QtStudio") && version->qtVersion().majorVersion() > 5
-<<<<<<< HEAD
-            && dev->rootPath().isLocal()) {
-=======
             && dev && dev->rootPath().isLocal()) {
->>>>>>> 46226e93
             auto [workingDirectoryPath, puppetPath] = QmlDesigner::QmlPuppetPaths::qmlPuppetPaths(
                         kit(), QmlDesigner::QmlDesignerBasePlugin::settings());
             if (!puppetPath.isEmpty()) {
