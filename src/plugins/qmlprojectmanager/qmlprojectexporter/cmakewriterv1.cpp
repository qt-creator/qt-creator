--- conflicted
+++ resolved
@@ -73,15 +73,6 @@
     }
 
     createDependencies(node->dir);
-<<<<<<< HEAD
-=======
-
-    const Utils::FilePath sharedFile = node->dir.pathAppended("CMakeLists.txt.shared");
-    if (!sharedFile.exists()) {
-        const QString sharedTemplate = readTemplate(":/templates/cmake_shared");
-        writeFile(sharedFile, sharedTemplate);
-    }
->>>>>>> d114082f
 
     const Utils::FilePath file = node->dir.pathAppended("CMakeLists.txt");
     if (!file.exists()) {
@@ -264,16 +255,9 @@
                     cmakeFolderPath.pathAppended("qmlcomponents.cmake");
 
                 if (qmlComponentsFilePath.exists()) {
-<<<<<<< HEAD
-
-                    const QString warningMsg = Tr::tr(
-                        "The project structure has changed.\n"
-                        "Please clean the build folder before rebuilding\n");
-=======
                     const QString warningMsg = Tr::tr(
                         "The project structure has changed.\n"
                         "Please clean the build folder before rebuilding.\n");
->>>>>>> d114082f
 
                     CMakeGenerator::logIssue(
                         ProjectExplorer::Task::Warning, warningMsg, componentsPath);
