--- conflicted
+++ resolved
@@ -152,15 +152,11 @@
             if (contextAnalyzer.completionAction()
                     != ClangCompletionContextAnalyzer::CompleteIncludePath) {
                 class NoOpProcessor : public IAssistProcessor {
-<<<<<<< HEAD
-                    IAssistProposal *perform(AssistInterface *) override { return nullptr; }
-=======
-                    IAssistProposal *perform(const AssistInterface *interface) override
+                    IAssistProposal *perform(AssistInterface *interface) override
                     {
                         delete interface;
                         return nullptr;
                     }
->>>>>>> 993815cb
                 };
                 return new NoOpProcessor;
             }
