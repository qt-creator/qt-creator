--- conflicted
+++ resolved
@@ -326,16 +326,12 @@
     return m_newestSnapshot;
 }
 
-<<<<<<< HEAD
+QThreadPool *ModelManagerInterface::threadPool()
+{
+    return &m_threadPool;
+}
+
 void ModelManagerInterface::updateSourceFiles(const QList<Utils::FilePath> &files,
-=======
-QThreadPool *ModelManagerInterface::threadPool()
-{
-    return &m_threadPool;
-}
-
-void ModelManagerInterface::updateSourceFiles(const QStringList &files,
->>>>>>> 70343084
                                               bool emitDocumentOnDiskChanged)
 {
     if (m_indexerDisabled)
@@ -377,16 +373,10 @@
 
 void ModelManagerInterface::fileChangedOnDisk(const Utils::FilePath &path)
 {
-<<<<<<< HEAD
-    addFuture(Utils::runAsync(&ModelManagerInterface::parse,
-                              workingCopyInternal(),
-                              FilePaths({path}),
-=======
     addFuture(Utils::runAsync(&m_threadPool,
                               &ModelManagerInterface::parse,
                               workingCopyInternal(),
-                              QStringList(path),
->>>>>>> 70343084
+                              FilePaths({path}),
                               this,
                               Dialect(Dialect::AnyLanguage),
                               true));
