--- conflicted
+++ resolved
@@ -260,7 +260,7 @@
     // look into attached types
     const QString &attachedTypeName = _metaObject->attachedTypeName();
     if (!attachedTypeName.isEmpty()) {
-        const QmlObjectValue *attachedType = valueOwner()->cppQmlTypes().objectByCppName(attachedTypeName);
+        const CppComponentValue *attachedType = valueOwner()->cppQmlTypes().objectByCppName(attachedTypeName);
         if (attachedType)
             attachedType->processMembers(processor);
     }
@@ -357,21 +357,7 @@
     return protos;
 }
 
-<<<<<<< HEAD
-const CppComponentValue *CppComponentValue::attachedType() const
-{
-    return _attachedType;
-}
-
-void CppComponentValue::setAttachedType(CppComponentValue *value)
-{
-    _attachedType = value;
-}
-
 FakeMetaObject::ConstPtr CppComponentValue::metaObject() const
-=======
-FakeMetaObject::ConstPtr QmlObjectValue::metaObject() const
->>>>>>> d099d685
 {
     return _metaObject;
 }
