--- conflicted
+++ resolved
@@ -142,18 +142,12 @@
             iter.value()->stateChanged(QmlDebugClient::NotConnected);
         emit disconnected();
     }
-<<<<<<< HEAD
     delete d->protocol;
     d->protocol = 0;
     if (d->device) {
-=======
-    delete protocol;
-    protocol = 0;
-    if (device) {
         // Don't allow any "connected()" or "disconnected()" signals to be triggered anymore.
         // As the protocol is gone this would lead to crashes.
-        device->disconnect();
->>>>>>> aa6fb0da
+        d->device->disconnect();
         // Don't immediately delete it as it may do some cleanup on returning from a signal.
         d->device->deleteLater();
         d->device = 0;
