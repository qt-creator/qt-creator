--- conflicted
+++ resolved
@@ -59,15 +59,10 @@
         QString text;
         CallBack callback;
         QString tooltip;
-<<<<<<< HEAD
-    };
-    void addCustomButton(const QString &_buttonText, CallBack callBack, const QString &tooltip = {});
-=======
         ButtonAction action = ButtonAction::None;
     };
     void addCustomButton(const QString &_buttonText, CallBack callBack, const QString &tooltip = {},
                          ButtonAction action = ButtonAction::None);
->>>>>>> 46226e93
     void setCancelButtonInfo(CallBack callBack);
     void setCancelButtonInfo(const QString &_cancelButtonText, CallBack callBack);
     void removeCancelButton();
@@ -143,12 +138,9 @@
 
     QList<InfoBarEntry> entries() const;
 
-<<<<<<< HEAD
-=======
     // for InfoBarDisplay implementations
     void triggerButton(const Id &entryId, const InfoBarEntry::Button &button);
 
->>>>>>> 46226e93
 signals:
     void changed();
 
