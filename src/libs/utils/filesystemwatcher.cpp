--- conflicted
+++ resolved
@@ -92,7 +92,6 @@
 
     explicit WatchEntry(const FilePath &file, WatchMode wm)
         : watchMode(wm)
-<<<<<<< HEAD
     {
         if (watchMode == FileSystemWatcher::WatchModifiedDate) {
             modifiedTime = file.lastModified();
@@ -100,13 +99,6 @@
         }
     }
 
-=======
-        , modifiedTime(
-              wm == FileSystemWatcher::WatchAllChanges
-                  ? QDateTime()
-                  : (file.exists() ? file.lastModified() : QDateTime()))
-    {}
->>>>>>> 549a485b
     bool trigger(const FilePath &fileName);
 
     WatchMode watchMode = FileSystemWatcher::WatchAllChanges;
