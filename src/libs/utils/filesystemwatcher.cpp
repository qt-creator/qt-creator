--- conflicted
+++ resolved
@@ -6,13 +6,10 @@
 #include "globalfilechangeblocker.h"
 #include "filepath.h"
 
-<<<<<<< HEAD
 #include <chrono>
 
 #include <QDateTime>
 #include <QDir>
-=======
->>>>>>> d114082f
 #include <QFileSystemWatcher>
 #include <QLoggingCategory>
 #include <QTimer>
@@ -93,9 +90,13 @@
 public:
     using WatchMode = FileSystemWatcher::WatchMode;
 
-    explicit WatchEntry(const FilePath &file, WatchMode wm) :
-        watchMode(wm), modifiedTime(file.lastModified()) {}
-
+    explicit WatchEntry(const FilePath &file, WatchMode wm)
+        : watchMode(wm)
+        , modifiedTime(
+              wm == FileSystemWatcher::WatchAllChanges
+                  ? QDateTime()
+                  : (file.exists() ? file.lastModified() : QDateTime()))
+    {}
     bool trigger(const FilePath &fileName);
 
     WatchMode watchMode = FileSystemWatcher::WatchAllChanges;
@@ -121,12 +122,92 @@
 class FileSystemWatcherPrivate
 {
 public:
-    explicit FileSystemWatcherPrivate(FileSystemWatcher *q, int id) : m_id(id), q(q)
+    explicit FileSystemWatcherPrivate(FileSystemWatcher *q, int id)
+        : m_id(id)
+        , q(q)
     {
-        QObject::connect(Utils::GlobalFileChangeBlocker::instance(),
-                         &Utils::GlobalFileChangeBlocker::stateChanged,
-                         q,
-                         [this](bool blocked) { autoReloadPostponed(blocked); });
+        QObject::connect(
+            Utils::GlobalFileChangeBlocker::instance(),
+            &Utils::GlobalFileChangeBlocker::stateChanged,
+            q,
+            [this](bool blocked) { autoReloadPostponed(blocked); });
+    }
+
+    bool checkLimit() const
+    {
+        // Do not use more than half of the available file handles.
+        return quint64(m_directories.size() + m_files.size()) < (m_staticData->maxFileOpen / 2);
+    }
+
+    void fileChanged(const FilePath &path)
+    {
+        if (m_postponed)
+            m_postponedFiles.insert(path);
+        else
+            emit q->fileChanged(path);
+    }
+
+    void directoryChanged(const FilePath &path)
+    {
+        if (m_postponed)
+            m_postponedDirectories.insert(path);
+        else
+            emit q->directoryChanged(path);
+    }
+
+    void autoReloadPostponed(bool postponed)
+    {
+        if (m_postponed == postponed)
+            return;
+        m_postponed = postponed;
+        if (!postponed) {
+            for (const FilePath &file : std::as_const(m_postponedFiles))
+                emit q->fileChanged(file);
+            m_postponedFiles.clear();
+            for (const FilePath &directory : std::as_const(m_postponedDirectories))
+                emit q->directoryChanged(directory);
+            m_postponedDirectories.clear();
+        }
+    }
+
+    // Handle debounced directory change.
+    void handleDirChanged(const FilePath &dirPath)
+    {
+        // Emit only if trigger says it's a "real" change for this watch mode.
+        if (auto it = m_directories.find(dirPath);
+            it != m_directories.end() && it.value().trigger(dirPath)) {
+            qCDebug(fileSystemWatcherLog)
+                << q << "triggers on dir" << it.key() << it.value().watchMode
+                << it.value().modifiedTime.toString(Qt::ISODate);
+            directoryChanged(dirPath);
+        }
+
+        // Re-add files that were replaced (deleted + recreated).
+        QStringList toReadd;
+        for (const FilePath &entry : dirPath.dirEntries(QDir::Files)) {
+            if (m_files.contains(entry))
+                toReadd.append(entry.toFSPathString());
+        }
+
+        if (!toReadd.isEmpty()) {
+            // addPaths returns rejected; keep only successfully re-added files.
+            const QStringList rejected = m_staticData->m_watcher->addPaths(toReadd);
+            for (const QString &r : rejected)
+                toReadd.removeOne(r);
+
+            for (const QString &reAddedStr : std::as_const(toReadd)) {
+                const FilePath reAdded = FilePath::fromString(reAddedStr);
+                const FilePath directory = reAdded.parentDir();
+
+                // We watched the directory temporarily while file was gone; drop it again.
+                const int dirCount = --m_staticData->m_directoryCount[directory];
+                QTC_CHECK(dirCount >= 0);
+                if (!dirCount)
+                    m_staticData->m_watcher->removePath(directory.toFSPathString());
+
+                fileChanged(reAdded); // notify: file effectively changed (replacement)
+            }
+        }
     }
 
     WatchEntryMap m_files;
@@ -135,144 +216,90 @@
     QSet<FilePath> m_postponedFiles;
     QSet<FilePath> m_postponedDirectories;
 
-    bool checkLimit() const;
-    void fileChanged(const FilePath &path);
-    void directoryChanged(const FilePath &path);
-
     const int m_id;
     FileSystemWatcherStaticData *m_staticData = nullptr;
-    QHash<QString, QTimer *> m_timerMap;
+
+    // Debounce map for directoryChanged
+    QHash<FilePath, QTimer *> m_timerMap;
 
 private:
-    void autoReloadPostponed(bool postponed);
     bool m_postponed = false;
     FileSystemWatcher *q;
 };
 
-bool FileSystemWatcherPrivate::checkLimit() const
-{
-    // We are potentially watching a _lot_ of directories. This might crash
-    // qtcreator when we hit the upper limit.
-    // Heuristic is therefore: Do not use more than half of the file handles
-    // available in THIS watcher.
-    return quint64(m_directories.size() + m_files.size()) <
-           (m_staticData->maxFileOpen / 2);
-}
-
-void FileSystemWatcherPrivate::fileChanged(const FilePath &path)
-{
-    if (m_postponed)
-        m_postponedFiles.insert(path);
-    else
-        emit q->fileChanged(path);
-}
-
-void FileSystemWatcherPrivate::directoryChanged(const FilePath &path)
-{
-    if (m_postponed)
-        m_postponedDirectories.insert(path);
-    else
-        emit q->directoryChanged(path);
-}
-
-void FileSystemWatcherPrivate::autoReloadPostponed(bool postponed)
-{
-    if (m_postponed == postponed)
-        return;
-    m_postponed = postponed;
-    if (!postponed) {
-        for (const FilePath &file : std::as_const(m_postponedFiles))
-            emit q->fileChanged(file);
-        m_postponedFiles.clear();
-        for (const FilePath &directory : std::as_const(m_postponedDirectories))
-            emit q->directoryChanged(directory);
-        m_postponedDirectories.clear();
-    }
-}
-
-/*!
-    Creates a file system watcher with the ID 0 and the owner \a parent.
-*/
-
+/*! Creates a file system watcher with the ID 0 and the owner \a parent. */
 FileSystemWatcher::FileSystemWatcher(QObject *parent)
     : FileSystemWatcher(0, parent)
 {}
 
-/*!
-    Creates a file system watcher with the ID \a id and the owner \a parent.
-*/
-
+/*! Creates a file system watcher with the ID \a id and the owner \a parent. */
 FileSystemWatcher::FileSystemWatcher(int id, QObject *parent)
-    : QObject(parent), d(new FileSystemWatcherPrivate(this, id))
-{
-    // Check for id in map/
+    : QObject(parent)
+    , d(new FileSystemWatcherPrivate(this, id))
+{
+    // Acquire / create shared watcher for this id
     FileSystemWatcherStaticDataMap &map = *fileSystemWatcherStaticDataMap();
-    FileSystemWatcherStaticDataMap::iterator it = map.find(d->m_id);
+    auto it = map.find(d->m_id);
     if (it == map.end())
         it = map.insert(d->m_id, FileSystemWatcherStaticData());
     d->m_staticData = &it.value();
 
     if (!d->m_staticData->m_watcher) {
         d->m_staticData->m_watcher = new QFileSystemWatcher();
-        qCDebug(fileSystemWatcherLog)
-            << this << "Created watcher for id" << d->m_id;
+        qCDebug(fileSystemWatcherLog) << this << "Created watcher for id" << d->m_id;
     }
     ++(d->m_staticData->m_objectCount);
-    connect(d->m_staticData->m_watcher, &QFileSystemWatcher::fileChanged, this, [this](const QString &file) {
-        const FilePath filePath = FilePath::fromString(file);
-        const auto it = d->m_files.find(filePath);
-        if (it != d->m_files.end() && it.value().trigger(filePath)) {
-            qCDebug(fileSystemWatcherLog)
-                    << this << "triggers on file" << it.key()
-                    << it.value().watchMode
+
+    // QFileSystemWatcher emits QString; convert to FilePath and dispatch.
+
+    connect(
+        d->m_staticData->m_watcher,
+        &QFileSystemWatcher::fileChanged,
+        this,
+        [this](const QString &fileStr) {
+            const FilePath filePath = FilePath::fromString(fileStr);
+            auto it = d->m_files.find(filePath);
+            if (it != d->m_files.end() && it.value().trigger(filePath)) {
+                qCDebug(fileSystemWatcherLog)
+                    << this << "triggers on file" << it.key() << it.value().watchMode
                     << it.value().modifiedTime.toString(Qt::ISODate);
 
-            if (!filePath.exists()) {
-                const FilePath directory = filePath.parentDir();
-                const int dirCount = ++d->m_staticData->m_directoryCount[directory];
-                QTC_CHECK(dirCount > 0);
-
-                if (dirCount == 1)
-                    d->m_staticData->m_watcher->addPath(directory.toFSPathString());
+                if (!filePath.exists()) {
+                    // File disappeared: watch its directory so we notice recreation.
+                    const FilePath directory = filePath.parentDir();
+                    const int dirCount = ++d->m_staticData->m_directoryCount[directory];
+                    QTC_CHECK(dirCount > 0);
+                    if (dirCount == 1)
+                        d->m_staticData->m_watcher->addPath(directory.toFSPathString());
+                }
+                d->fileChanged(filePath);
             }
-            d->fileChanged(filePath);
-        }
-    });
-
-    connect(d->m_staticData->m_watcher, &QFileSystemWatcher::directoryChanged, this, [this](const QString &file) {
-        const FilePath dir = FilePath::fromString(file);
-        const auto it = d->m_directories.find(dir);
-        if (it != d->m_directories.end() && it.value().trigger(dir)) {
-            qCDebug(fileSystemWatcherLog)
-                << this << "triggers on dir" << it.key()
-                << it.value().watchMode
-                << it.value().modifiedTime.toString(Qt::ISODate);
-            d->directoryChanged(dir);
-        }
-
-        QStringList toReadd;
-        for (const FilePath &entry : dir.dirEntries(QDir::Files)) {
-            if (d->m_files.contains(entry))
-                toReadd.append(entry.toFSPathString());
-        }
-
-        if (!toReadd.isEmpty()) {
-            for (const QString &rejected : d->m_staticData->m_watcher->addPaths(toReadd))
-                toReadd.removeOne(rejected);
-
-            // If we've successfully added the file, that means it was deleted and replaced.
-            for (const QString &dir : std::as_const(toReadd)) {
-                const FilePath directory = FilePath::fromString(dir);
-                const int dirCount = --d->m_staticData->m_directoryCount[directory];
-                QTC_CHECK(dirCount >= 0);
-
-                if (!dirCount)
-                    d->m_staticData->m_watcher->removePath(dir);
-
-                d->fileChanged(directory);
+        });
+
+    connect(
+        d->m_staticData->m_watcher,
+        &QFileSystemWatcher::directoryChanged,
+        this,
+        [this](const QString &dirStr) {
+            const FilePath dir = FilePath::fromString(dirStr);
+
+            // Debounce per directory (100 ms)
+            QTimer *t = d->m_timerMap.value(dir, nullptr);
+            if (t) {
+                t->start(100);
+                return;
             }
-        }
-    });
+            t = new QTimer(this);
+            t->setSingleShot(true);
+            t->setInterval(100);
+            connect(t, &QTimer::timeout, this, [this, dir, t]() {
+                d->m_timerMap.remove(dir);
+                t->deleteLater();
+                d->handleDirChanged(dir);
+            });
+            d->m_timerMap.insert(dir, t);
+            t->start();
+        });
 }
 
 FileSystemWatcher::~FileSystemWatcher()
@@ -284,8 +311,7 @@
         d->m_staticData->m_watcher = nullptr;
         d->m_staticData->m_fileCount.clear();
         d->m_staticData->m_directoryCount.clear();
-        qCDebug(fileSystemWatcherLog)
-            << this << "Deleted watcher" << d->m_id;
+        qCDebug(fileSystemWatcherLog) << this << "Deleted watcher" << d->m_id;
     }
     delete d;
 }
@@ -302,39 +328,42 @@
 
 void FileSystemWatcher::addFiles(const FilePaths &filePaths, WatchMode wm)
 {
-    qCDebug(fileSystemWatcherLog)
-        << this << d->m_id << "addFiles mode" << wm << filePaths
-        << "limit currently:" << (d->m_files.size() + d->m_directories.size())
-        << "of" << d->m_staticData->maxFileOpen;
+    qCDebug(fileSystemWatcherLog) << this << d->m_id << "addFiles mode" << wm << filePaths
+                                  << "limit currently:"
+                                  << (d->m_files.size() + d->m_directories.size()) << "of"
+                                  << d->m_staticData->maxFileOpen;
+
     QStringList toAdd;
-    for (const FilePath &filePath : filePaths) {
-        if (watchesFile(filePath)) {
-            qWarning("FileSystemWatcher: File %s is already being watched",
-                     qPrintable(filePath.toUserOutput()));
+    for (const FilePath &fp : filePaths) {
+        if (watchesFile(fp)) {
+            qWarning(
+                "FileSystemWatcher: File %s is already being watched",
+                qPrintable(fp.toUserOutput()));
             continue;
         }
 
         if (!d->checkLimit()) {
-            qWarning("File %s is not watched: Too many file handles are already open (max is %u).",
-                     qPrintable(filePath.toUserOutput()), unsigned(d->m_staticData->maxFileOpen));
+            qWarning(
+                "File %s is not watched: Too many file handles are already open (max is %u).",
+                qPrintable(fp.toUserOutput()),
+                unsigned(d->m_staticData->maxFileOpen));
             break;
         }
 
-        d->m_files.insert(filePath, WatchEntry(filePath, wm));
-
-        const int count = ++d->m_staticData->m_fileCount[filePath];
+        d->m_files.insert(fp, WatchEntry(fp, wm));
+
+        const int count = ++d->m_staticData->m_fileCount[fp];
         QTC_CHECK(count > 0);
 
         if (count == 1) {
-            toAdd << filePath.toFSPathString();
-
-            if (!filePath.exists()) {
-                const FilePath directory = filePath.parentDir();
-                const int dirCount = ++d->m_staticData->m_directoryCount[directory];
+            toAdd << fp.toFSPathString();
+
+            if (!fp.exists()) {
+                const FilePath dir = fp.parentDir();
+                const int dirCount = ++d->m_staticData->m_directoryCount[dir];
                 QTC_CHECK(dirCount > 0);
-
                 if (dirCount == 1)
-                    toAdd << directory.toFSPathString();
+                    toAdd << dir.toFSPathString();
             }
         }
     }
@@ -350,32 +379,29 @@
 
 void FileSystemWatcher::removeFiles(const FilePaths &filePaths)
 {
-    qCDebug(fileSystemWatcherLog)
-        << this << d->m_id << "removeFiles" << filePaths;
+    qCDebug(fileSystemWatcherLog) << this << d->m_id << "removeFiles" << filePaths;
+
     QStringList toRemove;
-    for (const FilePath &filePath : filePaths) {
-        const QString file = filePath.toFSPathString();
-        const auto it = d->m_files.constFind(filePath);
+    for (const FilePath &fp : filePaths) {
+        const auto it = d->m_files.constFind(fp);
         if (it == d->m_files.constEnd()) {
-            qWarning("FileSystemWatcher: File %s is not watched.",
-                     qPrintable(filePath.toUserOutput()));
+            qWarning("FileSystemWatcher: File %s is not watched.", qPrintable(fp.toUserOutput()));
             continue;
         }
         d->m_files.erase(it);
 
-        const int count = --(d->m_staticData->m_fileCount[filePath]);
+        const int count = --(d->m_staticData->m_fileCount[fp]);
         QTC_CHECK(count >= 0);
 
         if (!count) {
-            toRemove << file;
-
-            if (!filePath.exists()) {
-                const FilePath directory = filePath.parentDir();
-                const int dirCount = --d->m_staticData->m_directoryCount[directory];
+            toRemove << fp.toFSPathString();
+
+            if (!fp.exists()) {
+                const FilePath dir = fp.parentDir();
+                const int dirCount = --d->m_staticData->m_directoryCount[dir];
                 QTC_CHECK(dirCount >= 0);
-
                 if (!dirCount)
-                    toRemove << directory.toFSPathString();
+                    toRemove << dir.toFSPathString();
             }
         }
     }
@@ -409,21 +435,25 @@
 
 void FileSystemWatcher::addDirectories(const FilePaths &directories, WatchMode wm)
 {
-    qCDebug(fileSystemWatcherLog)
-        << this << d->m_id << "addDirectories mode" << wm << directories
-        << "limit currently:" << (d->m_files.size() + d->m_directories.size())
-        << "of" << d->m_staticData->maxFileOpen;
+    qCDebug(fileSystemWatcherLog) << this << d->m_id << "addDirectories mode" << wm << directories
+                                  << "limit currently:"
+                                  << (d->m_files.size() + d->m_directories.size()) << "of"
+                                  << d->m_staticData->maxFileOpen;
+
     QStringList toAdd;
     for (const FilePath &dir : directories) {
         if (watchesDirectory(dir)) {
-            qWarning("FileSystemWatcher: Directory %s is already being watched.",
-                     qPrintable(dir.toUserOutput()));
+            qWarning(
+                "FileSystemWatcher: Directory %s is already being watched.",
+                qPrintable(dir.toUserOutput()));
             continue;
         }
 
         if (!d->checkLimit()) {
-            qWarning("Directory %s is not watched: Too many file handles are already open (max is %u).",
-                     qPrintable(dir.toUserOutput()), unsigned(d->m_staticData->maxFileOpen));
+            qWarning(
+                "Directory %s is not watched: Too many file handles are already open (max is %u).",
+                qPrintable(dir.toUserOutput()),
+                unsigned(d->m_staticData->maxFileOpen));
             break;
         }
 
@@ -431,7 +461,6 @@
 
         const int count = ++d->m_staticData->m_directoryCount[dir];
         QTC_CHECK(count > 0);
-
         if (count == 1)
             toAdd << dir.toFSPathString();
     }
@@ -440,32 +469,31 @@
         d->m_staticData->m_watcher->addPaths(toAdd);
 }
 
-void FileSystemWatcher::removeDirectory(const FilePath &file)
-{
-    removeDirectories({file});
+void FileSystemWatcher::removeDirectory(const FilePath &directory)
+{
+    removeDirectories({directory});
 }
 
 void FileSystemWatcher::removeDirectories(const FilePaths &directories)
 {
-    qCDebug(fileSystemWatcherLog)
-        << this << d->m_id << "removeDirectories" << directories;
+    qCDebug(fileSystemWatcherLog) << this << d->m_id << "removeDirectories" << directories;
 
     QStringList toRemove;
     for (const FilePath &dir : directories) {
         const auto it = d->m_directories.constFind(dir);
         if (it == d->m_directories.constEnd()) {
-            qWarning("FileSystemWatcher: Directory %s is not watched.",
-                     qPrintable(dir.toUserOutput()));
+            qWarning(
+                "FileSystemWatcher: Directory %s is not watched.", qPrintable(dir.toUserOutput()));
             continue;
         }
         d->m_directories.erase(it);
 
         const int count = --d->m_staticData->m_directoryCount[dir];
         QTC_CHECK(count >= 0);
-
         if (!count)
             toRemove << dir.toFSPathString();
     }
+
     if (!toRemove.isEmpty())
         d->m_staticData->m_watcher->removePaths(toRemove);
 }
@@ -475,139 +503,4 @@
     return d->m_directories.keys();
 }
 
-<<<<<<< HEAD
-void FileSystemWatcher::slotFileChanged(const QString &path)
-{
-    const auto it = d->m_files.find(path);
-    if (it != d->m_files.end() && it.value().trigger(path)) {
-        qCDebug(fileSystemWatcherLog)
-            << this << "triggers on file" << it.key()
-            << it.value().watchMode
-            << it.value().modifiedTime.toString(Qt::ISODate);
-
-        QFileInfo fi(path);
-        if (!fi.exists()) {
-            const QString directory = fi.path();
-            const int dirCount = ++d->m_staticData->m_directoryCount[directory];
-            QTC_CHECK(dirCount > 0);
-
-            if (dirCount == 1)
-                d->m_staticData->m_watcher->addPath(directory);
-        }
-        d->fileChanged(path);
-    }
-}
-
-void FileSystemWatcher::slotDirectoryChanged(const QString &path)
-{
-    if (QTimer *timer = d->m_timerMap.value(path)) {
-        timer->start();
-    } else {
-        using namespace std::chrono_literals;
-        timer = new QTimer(this);
-        connect(timer, &QTimer::timeout, this, [path, timer, this]() {
-            d->m_timerMap.remove(path);
-            timer->deleteLater();
-            handleDirChanged(path);
-        });
-        timer->setInterval(100ms);
-        d->m_timerMap.insert(path, timer);
-        timer->start();
-    }
-}
-
-void FileSystemWatcher::handleDirChanged(const QString &path)
-{
-    const auto it = d->m_directories.find(path);
-    if (it != d->m_directories.end() && it.value().trigger(path)) {
-        qCDebug(fileSystemWatcherLog)
-            << this << "triggers on dir" << it.key() << it.value().watchMode
-            << it.value().modifiedTime.toString(Qt::ISODate);
-        d->directoryChanged(path);
-    }
-
-    QStringList toReAdd;
-    const FilePaths dirEntries = FilePath::fromString(path).dirEntries(QDir::Files);
-    for (const FilePath &entry : dirEntries) {
-        const QString file = entry.toFSPathString();
-        if (d->m_files.contains(file))
-            toReAdd.append(file);
-    }
-
-    if (!toReAdd.isEmpty()) {
-        const QStringList rejectedPaths = d->m_staticData->m_watcher->addPaths(toReAdd);
-        for (const QString &rejected : rejectedPaths)
-            toReAdd.removeOne(rejected);
-
-        // If we've successfully added the file, that means it was deleted and replaced.
-        for (const QString &reAdded : std::as_const(toReAdd)) {
-            const QString directory = QFileInfo(reAdded).path();
-            const int dirCount = --d->m_staticData->m_directoryCount[directory];
-            QTC_CHECK(dirCount >= 0);
-
-            if (!dirCount)
-                d->m_staticData->m_watcher->removePath(directory);
-
-            d->fileChanged(reAdded);
-        }
-    }
-}
-
-void FileSystemWatcher::addFile(const FilePath &file, WatchMode wm)
-{
-    addFile(file.toFSPathString(), wm);
-}
-
-void FileSystemWatcher::addFiles(const FilePaths &files, WatchMode wm)
-{
-    addFiles(transform(files, &FilePath::toFSPathString), wm);
-}
-
-void FileSystemWatcher::removeFile(const FilePath &file)
-{
-    removeFile(file.toFSPathString());
-}
-
-void FileSystemWatcher::removeFiles(const FilePaths &files)
-{
-    removeFiles(transform(files, &FilePath::toFSPathString));
-}
-
-bool FileSystemWatcher::watchesFile(const FilePath &file) const
-{
-    return watchesFile(file.toFSPathString());
-}
-
-FilePaths FileSystemWatcher::filePaths() const
-{
-    return transform(files(), &FilePath::fromString);
-}
-
-void FileSystemWatcher::addDirectory(const FilePath &file, WatchMode wm)
-{
-    addDirectory(file.toFSPathString(), wm);
-}
-
-void FileSystemWatcher::addDirectories(const FilePaths &files, WatchMode wm)
-{
-    addDirectories(transform(files, &FilePath::toFSPathString), wm);
-}
-
-void FileSystemWatcher::removeDirectories(const FilePaths &files)
-{
-    removeDirectories(transform(files, &FilePath::toFSPathString));
-}
-
-bool FileSystemWatcher::watchesDirectory(const FilePath &file) const
-{
-    return watchesDirectory(file.toFSPathString());
-}
-
-FilePaths FileSystemWatcher::directoryPaths() const
-{
-    return transform(directories(), &FilePath::fromString);
-}
-
-=======
->>>>>>> d114082f
-} //Utils+} // namespace Utils