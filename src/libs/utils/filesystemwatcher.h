--- conflicted
+++ resolved
@@ -53,16 +53,12 @@
     void directoryChanged(const Utils::FilePath &path);
 
 private:
-<<<<<<< HEAD
     void init();
     void slotFileChanged(const QString &path);
     void slotDirectoryChanged(const QString &path);
     void handleDirChanged(const QString &path);
 
-    FileSystemWatcherPrivate *d;
-=======
     class FileSystemWatcherPrivate *d;
->>>>>>> d114082f
 };
 
 } // namespace Utils