/**************************************************************************
**
** This file is part of Qt Creator
**
** Copyright (c) 2012 Nokia Corporation and/or its subsidiary(-ies).
**
** Contact: http://www.qt-project.org/
**
**
** GNU Lesser General Public License Usage
**
** This file may be used under the terms of the GNU Lesser General Public
** License version 2.1 as published by the Free Software Foundation and
** appearing in the file LICENSE.LGPL included in the packaging of this file.
** Please review the following information to ensure the GNU Lesser General
** Public License version 2.1 requirements will be met:
** http://www.gnu.org/licenses/old-licenses/lgpl-2.1.html.
**
** In addition, as a special exception, Nokia gives you certain additional
** rights. These rights are described in the Nokia Qt LGPL Exception
** version 1.1, included in the file LGPL_EXCEPTION.txt in this package.
**
** Other Usage
**
** Alternatively, this file may be used in accordance with the terms and
** conditions contained in a signed written agreement between you and Nokia.
**
**
**************************************************************************/

#include "qmakeevaluator.h"

#include "qmakeglobals.h"
#include "qmakeparser.h"
#include "qmakeevaluator_p.h"
#include "ioutils.h"

#include <qbytearray.h>
#include <qdatetime.h>
#include <qdebug.h>
#include <qdir.h>
#include <qfile.h>
#include <qfileinfo.h>
#include <qlist.h>
#include <qregexp.h>
#include <qset.h>
#include <qstack.h>
#include <qstring.h>
#include <qstringlist.h>
#ifdef PROEVALUATOR_THREAD_SAFE
# include <qthreadpool.h>
#endif

#ifdef Q_OS_UNIX
#include <unistd.h>
#include <sys/utsname.h>
#else
#include <windows.h>
#endif
#include <stdio.h>
#include <stdlib.h>

using namespace QMakeInternal;

QT_BEGIN_NAMESPACE

#define fL1S(s) QString::fromLatin1(s)


QMakeBaseKey::QMakeBaseKey(const QString &_root, bool _hostBuild)
    : root(_root), hostBuild(_hostBuild)
{
}

uint qHash(const QMakeBaseKey &key)
{
    return qHash(key.root) ^ (uint)key.hostBuild;
}

bool operator==(const QMakeBaseKey &one, const QMakeBaseKey &two)
{
    return one.root == two.root && one.hostBuild == two.hostBuild;
}

QMakeBaseEnv::QMakeBaseEnv()
    : evaluator(0)
{
#ifdef PROEVALUATOR_THREAD_SAFE
    inProgress = false;
#endif
}

QMakeBaseEnv::~QMakeBaseEnv()
{
    delete evaluator;
}

namespace QMakeInternal {
QMakeStatics statics;
}

void QMakeEvaluator::initStatics()
{
    if (!statics.field_sep.isNull())
        return;

    statics.field_sep = QLatin1String(" ");
    statics.strtrue = QLatin1String("true");
    statics.strfalse = QLatin1String("false");
    statics.strCONFIG = ProKey("CONFIG");
    statics.strARGS = ProKey("ARGS");
    statics.strDot = QLatin1String(".");
    statics.strDotDot = QLatin1String("..");
    statics.strever = QLatin1String("ever");
    statics.strforever = QLatin1String("forever");
    statics.strhost_build = QLatin1String("host_build");
    statics.strTEMPLATE = ProKey("TEMPLATE");
#ifdef PROEVALUATOR_FULL
    statics.strREQUIRES = ProKey("REQUIRES");
#endif

    statics.fakeValue = ProStringList(ProString("_FAKE_")); // It has to have a unique begin() value

    initFunctionStatics();

    static const struct {
        const char * const oldname, * const newname;
    } mapInits[] = {
        { "INTERFACES", "FORMS" },
        { "QMAKE_POST_BUILD", "QMAKE_POST_LINK" },
        { "TARGETDEPS", "POST_TARGETDEPS" },
        { "LIBPATH", "QMAKE_LIBDIR" },
        { "QMAKE_EXT_MOC", "QMAKE_EXT_CPP_MOC" },
        { "QMAKE_MOD_MOC", "QMAKE_H_MOD_MOC" },
        { "QMAKE_LFLAGS_SHAPP", "QMAKE_LFLAGS_APP" },
        { "PRECOMPH", "PRECOMPILED_HEADER" },
        { "PRECOMPCPP", "PRECOMPILED_SOURCE" },
        { "INCPATH", "INCLUDEPATH" },
        { "QMAKE_EXTRA_WIN_COMPILERS", "QMAKE_EXTRA_COMPILERS" },
        { "QMAKE_EXTRA_UNIX_COMPILERS", "QMAKE_EXTRA_COMPILERS" },
        { "QMAKE_EXTRA_WIN_TARGETS", "QMAKE_EXTRA_TARGETS" },
        { "QMAKE_EXTRA_UNIX_TARGETS", "QMAKE_EXTRA_TARGETS" },
        { "QMAKE_EXTRA_UNIX_INCLUDES", "QMAKE_EXTRA_INCLUDES" },
        { "QMAKE_EXTRA_UNIX_VARIABLES", "QMAKE_EXTRA_VARIABLES" },
        { "QMAKE_RPATH", "QMAKE_LFLAGS_RPATH" },
        { "QMAKE_FRAMEWORKDIR", "QMAKE_FRAMEWORKPATH" },
        { "QMAKE_FRAMEWORKDIR_FLAGS", "QMAKE_FRAMEWORKPATH_FLAGS" },
        { "IN_PWD", "PWD" }
    };
    for (unsigned i = 0; i < sizeof(mapInits)/sizeof(mapInits[0]); ++i)
        statics.varMap.insert(ProKey(mapInits[i].oldname), ProKey(mapInits[i].newname));
}

const ProKey &QMakeEvaluator::map(const ProKey &var)
{
    QHash<ProKey, ProKey>::ConstIterator it = statics.varMap.constFind(var);
    if (it == statics.varMap.constEnd())
        return var;
    deprecationWarning(fL1S("Variable %1 is deprecated; use %2 instead.")
                       .arg(var.toQString(), it.value().toQString()));
    return it.value();
}


QMakeEvaluator::QMakeEvaluator(QMakeGlobals *option,
                               QMakeParser *parser, QMakeHandler *handler)
  :
#ifdef PROEVALUATOR_DEBUG
    m_debugLevel(option->debugLevel),
#endif
    m_option(option), m_parser(parser), m_handler(handler)
{
    // So that single-threaded apps don't have to call initialize() for now.
    initStatics();

    // Configuration, more or less
    m_caller = 0;
#ifdef PROEVALUATOR_CUMULATIVE
    m_cumulative = false;
#endif
    m_hostBuild = false;

    // Evaluator state
#ifdef PROEVALUATOR_CUMULATIVE
    m_skipLevel = 0;
#endif
    m_listCount = 0;
    m_valuemapStack.push(ProValueMap());
    m_valuemapInited = false;
}

QMakeEvaluator::~QMakeEvaluator()
{
}

void QMakeEvaluator::initFrom(const QMakeEvaluator &other)
{
    Q_ASSERT_X(&other, "QMakeEvaluator::visitProFile", "Project not prepared");
    m_functionDefs = other.m_functionDefs;
    m_valuemapStack = other.m_valuemapStack;
    m_valuemapInited = true;
    m_qmakespec = other.m_qmakespec;
    m_qmakespecFull = other.m_qmakespecFull;
    m_qmakespecName = other.m_qmakespecName;
    m_mkspecPaths = other.m_mkspecPaths;
    m_featureRoots = other.m_featureRoots;
    m_dirSep = other.m_dirSep;
}

//////// Evaluator tools /////////

uint QMakeEvaluator::getBlockLen(const ushort *&tokPtr)
{
    uint len = *tokPtr++;
    len |= (uint)*tokPtr++ << 16;
    return len;
}

ProString QMakeEvaluator::getStr(const ushort *&tokPtr)
{
    uint len = *tokPtr++;
    ProString ret(m_current.pro->items(), tokPtr - m_current.pro->tokPtr(), len);
    ret.setSource(m_current.pro);
    tokPtr += len;
    return ret;
}

ProKey QMakeEvaluator::getHashStr(const ushort *&tokPtr)
{
    uint hash = getBlockLen(tokPtr);
    uint len = *tokPtr++;
    ProKey ret(m_current.pro->items(), tokPtr - m_current.pro->tokPtr(), len, hash);
    tokPtr += len;
    return ret;
}

void QMakeEvaluator::skipStr(const ushort *&tokPtr)
{
    uint len = *tokPtr++;
    tokPtr += len;
}

void QMakeEvaluator::skipHashStr(const ushort *&tokPtr)
{
    tokPtr += 2;
    uint len = *tokPtr++;
    tokPtr += len;
}

// FIXME: this should not build new strings for direct sections.
// Note that the E_SPRINTF and E_LIST implementations rely on the deep copy.
ProStringList QMakeEvaluator::split_value_list(const QString &vals, const ProFile *source)
{
    QString build;
    ProStringList ret;
    QStack<char> quote;

    const ushort SPACE = ' ';
    const ushort LPAREN = '(';
    const ushort RPAREN = ')';
    const ushort SINGLEQUOTE = '\'';
    const ushort DOUBLEQUOTE = '"';
    const ushort BACKSLASH = '\\';

    if (!source)
        source = currentProFile();

    ushort unicode;
    const QChar *vals_data = vals.data();
    const int vals_len = vals.length();
    int parens = 0;
    for (int x = 0; x < vals_len; x++) {
        unicode = vals_data[x].unicode();
        if (x != (int)vals_len-1 && unicode == BACKSLASH &&
            (vals_data[x+1].unicode() == SINGLEQUOTE || vals_data[x+1].unicode() == DOUBLEQUOTE)) {
            build += vals_data[x++]; //get that 'escape'
        } else if (!quote.isEmpty() && unicode == quote.top()) {
            quote.pop();
        } else if (unicode == SINGLEQUOTE || unicode == DOUBLEQUOTE) {
            quote.push(unicode);
        } else if (unicode == RPAREN) {
            --parens;
        } else if (unicode == LPAREN) {
            ++parens;
        }

        if (!parens && quote.isEmpty() && vals_data[x] == SPACE) {
            ret << ProString(build).setSource(source);
            build.clear();
        } else {
            build += vals_data[x];
        }
    }
    if (!build.isEmpty())
        ret << ProString(build).setSource(source);
    if (parens)
        deprecationWarning(fL1S("Unmatched parentheses are deprecated."));
    return ret;
}

static void zipEmpty(ProStringList *value)
{
    for (int i = value->size(); --i >= 0;)
        if (value->at(i).isEmpty())
            value->remove(i);
}

static void insertUnique(ProStringList *varlist, const ProStringList &value)
{
    foreach (const ProString &str, value)
        if (!str.isEmpty() && !varlist->contains(str))
            varlist->append(str);
}

static void removeAll(ProStringList *varlist, const ProString &value)
{
    for (int i = varlist->size(); --i >= 0; )
        if (varlist->at(i) == value)
            varlist->remove(i);
}

void QMakeEvaluator::removeEach(ProStringList *varlist, const ProStringList &value)
{
    foreach (const ProString &str, value)
        if (!str.isEmpty())
            removeAll(varlist, str);
}

static void replaceInList(ProStringList *varlist,
        const QRegExp &regexp, const QString &replace, bool global, QString &tmp)
{
    for (ProStringList::Iterator varit = varlist->begin(); varit != varlist->end(); ) {
        QString val = varit->toQString(tmp);
        QString copy = val; // Force detach and have a reference value
        val.replace(regexp, replace);
        if (!val.isSharedWith(copy) && val != copy) {
            if (val.isEmpty()) {
                varit = varlist->erase(varit);
            } else {
                (*varit).setValue(val);
                ++varit;
            }
            if (!global)
                break;
        } else {
            ++varit;
        }
    }
}

//////// Evaluator /////////

static ALWAYS_INLINE void addStr(
        const ProString &str, ProStringList *ret, bool &pending, bool joined)
{
    if (joined) {
        ret->last().append(str, &pending);
    } else {
        if (!pending) {
            pending = true;
            *ret << str;
        } else {
            ret->last().append(str);
        }
    }
}

static ALWAYS_INLINE void addStrList(
        const ProStringList &list, ushort tok, ProStringList *ret, bool &pending, bool joined)
{
    if (!list.isEmpty()) {
        if (joined) {
            ret->last().append(list, &pending, !(tok & TokQuoted));
        } else {
            if (tok & TokQuoted) {
                if (!pending) {
                    pending = true;
                    *ret << ProString();
                }
                ret->last().append(list);
            } else {
                if (!pending) {
                    // Another qmake bizzarity: if nothing is pending and the
                    // first element is empty, it will be eaten
                    if (!list.at(0).isEmpty()) {
                        // The common case
                        pending = true;
                        *ret += list;
                        return;
                    }
                } else {
                    ret->last().append(list.at(0));
                }
                // This is somewhat slow, but a corner case
                for (int j = 1; j < list.size(); ++j) {
                    pending = true;
                    *ret << list.at(j);
                }
            }
        }
    }
}

void QMakeEvaluator::evaluateExpression(
        const ushort *&tokPtr, ProStringList *ret, bool joined)
{
    debugMsg(2, joined ? "evaluating joined expression" : "evaluating expression");
    if (joined)
        *ret << ProString();
    bool pending = false;
    forever {
        ushort tok = *tokPtr++;
        if (tok & TokNewStr) {
            debugMsg(2, "new string");
            pending = false;
        }
        ushort maskedTok = tok & TokMask;
        switch (maskedTok) {
        case TokLine:
            m_current.line = *tokPtr++;
            break;
        case TokLiteral: {
            const ProString &val = getStr(tokPtr);
            debugMsg(2, "literal %s", dbgStr(val));
            addStr(val, ret, pending, joined);
            break; }
        case TokHashLiteral: {
            const ProKey &val = getHashStr(tokPtr);
            debugMsg(2, "hashed literal %s", dbgStr(val.toString()));
            addStr(val, ret, pending, joined);
            break; }
        case TokVariable: {
            const ProKey &var = getHashStr(tokPtr);
            const ProStringList &val = values(map(var));
            debugMsg(2, "variable %s => %s", dbgKey(var), dbgStrList(val));
            addStrList(val, tok, ret, pending, joined);
            break; }
        case TokProperty: {
            const ProKey &var = getHashStr(tokPtr);
            const ProString &val = propertyValue(var);
            debugMsg(2, "property %s => %s", dbgKey(var), dbgStr(val));
            addStr(val, ret, pending, joined);
            break; }
        case TokEnvVar: {
            const ProString &var = getStr(tokPtr);
            const ProStringList &val = split_value_list(m_option->getEnv(var.toQString(m_tmp1)));
            debugMsg(2, "env var %s => %s", dbgStr(var), dbgStrList(val));
            addStrList(val, tok, ret, pending, joined);
            break; }
        case TokFuncName: {
            const ProKey &func = getHashStr(tokPtr);
            debugMsg(2, "function %s", dbgKey(func));
            addStrList(evaluateExpandFunction(func, tokPtr), tok, ret, pending, joined);
            break; }
        default:
            debugMsg(2, "evaluated expression => %s", dbgStrList(*ret));
            tokPtr--;
            return;
        }
    }
}

void QMakeEvaluator::skipExpression(const ushort *&pTokPtr)
{
    const ushort *tokPtr = pTokPtr;
    forever {
        ushort tok = *tokPtr++;
        switch (tok) {
        case TokLine:
            m_current.line = *tokPtr++;
            break;
        case TokValueTerminator:
        case TokFuncTerminator:
            pTokPtr = tokPtr;
            return;
        case TokArgSeparator:
            break;
        default:
            switch (tok & TokMask) {
            case TokLiteral:
            case TokEnvVar:
                skipStr(tokPtr);
                break;
            case TokHashLiteral:
            case TokVariable:
            case TokProperty:
                skipHashStr(tokPtr);
                break;
            case TokFuncName:
                skipHashStr(tokPtr);
                pTokPtr = tokPtr;
                skipExpression(pTokPtr);
                tokPtr = pTokPtr;
                break;
            default:
                Q_ASSERT_X(false, "skipExpression", "Unrecognized token");
                break;
            }
        }
    }
}

QMakeEvaluator::VisitReturn QMakeEvaluator::visitProBlock(
        ProFile *pro, const ushort *tokPtr)
{
    m_current.pro = pro;
    m_current.line = 0;
    return visitProBlock(tokPtr);
}

QMakeEvaluator::VisitReturn QMakeEvaluator::visitProBlock(
        const ushort *tokPtr)
{
    traceMsg("entering block");
    ProStringList curr;
    bool okey = true, or_op = false, invert = false;
    uint blockLen;
    while (ushort tok = *tokPtr++) {
        VisitReturn ret;
        switch (tok) {
        case TokLine:
            m_current.line = *tokPtr++;
            continue;
        case TokAssign:
        case TokAppend:
        case TokAppendUnique:
        case TokRemove:
        case TokReplace:
            visitProVariable(tok, curr, tokPtr);
            curr.clear();
            continue;
        case TokBranch:
            blockLen = getBlockLen(tokPtr);
            if (m_cumulative) {
#ifdef PROEVALUATOR_CUMULATIVE
                if (!okey)
                    m_skipLevel++;
                ret = blockLen ? visitProBlock(tokPtr) : ReturnTrue;
                tokPtr += blockLen;
                blockLen = getBlockLen(tokPtr);
                if (!okey)
                    m_skipLevel--;
                else
                    m_skipLevel++;
                if ((ret == ReturnTrue || ret == ReturnFalse) && blockLen)
                    ret = visitProBlock(tokPtr);
                if (okey)
                    m_skipLevel--;
#endif
            } else {
                if (okey) {
                    traceMsg("taking 'then' branch");
                    ret = blockLen ? visitProBlock(tokPtr) : ReturnTrue;
                    traceMsg("finished 'then' branch");
                }
                tokPtr += blockLen;
                blockLen = getBlockLen(tokPtr);
                if (!okey) {
                    traceMsg("taking 'else' branch");
                    ret = blockLen ? visitProBlock(tokPtr) : ReturnTrue;
                    traceMsg("finished 'else' branch");
                }
            }
            tokPtr += blockLen;
            okey = true, or_op = false; // force next evaluation
            break;
        case TokForLoop:
            if (m_cumulative) { // This is a no-win situation, so just pretend it's no loop
                skipHashStr(tokPtr);
                uint exprLen = getBlockLen(tokPtr);
                tokPtr += exprLen;
                blockLen = getBlockLen(tokPtr);
                ret = visitProBlock(tokPtr);
            } else if (okey != or_op) {
                const ProKey &variable = getHashStr(tokPtr);
                uint exprLen = getBlockLen(tokPtr);
                const ushort *exprPtr = tokPtr;
                tokPtr += exprLen;
                blockLen = getBlockLen(tokPtr);
                ret = visitProLoop(variable, exprPtr, tokPtr);
            } else {
                skipHashStr(tokPtr);
                uint exprLen = getBlockLen(tokPtr);
                tokPtr += exprLen;
                blockLen = getBlockLen(tokPtr);
                traceMsg("skipped loop");
                ret = ReturnTrue;
            }
            tokPtr += blockLen;
            okey = true, or_op = false; // force next evaluation
            break;
        case TokTestDef:
        case TokReplaceDef:
            if (m_cumulative || okey != or_op) {
                const ProKey &name = getHashStr(tokPtr);
                blockLen = getBlockLen(tokPtr);
                visitProFunctionDef(tok, name, tokPtr);
                traceMsg("defined %s function %s",
                      tok == TokTestDef ? "test" : "replace", dbgKey(name));
            } else {
                traceMsg("skipped function definition");
                skipHashStr(tokPtr);
                blockLen = getBlockLen(tokPtr);
            }
            tokPtr += blockLen;
            okey = true, or_op = false; // force next evaluation
            continue;
        case TokNot:
            traceMsg("NOT");
            invert ^= true;
            continue;
        case TokAnd:
            traceMsg("AND");
            or_op = false;
            continue;
        case TokOr:
            traceMsg("OR");
            or_op = true;
            continue;
        case TokCondition:
            if (!m_skipLevel && okey != or_op) {
                if (curr.size() != 1) {
                    if (!m_cumulative || !curr.isEmpty())
                        evalError(fL1S("Conditional must expand to exactly one word."));
                    okey = false;
                } else {
                    okey = isActiveConfig(curr.at(0).toQString(m_tmp2), true);
                    traceMsg("condition %s is %s", dbgStr(curr.at(0)), dbgBool(okey));
                    okey ^= invert;
                }
            } else {
                traceMsg("skipped condition %s", curr.size() == 1 ? dbgStr(curr.at(0)) : "<invalid>");
            }
            or_op = !okey; // tentatively force next evaluation
            invert = false;
            curr.clear();
            continue;
        case TokTestCall:
            if (!m_skipLevel && okey != or_op) {
                if (curr.size() != 1) {
                    if (!m_cumulative || !curr.isEmpty())
                        evalError(fL1S("Test name must expand to exactly one word."));
                    skipExpression(tokPtr);
                    okey = false;
                } else {
                    traceMsg("evaluating test function %s", dbgStr(curr.at(0)));
                    ret = evaluateConditionalFunction(curr.at(0).toKey(), tokPtr);
                    switch (ret) {
                    case ReturnTrue: okey = true; break;
                    case ReturnFalse: okey = false; break;
                    default:
                        traceMsg("aborting block, function status: %s", dbgReturn(ret));
                        return ret;
                    }
                    traceMsg("test function returned %s", dbgBool(okey));
                    okey ^= invert;
                }
            } else if (m_cumulative) {
#ifdef PROEVALUATOR_CUMULATIVE
                m_skipLevel++;
                if (curr.size() != 1)
                    skipExpression(tokPtr);
                else
                    evaluateConditionalFunction(curr.at(0).toKey(), tokPtr);
                m_skipLevel--;
#endif
            } else {
                skipExpression(tokPtr);
                traceMsg("skipped test function %s", curr.size() == 1 ? dbgStr(curr.at(0)) : "<invalid>");
            }
            or_op = !okey; // tentatively force next evaluation
            invert = false;
            curr.clear();
            continue;
        case TokReturn:
            m_returnValue = curr;
            curr.clear();
            ret = ReturnReturn;
            goto ctrlstm;
        case TokBreak:
            ret = ReturnBreak;
            goto ctrlstm;
        case TokNext:
            ret = ReturnNext;
          ctrlstm:
            if (!m_skipLevel && okey != or_op)
                return ret;
            okey = false, or_op = true; // force next evaluation
            continue;
        default: {
                const ushort *oTokPtr = --tokPtr;
                evaluateExpression(tokPtr, &curr, false);
                if (tokPtr != oTokPtr)
                    continue;
            }
            Q_ASSERT_X(false, "visitProBlock", "unexpected item type");
            continue;
        }
        if (ret != ReturnTrue && ret != ReturnFalse) {
            traceMsg("aborting block, status: %s", dbgReturn(ret));
            return ret;
        }
    }
    traceMsg("leaving block, okey=%s", dbgBool(okey));
    return returnBool(okey);
}


void QMakeEvaluator::visitProFunctionDef(
        ushort tok, const ProKey &name, const ushort *tokPtr)
{
    QHash<ProKey, ProFunctionDef> *hash =
            (tok == TokTestDef
             ? &m_functionDefs.testFunctions
             : &m_functionDefs.replaceFunctions);
    hash->insert(name, ProFunctionDef(m_current.pro, tokPtr - m_current.pro->tokPtr()));
}

QMakeEvaluator::VisitReturn QMakeEvaluator::visitProLoop(
        const ProKey &_variable, const ushort *exprPtr, const ushort *tokPtr)
{
    VisitReturn ret = ReturnTrue;
    bool infinite = false;
    int index = 0;
    ProKey variable;
    ProStringList oldVarVal;
    ProString it_list = expandVariableReferences(exprPtr, 0, true).at(0);
    if (_variable.isEmpty()) {
        if (it_list != statics.strever) {
            evalError(fL1S("Invalid loop expression."));
            return ReturnFalse;
        }
        it_list = ProString(statics.strforever);
    } else {
        variable = map(_variable);
        oldVarVal = values(variable);
    }
    ProStringList list = values(it_list.toKey());
    if (list.isEmpty()) {
        if (it_list == statics.strforever) {
            infinite = true;
        } else {
            const QString &itl = it_list.toQString(m_tmp1);
            int dotdot = itl.indexOf(statics.strDotDot);
            if (dotdot != -1) {
                bool ok;
                int start = itl.left(dotdot).toInt(&ok);
                if (ok) {
                    int end = itl.mid(dotdot+2).toInt(&ok);
                    if (ok) {
                        if (start < end) {
                            for (int i = start; i <= end; i++)
                                list << ProString(QString::number(i));
                        } else {
                            for (int i = start; i >= end; i--)
                                list << ProString(QString::number(i));
                        }
                    }
                }
            }
        }
    }

<<<<<<< HEAD
    if (infinite)
        traceMsg("entering infinite loop for %s", dbgKey(variable));
    else
        traceMsg("entering loop for %s over %s", dbgKey(variable), dbgStrList(list));

    m_loopLevel++;
=======
>>>>>>> 77a6b71f
    forever {
        if (infinite) {
            if (!variable.isEmpty())
                m_valuemapStack.top()[variable] = ProStringList(ProString(QString::number(index++)));
            if (index > 1000) {
                evalError(fL1S("Ran into infinite loop (> 1000 iterations)."));
                break;
            }
            traceMsg("loop iteration %d", index);
        } else {
            ProString val;
            do {
                if (index >= list.count())
                    goto do_break;
                val = list.at(index++);
            } while (val.isEmpty()); // stupid, but qmake is like that
            traceMsg("loop iteration %s", dbgStr(val));
            m_valuemapStack.top()[variable] = ProStringList(val);
        }

        ret = visitProBlock(tokPtr);
        switch (ret) {
        case ReturnTrue:
        case ReturnFalse:
            break;
        case ReturnNext:
            ret = ReturnTrue;
            break;
        case ReturnBreak:
            ret = ReturnTrue;
            goto do_break;
        default:
            goto do_break;
        }
    }
  do_break:

    traceMsg("done looping");

    if (!variable.isEmpty())
        m_valuemapStack.top()[variable] = oldVarVal;
    return ret;
}

void QMakeEvaluator::visitProVariable(
        ushort tok, const ProStringList &curr, const ushort *&tokPtr)
{
    int sizeHint = *tokPtr++;

    if (curr.size() != 1) {
        skipExpression(tokPtr);
        if (!m_cumulative || !curr.isEmpty())
            evalError(fL1S("Left hand side of assignment must expand to exactly one word."));
        return;
    }
    const ProKey &varName = map(curr.first());

    if (tok == TokReplace) {      // ~=
        // DEFINES ~= s/a/b/?[gqi]

        const ProStringList &varVal = expandVariableReferences(tokPtr, sizeHint, true);
        const QString &val = varVal.at(0).toQString(m_tmp1);
        if (val.length() < 4 || val.at(0) != QLatin1Char('s')) {
            evalError(fL1S("The ~= operator can handle only the s/// function."));
            return;
        }
        QChar sep = val.at(1);
        QStringList func = val.split(sep);
        if (func.count() < 3 || func.count() > 4) {
            evalError(fL1S("The s/// function expects 3 or 4 arguments."));
            return;
        }

        bool global = false, quote = false, case_sense = false;
        if (func.count() == 4) {
            global = func[3].indexOf(QLatin1Char('g')) != -1;
            case_sense = func[3].indexOf(QLatin1Char('i')) == -1;
            quote = func[3].indexOf(QLatin1Char('q')) != -1;
        }
        QString pattern = func[1];
        QString replace = func[2];
        if (quote)
            pattern = QRegExp::escape(pattern);

        QRegExp regexp(pattern, case_sense ? Qt::CaseSensitive : Qt::CaseInsensitive);

        // We could make a union of modified and unmodified values,
        // but this will break just as much as it fixes, so leave it as is.
        replaceInList(&valuesRef(varName), regexp, replace, global, m_tmp2);
        debugMsg(2, "replaced %s with %s", dbgQStr(pattern), dbgQStr(replace));
    } else {
        ProStringList varVal = expandVariableReferences(tokPtr, sizeHint);
        switch (tok) {
        default: // whatever - cannot happen
        case TokAssign:          // =
            zipEmpty(&varVal);
            if (!m_cumulative) {
                // FIXME: add check+warning about accidental value removal.
                // This may be a bit too noisy, though.
                m_valuemapStack.top()[varName] = varVal;
            } else {
                if (!varVal.isEmpty()) {
                    // We are greedy for values. But avoid exponential growth.
                    ProStringList &v = valuesRef(varName);
                    if (v.isEmpty()) {
                        v = varVal;
                    } else {
                        ProStringList old = v;
                        v = varVal;
                        QSet<ProString> has;
                        has.reserve(v.size());
                        foreach (const ProString &s, v)
                            has.insert(s);
                        v.reserve(v.size() + old.size());
                        foreach (const ProString &s, old)
                            if (!has.contains(s))
                                v << s;
                    }
                }
            }
            debugMsg(2, "assigning");
            break;
        case TokAppendUnique:    // *=
            insertUnique(&valuesRef(varName), varVal);
            debugMsg(2, "appending unique");
            break;
        case TokAppend:          // +=
            zipEmpty(&varVal);
            valuesRef(varName) += varVal;
            debugMsg(2, "appending");
            break;
        case TokRemove:       // -=
            if (!m_cumulative) {
                removeEach(&valuesRef(varName), varVal);
            } else {
                // We are stingy with our values, too.
            }
            debugMsg(2, "removing");
            break;
        }
    }
    traceMsg("%s := %s", dbgKey(varName), dbgStrList(values(varName)));

    if (varName == statics.strTEMPLATE)
        setTemplate();
#ifdef PROEVALUATOR_FULL
    else if (varName == statics.strREQUIRES)
        checkRequirements(values(varName));
#endif
}

void QMakeEvaluator::setTemplate()
{
    ProStringList &values = valuesRef(statics.strTEMPLATE);
    if (!m_option->user_template.isEmpty()) {
        // Don't allow override
        values = ProStringList(ProString(m_option->user_template));
    } else {
        if (values.isEmpty())
            values.append(ProString("app"));
        else
            values.erase(values.begin() + 1, values.end());
    }
    if (!m_option->user_template_prefix.isEmpty()) {
        QString val = values.first().toQString(m_tmp1);
        if (!val.startsWith(m_option->user_template_prefix)) {
            val.prepend(m_option->user_template_prefix);
            values = ProStringList(ProString(val));
        }
    }
}

void QMakeEvaluator::loadDefaults()
{
    ProValueMap &vars = m_valuemapStack.top();

    vars[ProKey("DIR_SEPARATOR")] << ProString(m_option->dir_sep);
    vars[ProKey("DIRLIST_SEPARATOR")] << ProString(m_option->dirlist_sep);
    vars[ProKey("_DATE_")] << ProString(QDateTime::currentDateTime().toString());
    if (!m_option->qmake_abslocation.isEmpty())
        vars[ProKey("QMAKE_QMAKE")] << ProString(m_option->qmake_abslocation);
#if defined(Q_OS_WIN32)
    vars[ProKey("QMAKE_HOST.os")] << ProString("Windows");

    DWORD name_length = 1024;
    wchar_t name[1024];
    if (GetComputerName(name, &name_length))
        vars[ProKey("QMAKE_HOST.name")] << ProString(QString::fromWCharArray(name));

    QSysInfo::WinVersion ver = QSysInfo::WindowsVersion;
    vars[ProKey("QMAKE_HOST.version")] << ProString(QString::number(ver));
    ProString verStr;
    switch (ver) {
    case QSysInfo::WV_Me: verStr = ProString("WinMe"); break;
    case QSysInfo::WV_95: verStr = ProString("Win95"); break;
    case QSysInfo::WV_98: verStr = ProString("Win98"); break;
    case QSysInfo::WV_NT: verStr = ProString("WinNT"); break;
    case QSysInfo::WV_2000: verStr = ProString("Win2000"); break;
    case QSysInfo::WV_2003: verStr = ProString("Win2003"); break;
    case QSysInfo::WV_XP: verStr = ProString("WinXP"); break;
    case QSysInfo::WV_VISTA: verStr = ProString("WinVista"); break;
    default: verStr = ProString("Unknown"); break;
    }
    vars[ProKey("QMAKE_HOST.version_string")] << verStr;

    SYSTEM_INFO info;
    GetSystemInfo(&info);
    ProString archStr;
    switch (info.wProcessorArchitecture) {
# ifdef PROCESSOR_ARCHITECTURE_AMD64
    case PROCESSOR_ARCHITECTURE_AMD64:
        archStr = ProString("x86_64");
        break;
# endif
    case PROCESSOR_ARCHITECTURE_INTEL:
        archStr = ProString("x86");
        break;
    case PROCESSOR_ARCHITECTURE_IA64:
# ifdef PROCESSOR_ARCHITECTURE_IA32_ON_WIN64
    case PROCESSOR_ARCHITECTURE_IA32_ON_WIN64:
# endif
        archStr = ProString("IA64");
        break;
    default:
        archStr = ProString("Unknown");
        break;
    }
    vars[ProKey("QMAKE_HOST.arch")] << archStr;

# if defined(Q_CC_MSVC) // ### bogus condition, but nobody x-builds for msvc with a different qmake
    QLatin1Char backslash('\\');
    QString paths = m_option->getEnv(QLatin1String("PATH"));
    QString vcBin64 = m_option->getEnv(QLatin1String("VCINSTALLDIR"));
    if (!vcBin64.endsWith(backslash))
        vcBin64.append(backslash);
    vcBin64.append(QLatin1String("bin\\amd64"));
    QString vcBinX86_64 = m_option->getEnv(QLatin1String("VCINSTALLDIR"));
    if (!vcBinX86_64.endsWith(backslash))
        vcBinX86_64.append(backslash);
    vcBinX86_64.append(QLatin1String("bin\\x86_amd64"));
    if (paths.contains(vcBin64, Qt::CaseInsensitive)
            || paths.contains(vcBinX86_64, Qt::CaseInsensitive))
        vars[ProKey("QMAKE_TARGET.arch")] << ProString("x86_64");
    else
        vars[ProKey("QMAKE_TARGET.arch")] << ProString("x86");
# endif
#elif defined(Q_OS_UNIX)
    struct utsname name;
    if (!uname(&name)) {
        vars[ProKey("QMAKE_HOST.os")] << ProString(name.sysname);
        vars[ProKey("QMAKE_HOST.name")] << ProString(QString::fromLocal8Bit(name.nodename));
        vars[ProKey("QMAKE_HOST.version")] << ProString(name.release);
        vars[ProKey("QMAKE_HOST.version_string")] << ProString(name.version);
        vars[ProKey("QMAKE_HOST.arch")] << ProString(name.machine);
    }
#endif

    m_valuemapInited = true;
}

bool QMakeEvaluator::prepareProject(const QString &inDir)
{
    QString superdir;
    if (m_option->do_cache) {
        QString conffile;
        QString cachefile = m_option->cachefile;
        if (cachefile.isEmpty())  { //find it as it has not been specified
            if (m_outputDir.isEmpty())
                goto no_cache;
            superdir = m_outputDir;
            forever {
                QString superfile = superdir + QLatin1String("/.qmake.super");
                if (IoUtils::exists(superfile)) {
                    m_superfile = superfile;
                    break;
                }
                QFileInfo qdfi(superdir);
                if (qdfi.isRoot()) {
                    superdir.clear();
                    break;
                }
                superdir = qdfi.path();
            }
            QString sdir = inDir;
            QString dir = m_outputDir;
            forever {
                conffile = sdir + QLatin1String("/.qmake.conf");
                if (!IoUtils::exists(conffile))
                    conffile.clear();
                cachefile = dir + QLatin1String("/.qmake.cache");
                if (!IoUtils::exists(cachefile))
                    cachefile.clear();
                if (!conffile.isEmpty() || !cachefile.isEmpty()) {
                    if (dir != sdir)
                        m_sourceRoot = sdir;
                    m_buildRoot = dir;
                    break;
                }
                if (dir == superdir)
                    goto no_cache;
                QFileInfo qsdfi(sdir);
                QFileInfo qdfi(dir);
                if (qsdfi.isRoot() || qdfi.isRoot())
                    goto no_cache;
                sdir = qsdfi.path();
                dir = qdfi.path();
            }
        } else {
            m_buildRoot = QFileInfo(cachefile).path();
        }
        m_conffile = conffile;
        m_cachefile = cachefile;
    }
  no_cache:

    // Look for mkspecs/ in source and build. First to win determines the root.
    QString sdir = inDir;
    QString dir = m_outputDir;
    while (dir != m_buildRoot) {
        if ((dir != sdir && QFileInfo(sdir, QLatin1String("mkspecs")).isDir())
                || QFileInfo(dir, QLatin1String("mkspecs")).isDir()) {
            if (dir != sdir)
                m_sourceRoot = sdir;
            m_buildRoot = dir;
            break;
        }
        if (dir == superdir)
            break;
        QFileInfo qsdfi(sdir);
        QFileInfo qdfi(dir);
        if (qsdfi.isRoot() || qdfi.isRoot())
            break;
        sdir = qsdfi.path();
        dir = qdfi.path();
    }

    return true;
}

bool QMakeEvaluator::loadSpecInternal()
{
    if (!evaluateFeatureFile(QLatin1String("spec_pre.prf")))
        return false;
    QString spec = m_qmakespec + QLatin1String("/qmake.conf");
    if (!evaluateFile(spec, QMakeHandler::EvalConfigFile, LoadProOnly)) {
        evalError(fL1S("Could not read qmake configuration file %1.").arg(spec));
        return false;
    }
#ifdef Q_OS_UNIX
    m_qmakespecFull = QFileInfo(m_qmakespec).canonicalFilePath();
#else
    // We can't resolve symlinks as they do on Unix, so configure.exe puts
    // the source of the qmake.conf at the end of the default/qmake.conf in
    // the QMAKESPEC_ORIGINAL variable.
    const ProString &orig_spec = first(ProKey("QMAKESPEC_ORIGINAL"));
    m_qmakespecFull = orig_spec.isEmpty() ? m_qmakespec : orig_spec.toQString();
#endif
    valuesRef(ProKey("QMAKESPEC")) << ProString(m_qmakespecFull);
    m_qmakespecName = IoUtils::fileName(m_qmakespecFull).toString();
    if (!evaluateFeatureFile(QLatin1String("spec_post.prf")))
        return false;
    // The MinGW and x-build specs may change the separator; $$shell_{path,quote}() need it
    m_dirSep = first(ProKey("QMAKE_DIR_SEP"));
    return true;
}

bool QMakeEvaluator::loadSpec()
{
    QString qmakespec = m_option->expandEnvVars(
                m_hostBuild ? m_option->qmakespec : m_option->xqmakespec);

    {
        QMakeEvaluator evaluator(m_option, m_parser, m_handler);
        if (!m_superfile.isEmpty()) {
            valuesRef(ProKey("_QMAKE_SUPER_CACHE_")) << ProString(m_superfile);
            if (!evaluator.evaluateFile(m_superfile, QMakeHandler::EvalConfigFile, LoadProOnly))
                return false;
        }
        if (!m_conffile.isEmpty()) {
            valuesRef(ProKey("_QMAKE_CONF_")) << ProString(m_conffile);
            if (!evaluator.evaluateFile(m_conffile, QMakeHandler::EvalConfigFile, LoadProOnly))
                return false;
        }
        if (!m_cachefile.isEmpty()) {
            valuesRef(ProKey("_QMAKE_CACHE_")) << ProString(m_cachefile);
            if (!evaluator.evaluateFile(m_cachefile, QMakeHandler::EvalConfigFile, LoadProOnly))
                return false;
        }
        if (qmakespec.isEmpty()) {
            if (!m_hostBuild)
                qmakespec = evaluator.first(ProKey("XQMAKESPEC")).toQString();
            if (qmakespec.isEmpty())
                qmakespec = evaluator.first(ProKey("QMAKESPEC")).toQString();
        }
        m_qmakepath = evaluator.values(ProKey("QMAKEPATH")).toQStringList();
        m_qmakefeatures = evaluator.values(ProKey("QMAKEFEATURES")).toQStringList();
    }

    updateMkspecPaths();
    if (qmakespec.isEmpty())
        qmakespec = m_hostBuild ? QLatin1String("default-host") : QLatin1String("default");
    if (IoUtils::isRelativePath(qmakespec)) {
        foreach (const QString &root, m_mkspecPaths) {
            QString mkspec = root + QLatin1Char('/') + qmakespec;
            if (IoUtils::exists(mkspec)) {
                qmakespec = mkspec;
                goto cool;
            }
        }
        evalError(fL1S("Could not find qmake configuration file %1.").arg(qmakespec));
        return false;
    }
  cool:
    m_qmakespec = QDir::cleanPath(qmakespec);

    if (!m_superfile.isEmpty()
        && !evaluateFile(m_superfile, QMakeHandler::EvalConfigFile, LoadProOnly)) {
        return false;
    }
    if (!loadSpecInternal())
        return false;
    updateFeaturePaths(); // The spec extends the feature search path, so rebuild the cache.
    if (!m_conffile.isEmpty()
        && !evaluateFile(m_conffile, QMakeHandler::EvalConfigFile, LoadProOnly)) {
        return false;
    }
    if (!m_cachefile.isEmpty()
        && !evaluateFile(m_cachefile, QMakeHandler::EvalConfigFile, LoadProOnly)) {
        return false;
    }
    return true;
}

void QMakeEvaluator::setupProject()
{
    setTemplate();
    ProValueMap &vars = m_valuemapStack.top();
    vars[ProKey("TARGET")] << ProString(QFileInfo(currentFileName()).baseName());
    vars[ProKey("_PRO_FILE_")] << ProString(currentFileName());
    vars[ProKey("_PRO_FILE_PWD_")] << ProString(currentDirectory());
    vars[ProKey("OUT_PWD")] << ProString(m_outputDir);
}

void QMakeEvaluator::evaluateCommand(const QString &cmds, const QString &where)
{
    if (!cmds.isEmpty()) {
        if (ProFile *pro = m_parser->parsedProBlock(cmds, where, -1)) {
            if (pro->isOk()) {
                m_locationStack.push(m_current);
                visitProBlock(pro, pro->tokPtr());
                m_current = m_locationStack.pop();
            }
            pro->deref();
        }
    }
}

void QMakeEvaluator::evaluateConfigFeatures()
{
    QSet<QString> processed;
    forever {
        bool finished = true;
        ProStringList configs = values(statics.strCONFIG);
        for (int i = configs.size() - 1; i >= 0; --i) {
            QString config = configs.at(i).toQString(m_tmp1).toLower();
            if (!processed.contains(config)) {
                config.detach();
                processed.insert(config);
                if (evaluateFeatureFile(config, true)) {
                    finished = false;
                    break;
                }
            }
        }
        if (finished)
            break;
    }
}

QMakeEvaluator::VisitReturn QMakeEvaluator::visitProFile(
        ProFile *pro, QMakeHandler::EvalFileType type, LoadFlags flags)
{
    if (!m_cumulative && !pro->isOk())
        return ReturnFalse;

    if (flags & LoadPreFiles) {
        if (!prepareProject(pro->directoryName()))
            return ReturnFalse;

        m_hostBuild = pro->isHostBuild();

#ifdef PROEVALUATOR_THREAD_SAFE
        m_option->mutex.lock();
#endif
        QMakeBaseEnv **baseEnvPtr = &m_option->baseEnvs[QMakeBaseKey(m_buildRoot, m_hostBuild)];
        if (!*baseEnvPtr)
            *baseEnvPtr = new QMakeBaseEnv;
        QMakeBaseEnv *baseEnv = *baseEnvPtr;

#ifdef PROEVALUATOR_THREAD_SAFE
        {
            QMutexLocker locker(&baseEnv->mutex);
            m_option->mutex.unlock();
            if (baseEnv->inProgress) {
                QThreadPool::globalInstance()->releaseThread();
                baseEnv->cond.wait(&baseEnv->mutex);
                QThreadPool::globalInstance()->reserveThread();
                if (!baseEnv->isOk)
                    return ReturnFalse;
            } else
#endif
            if (!baseEnv->evaluator) {
#ifdef PROEVALUATOR_THREAD_SAFE
                baseEnv->inProgress = true;
                locker.unlock();
#endif

                QMakeEvaluator *baseEval = new QMakeEvaluator(m_option, m_parser, m_handler);
                baseEnv->evaluator = baseEval;
                baseEval->m_superfile = m_superfile;
                baseEval->m_conffile = m_conffile;
                baseEval->m_cachefile = m_cachefile;
                baseEval->m_sourceRoot = m_sourceRoot;
                baseEval->m_buildRoot = m_buildRoot;
                baseEval->m_hostBuild = m_hostBuild;
                bool ok = baseEval->loadSpec();

#ifdef PROEVALUATOR_THREAD_SAFE
                locker.relock();
                baseEnv->isOk = ok;
                baseEnv->inProgress = false;
                baseEnv->cond.wakeAll();
#endif

                if (!ok)
                    return ReturnFalse;
            }
#ifdef PROEVALUATOR_THREAD_SAFE
        }
#endif

        initFrom(*baseEnv->evaluator);
    } else {
        if (!m_valuemapInited)
            loadDefaults();
    }

#ifdef QT_BUILD_QMAKE
    for (ProValueMap::ConstIterator it = m_extraVars.constBegin();
         it != m_extraVars.constEnd(); ++it)
        m_valuemapStack.first().insert(it.key(), it.value());
#endif

    m_handler->aboutToEval(currentProFile(), pro, type);
    m_profileStack.push(pro);
    valuesRef(ProKey("PWD")) = ProStringList(ProString(currentDirectory()));
    if (flags & LoadPreFiles) {
        setupProject();

        evaluateFeatureFile(QLatin1String("default_pre.prf"));

        evaluateCommand(m_option->precmds, fL1S("(command line)"));

#ifdef QT_BUILD_QMAKE
        // After user configs, to override them
        if (!m_extraConfigs.isEmpty())
            evaluateCommand("CONFIG += " + m_extraConfigs.join(" "), fL1S("(extra configs)"));
#endif
    }

    debugMsg(1, "visiting file %s", qPrintable(pro->fileName()));
    visitProBlock(pro, pro->tokPtr());
    debugMsg(1, "done visiting file %s", qPrintable(pro->fileName()));

    if (flags & LoadPostFiles) {
        evaluateCommand(m_option->postcmds, fL1S("(command line -after)"));

#ifdef QT_BUILD_QMAKE
        // Again, to ensure the project does not mess with us.
        // Specifically, do not allow a project to override debug/release within a
        // debug_and_release build pass - it's too late for that at this point anyway.
        if (!m_extraConfigs.isEmpty())
            evaluateCommand("CONFIG += " + m_extraConfigs.join(" "), fL1S("(extra configs)"));
#endif

        evaluateFeatureFile(QLatin1String("default_post.prf"));

        evaluateConfigFeatures();
    }
    m_profileStack.pop();
    valuesRef(ProKey("PWD")) = ProStringList(ProString(currentDirectory()));
    m_handler->doneWithEval(currentProFile());

    return ReturnTrue;
}


void QMakeEvaluator::updateMkspecPaths()
{
    QStringList ret;
    const QString concat = QLatin1String("/mkspecs");

    foreach (const QString &it, m_option->getPathListEnv(QLatin1String("QMAKEPATH")))
        ret << it + concat;

    foreach (const QString &it, m_qmakepath)
        ret << it + concat;

    if (!m_buildRoot.isEmpty())
        ret << m_buildRoot + concat;
    if (!m_sourceRoot.isEmpty())
        ret << m_sourceRoot + concat;

    ret << m_option->propertyValue(ProKey("QT_HOST_DATA/get")) + concat;

    ret.removeDuplicates();
    m_mkspecPaths = ret;
}

void QMakeEvaluator::updateFeaturePaths()
{
    QString mkspecs_concat = QLatin1String("/mkspecs");
    QString features_concat = QLatin1String("/features/");

    QStringList feature_roots;

    foreach (const QString &f, m_option->getPathListEnv(QLatin1String("QMAKEFEATURES")))
        feature_roots += f;

    feature_roots += m_qmakefeatures;

    feature_roots += m_option->propertyValue(ProKey("QMAKEFEATURES")).toQString(m_mtmp).split(
            m_option->dirlist_sep, QString::SkipEmptyParts);

    QStringList feature_bases;
    if (!m_buildRoot.isEmpty())
        feature_bases << m_buildRoot;
    if (!m_sourceRoot.isEmpty())
        feature_bases << m_sourceRoot;

    foreach (const QString &item, m_option->getPathListEnv(QLatin1String("QMAKEPATH")))
        feature_bases << (item + mkspecs_concat);

    foreach (const QString &item, m_qmakepath)
        feature_bases << (item + mkspecs_concat);

    if (!m_qmakespecFull.isEmpty()) {
        // The spec is already platform-dependent, so no subdirs here.
        feature_roots << (m_qmakespecFull + features_concat);

        // Also check directly under the root directory of the mkspecs collection
        QDir specdir(m_qmakespecFull);
        while (!specdir.isRoot() && specdir.cdUp()) {
            const QString specpath = specdir.path();
            if (specpath.endsWith(mkspecs_concat)) {
                if (IoUtils::exists(specpath + features_concat))
                    feature_bases << specpath;
                break;
            }
        }
    }

    feature_bases << (m_option->propertyValue(ProKey("QT_HOST_DATA/get")).toQString(m_mtmp)
                      + mkspecs_concat);

    foreach (const QString &fb, feature_bases) {
        foreach (const ProString &sfx, values(ProKey("QMAKE_PLATFORM")))
            feature_roots << (fb + features_concat + sfx + QLatin1Char('/'));
        feature_roots << (fb + features_concat);
    }

    for (int i = 0; i < feature_roots.count(); ++i)
        if (!feature_roots.at(i).endsWith((ushort)'/'))
            feature_roots[i].append((ushort)'/');

    feature_roots.removeDuplicates();

    QStringList ret;
    foreach (const QString &root, feature_roots)
        if (IoUtils::exists(root))
            ret << root;
    m_featureRoots = ret;
}

ProString QMakeEvaluator::propertyValue(const ProKey &name) const
{
    if (name == QLatin1String("QMAKE_MKSPECS"))
        return ProString(m_mkspecPaths.join(m_option->dirlist_sep));
    ProString ret = m_option->propertyValue(name);
//    if (ret.isNull())
//        evalError(fL1S("Querying unknown property %1").arg(name.toQString(m_mtmp)));
    return ret;
}

ProFile *QMakeEvaluator::currentProFile() const
{
    if (m_profileStack.count() > 0)
        return m_profileStack.top();
    return 0;
}

QString QMakeEvaluator::currentFileName() const
{
    ProFile *pro = currentProFile();
    if (pro)
        return pro->fileName();
    return QString();
}

QString QMakeEvaluator::currentDirectory() const
{
    ProFile *pro = currentProFile();
    if (pro)
        return pro->directoryName();
    return QString();
}

bool QMakeEvaluator::isActiveConfig(const QString &config, bool regex)
{
    // magic types for easy flipping
    if (config == statics.strtrue)
        return true;
    if (config == statics.strfalse)
        return false;

    if (config == statics.strhost_build)
        return m_hostBuild;

    if (regex && (config.contains(QLatin1Char('*')) || config.contains(QLatin1Char('?')))) {
        QString cfg = config;
        cfg.detach(); // Keep m_tmp out of QRegExp's cache
        QRegExp re(cfg, Qt::CaseSensitive, QRegExp::Wildcard);

        // mkspecs
        if (re.exactMatch(m_qmakespecName))
            return true;

        // CONFIG variable
        int t = 0;
        foreach (const ProString &configValue, values(statics.strCONFIG)) {
            if (re.exactMatch(configValue.toQString(m_tmp[t])))
                return true;
            t ^= 1;
        }
    } else {
        // mkspecs
        if (m_qmakespecName == config)
            return true;

        // CONFIG variable
        if (values(statics.strCONFIG).contains(ProString(config)))
            return true;
    }

    return false;
}

ProStringList QMakeEvaluator::expandVariableReferences(
        const ushort *&tokPtr, int sizeHint, bool joined)
{
    ProStringList ret;
    ret.reserve(sizeHint);
    forever {
        evaluateExpression(tokPtr, &ret, joined);
        switch (*tokPtr) {
        case TokValueTerminator:
        case TokFuncTerminator:
            tokPtr++;
            return ret;
        case TokArgSeparator:
            if (joined) {
                tokPtr++;
                continue;
            }
            // fallthrough
        default:
            Q_ASSERT_X(false, "expandVariableReferences", "Unrecognized token");
            break;
        }
    }
}

QList<ProStringList> QMakeEvaluator::prepareFunctionArgs(const ushort *&tokPtr)
{
    QList<ProStringList> args_list;
    if (*tokPtr != TokFuncTerminator) {
        for (;; tokPtr++) {
            ProStringList arg;
            evaluateExpression(tokPtr, &arg, false);
            args_list << arg;
            if (*tokPtr == TokFuncTerminator)
                break;
            Q_ASSERT(*tokPtr == TokArgSeparator);
        }
    }
    tokPtr++;
    return args_list;
}

ProStringList QMakeEvaluator::evaluateFunction(
        const ProFunctionDef &func, const QList<ProStringList> &argumentsList, bool *ok)
{
    bool oki;
    ProStringList ret;

    if (m_valuemapStack.count() >= 100) {
        evalError(fL1S("Ran into infinite recursion (depth > 100)."));
        oki = false;
    } else {
        m_valuemapStack.push(ProValueMap());
        m_locationStack.push(m_current);

        ProStringList args;
        for (int i = 0; i < argumentsList.count(); ++i) {
            args += argumentsList[i];
            m_valuemapStack.top()[ProKey(QString::number(i+1))] = argumentsList[i];
        }
        m_valuemapStack.top()[statics.strARGS] = args;
        VisitReturn vr = visitProBlock(func.pro(), func.tokPtr());
        oki = (vr != ReturnFalse && vr != ReturnError); // True || Return
        ret = m_returnValue;
        m_returnValue.clear();

        m_current = m_locationStack.pop();
        m_valuemapStack.pop();
    }
    if (ok)
        *ok = oki;
    if (oki)
        return ret;
    return ProStringList();
}

QMakeEvaluator::VisitReturn QMakeEvaluator::evaluateBoolFunction(
        const ProFunctionDef &func, const QList<ProStringList> &argumentsList,
        const ProString &function)
{
    bool ok;
    ProStringList ret = evaluateFunction(func, argumentsList, &ok);
    if (ok) {
        if (ret.isEmpty())
            return ReturnTrue;
        if (ret.at(0) != statics.strfalse) {
            if (ret.at(0) == statics.strtrue)
                return ReturnTrue;
            int val = ret.at(0).toQString(m_tmp1).toInt(&ok);
            if (ok) {
                if (val)
                    return ReturnTrue;
            } else {
                evalError(fL1S("Unexpected return value from test '%1': %2.")
                          .arg(function.toQString(m_tmp1))
                          .arg(ret.join(QLatin1String(" :: "))));
            }
        }
    }
    return ReturnFalse;
}

QMakeEvaluator::VisitReturn QMakeEvaluator::evaluateConditionalFunction(
        const ProKey &func, const ushort *&tokPtr)
{
    QHash<ProKey, ProFunctionDef>::ConstIterator it =
            m_functionDefs.testFunctions.constFind(func);
    if (it != m_functionDefs.testFunctions.constEnd()) {
        const QList<ProStringList> args = prepareFunctionArgs(tokPtr);
        traceMsg("calling %s(%s)", dbgKey(func), dbgStrListList(args));
        return evaluateBoolFunction(*it, args, func);
    }

    //why don't the builtin functions just use args_list? --Sam
    return evaluateBuiltinConditional(func, expandVariableReferences(tokPtr, 5, true));
}

ProStringList QMakeEvaluator::evaluateExpandFunction(
        const ProKey &func, const ushort *&tokPtr)
{
    QHash<ProKey, ProFunctionDef>::ConstIterator it =
            m_functionDefs.replaceFunctions.constFind(func);
    if (it != m_functionDefs.replaceFunctions.constEnd()) {
        const QList<ProStringList> args = prepareFunctionArgs(tokPtr);
        traceMsg("calling $$%s(%s)", dbgKey(func), dbgStrListList(args));
        return evaluateFunction(*it, args, 0);
    }

    //why don't the builtin functions just use args_list? --Sam
    return evaluateBuiltinExpand(func, expandVariableReferences(tokPtr, 5, true));
}

bool QMakeEvaluator::evaluateConditional(const QString &cond, const QString &where, int line)
{
    bool ret = false;
    ProFile *pro = m_parser->parsedProBlock(cond, where, line, QMakeParser::TestGrammar);
    if (pro) {
        if (pro->isOk()) {
            m_locationStack.push(m_current);
            ret = visitProBlock(pro, pro->tokPtr()) == ReturnTrue;
            m_current = m_locationStack.pop();
        }
        pro->deref();
    }
    return ret;
}

#ifdef PROEVALUATOR_FULL
void QMakeEvaluator::checkRequirements(const ProStringList &deps)
{
    ProStringList &failed = valuesRef(ProKey("QMAKE_FAILED_REQUIREMENTS"));
    foreach (const ProString &dep, deps)
        if (!evaluateConditional(dep.toQString(), m_current.pro->fileName(), m_current.line))
            failed << dep;
}
#endif

ProValueMap *QMakeEvaluator::findValues(const ProKey &variableName, ProValueMap::Iterator *rit)
{
    ProValueMapStack::Iterator vmi = m_valuemapStack.end();
    do {
        --vmi;
        ProValueMap::Iterator it = (*vmi).find(variableName);
        if (it != (*vmi).end()) {
            if (it->constBegin() == statics.fakeValue.constBegin())
                return 0;
            *rit = it;
            return &(*vmi);
        }
    } while (vmi != m_valuemapStack.begin());
    return 0;
}

ProStringList &QMakeEvaluator::valuesRef(const ProKey &variableName)
{
    ProValueMap::Iterator it = m_valuemapStack.top().find(variableName);
    if (it != m_valuemapStack.top().end()) {
        if (it->constBegin() == statics.fakeValue.constBegin())
            it->clear();
        return *it;
    }
    ProValueMapStack::Iterator vmi = m_valuemapStack.end();
    if (--vmi != m_valuemapStack.begin()) {
        do {
            --vmi;
            ProValueMap::ConstIterator it = (*vmi).constFind(variableName);
            if (it != (*vmi).constEnd()) {
                ProStringList &ret = m_valuemapStack.top()[variableName];
                if (it->constBegin() != statics.fakeValue.constBegin())
                    ret = *it;
                return ret;
            }
        } while (vmi != m_valuemapStack.begin());
    }
    return m_valuemapStack.top()[variableName];
}

ProStringList QMakeEvaluator::values(const ProKey &variableName) const
{
    ProValueMapStack::ConstIterator vmi = m_valuemapStack.constEnd();
    do {
        --vmi;
        ProValueMap::ConstIterator it = (*vmi).constFind(variableName);
        if (it != (*vmi).constEnd()) {
            if (it->constBegin() == statics.fakeValue.constBegin())
                break;
            return *it;
        }
    } while (vmi != m_valuemapStack.constBegin());
    return ProStringList();
}

ProString QMakeEvaluator::first(const ProKey &variableName) const
{
    const ProStringList &vals = values(variableName);
    if (!vals.isEmpty())
        return vals.first();
    return ProString();
}

bool QMakeEvaluator::evaluateFile(
        const QString &fileName, QMakeHandler::EvalFileType type, LoadFlags flags)
{
    if (ProFile *pro = m_parser->parsedProFile(fileName, true)) {
        m_locationStack.push(m_current);
        bool ok = (visitProFile(pro, type, flags) == ReturnTrue);
        m_current = m_locationStack.pop();
        pro->deref();
#ifdef PROEVALUATOR_FULL
        if (ok) {
            ProStringList &iif = m_valuemapStack.first()[ProKey("QMAKE_INTERNAL_INCLUDED_FILES")];
            ProString ifn(fileName);
            if (!iif.contains(ifn))
                iif << ifn;
        }
#endif
        return ok;
    } else {
        if (!(flags & LoadSilent) && !IoUtils::exists(fileName))
            evalError(fL1S("WARNING: Include file %1 not found").arg(fileName));
        return false;
    }
}

bool QMakeEvaluator::evaluateFileChecked(
        const QString &fileName, QMakeHandler::EvalFileType type, LoadFlags flags)
{
    if (fileName.isEmpty())
        return false;
    QMakeEvaluator *ref = this;
    do {
        foreach (const ProFile *pf, ref->m_profileStack)
            if (pf->fileName() == fileName) {
                evalError(fL1S("Circular inclusion of %1.").arg(fileName));
                return false;
            }
    } while ((ref = ref->m_caller));
    return evaluateFile(fileName, type, flags);
}

bool QMakeEvaluator::evaluateFeatureFile(const QString &fileName, bool silent)
{
    QString fn = fileName;
    if (!fn.endsWith(QLatin1String(".prf")))
        fn += QLatin1String(".prf");

    if (m_featureRoots.isEmpty())
        updateFeaturePaths();
    int start_root = 0;
    QString currFn = currentFileName();
    if (IoUtils::fileName(currFn) == IoUtils::fileName(fn)) {
        for (int root = 0; root < m_featureRoots.size(); ++root)
            if (currFn == m_featureRoots.at(root) + fn) {
                start_root = root + 1;
                break;
            }
    }
    for (int root = start_root; root < m_featureRoots.size(); ++root) {
        QString fname = m_featureRoots.at(root) + fn;
        if (IoUtils::exists(fname)) {
            fn = fname;
            goto cool;
        }
    }
#ifdef QMAKE_BUILTIN_PRFS
    fn.prepend(QLatin1String(":/qmake/features/"));
    if (QFileInfo(fn).exists())
        goto cool;
#endif
    if (!silent)
        evalError(fL1S("Cannot find feature %1").arg(fileName));
    return false;

  cool:
    ProStringList &already = valuesRef(ProKey("QMAKE_INTERNAL_INCLUDED_FEATURES"));
    ProString afn(fn);
    if (already.contains(afn)) {
        if (!silent)
            languageWarning(fL1S("Feature %1 already included").arg(fileName));
        return true;
    }
    already.append(afn);

#ifdef PROEVALUATOR_CUMULATIVE
    bool cumulative = m_cumulative;
    m_cumulative = false;
#endif

    // The path is fully normalized already.
    bool ok = evaluateFile(fn, QMakeHandler::EvalFeatureFile, LoadProOnly);

#ifdef PROEVALUATOR_CUMULATIVE
    m_cumulative = cumulative;
#endif
    return ok;
}

bool QMakeEvaluator::evaluateFileInto(const QString &fileName, ProValueMap *values, LoadFlags flags)
{
    QMakeEvaluator visitor(m_option, m_parser, m_handler);
    visitor.m_caller = this;
    visitor.m_outputDir = m_outputDir;
    visitor.m_featureRoots = m_featureRoots;
    if (!visitor.evaluateFileChecked(fileName, QMakeHandler::EvalAuxFile, flags))
        return false;
    *values = visitor.m_valuemapStack.top();
#ifdef PROEVALUATOR_FULL
    ProKey qiif("QMAKE_INTERNAL_INCLUDED_FILES");
    ProStringList &iif = m_valuemapStack.first()[qiif];
    foreach (const ProString &ifn, values->value(qiif))
        if (!iif.contains(ifn))
            iif << ifn;
#endif
    return true;
}

void QMakeEvaluator::message(int type, const QString &msg) const
{
    if (!m_skipLevel)
        m_handler->message(type, msg,
                m_current.line ? m_current.pro->fileName() : QString(),
                m_current.line != 0xffff ? m_current.line : -1);
}

#ifdef PROEVALUATOR_DEBUG
void QMakeEvaluator::debugMsgInternal(int level, const char *fmt, ...) const
{
    va_list ap;

    if (level <= m_debugLevel) {
        fprintf(stderr, "DEBUG %d: ", level);
        va_start(ap, fmt);
        vfprintf(stderr, fmt, ap);
        va_end(ap);
        fputc('\n', stderr);
    }
}

void QMakeEvaluator::traceMsgInternal(const char *fmt, ...) const
{
    va_list ap;

    if (!m_current.pro)
        fprintf(stderr, "DEBUG 1: ");
    else if (m_current.line <= 0)
        fprintf(stderr, "DEBUG 1: %s: ", qPrintable(m_current.pro->fileName()));
    else
        fprintf(stderr, "DEBUG 1: %s:%d: ", qPrintable(m_current.pro->fileName()), m_current.line);
    va_start(ap, fmt);
    vfprintf(stderr, fmt, ap);
    va_end(ap);
    fputc('\n', stderr);
}

QString QMakeEvaluator::formatValue(const ProString &val, bool forceQuote)
{
    QString ret;
    ret.reserve(val.size() + 2);
    const QChar *chars = val.constData();
    bool quote = forceQuote || val.isEmpty();
    for (int i = 0, l = val.size(); i < l; i++) {
        QChar c = chars[i];
        ushort uc = c.unicode();
        if (uc < 32) {
            switch (uc) {
            case '\r':
                ret += QLatin1String("\\r");
                break;
            case '\n':
                ret += QLatin1String("\\n");
                break;
            case '\t':
                ret += QLatin1String("\\t");
                break;
            default:
                ret += QString::fromLatin1("\\x%1").arg(uc, 2, 16, QLatin1Char('0'));
                break;
            }
        } else {
            switch (uc) {
            case '\\':
                ret += QLatin1String("\\\\");
                break;
            case '"':
                ret += QLatin1String("\\\"");
                break;
            case '\'':
                ret += QLatin1String("\\'");
                break;
            case 32:
                quote = true;
                // fallthrough
            default:
                ret += c;
                break;
            }
        }
    }
    if (quote) {
        ret.prepend(QLatin1Char('"'));
        ret.append(QLatin1Char('"'));
    }
    return ret;
}

QString QMakeEvaluator::formatValueList(const ProStringList &vals, bool commas)
{
    QString ret;

    foreach (const ProString &str, vals) {
        if (!ret.isEmpty()) {
            if (commas)
                ret += QLatin1Char(',');
            ret += QLatin1Char(' ');
        }
        ret += formatValue(str);
    }
    return ret;
}

QString QMakeEvaluator::formatValueListList(const QList<ProStringList> &lists)
{
    QString ret;

    foreach (const ProStringList &list, lists) {
        if (!ret.isEmpty())
            ret += QLatin1String(", ");
        ret += formatValueList(list);
    }
    return ret;
}
#endif

QT_END_NAMESPACE<|MERGE_RESOLUTION|>--- conflicted
+++ resolved
@@ -761,15 +761,11 @@
         }
     }
 
-<<<<<<< HEAD
     if (infinite)
         traceMsg("entering infinite loop for %s", dbgKey(variable));
     else
         traceMsg("entering loop for %s over %s", dbgKey(variable), dbgStrList(list));
 
-    m_loopLevel++;
-=======
->>>>>>> 77a6b71f
     forever {
         if (infinite) {
             if (!variable.isEmpty())
