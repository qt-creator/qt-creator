--- conflicted
+++ resolved
@@ -3,12 +3,9 @@
 
 #pragma once
 
-<<<<<<< HEAD
-=======
 #ifdef QUICK3D_MODULE
 #include "generalhelper.h"
 #endif
->>>>>>> e7e0f80d
 #include "qt5nodeinstanceserver.h"
 
 #ifdef QUICK3D_MODULE
