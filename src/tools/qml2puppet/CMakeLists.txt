--- conflicted
+++ resolved
@@ -43,14 +43,9 @@
   INCLUDES
     ${CMAKE_CURRENT_BINARY_DIR} ${CMAKE_CURRENT_SOURCE_DIR}
   SOURCES
-<<<<<<< HEAD
-    qml2puppet/main.cpp
+    qml2puppet/qml2puppetmain.cpp
     qml2puppet/qmlbase.h
     qml2puppet/appmetadata.cpp qml2puppet/appmetadata.h
-=======
-    qml2puppet/qml2puppetmain.cpp
-    qml2puppet/qmlbase.h qml2puppet/appmetadata.h
->>>>>>> df7398e2
     qml2puppet/qmlpuppet.h qml2puppet/qmlpuppet.cpp qml2puppet/configcrashpad.h
     qmlpuppet.qrc
   PROPERTIES
