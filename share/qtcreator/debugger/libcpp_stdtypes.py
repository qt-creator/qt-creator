# Copyright (C) 2022 The Qt Company Ltd.
# SPDX-License-Identifier: LicenseRef-Qt-Commercial OR GPL-3.0-only WITH Qt-GPL-exception-1.0

# Disclaimers:
#   1. Looking up the allocator template type is potentially an expensive operation.
#      A better alternative would be finding out the allocator type
#      through accessing a class member.
#      However due to different implementations doing things very differently
#      it is deemed acceptable.
#      Specifically:
#        * GCC's `_Rb_tree_impl` basically inherits from the allocator, the comparator
#          and the sentinel node
#        * Clang packs the allocator and the sentinel node into a compressed pair,
#          so depending on whether the allocator is sized or not,
#          there may or may not be a member to access
#        * MSVC goes even one step further and stores the allocator and the sentinel node together
#          in a compressed pair, which in turn is stored together with the comparator inside
#          another compressed pair
#   2. `size` on an empty type, which the majority of the allocators are of,
#      for whatever reason reports 1. In theory there can be allocators whose type is truly 1 byte,
#      in which case we will have issues, but in practice they should be rather rare.
#   3. Note that sometimes the size of `std::pmr::polymorphic_allocator` is bizarrely reported
#      as exactly 0, for example this happens with
#      `std::__1::pmr::polymorphic_allocator<std::__1::pair<const int, int>>` from `std::pmr::map`,
#      so dumping pmr containers still may still have some breakages for libcxx.
#      Also see QTCREATORBUG-32455.

from stdtypes import qdump__std__array, qdump__std__complex, qdump__std__once_flag, qdump__std__unique_ptr, qdumpHelper__std__deque__libcxx, qdumpHelper__std__vector__libcxx, qdump__std__forward_list
from utils import DisplayFormat
from dumper import Children, DumperBase

import struct

def qform__std____1__array():
    return [DisplayFormat.ArrayPlot]


def qdump__std____1__array(d, value):
    qdump__std__array(d, value)


def qdump__std____1__complex(d, value):
    qdump__std__complex(d, value)


def qdump__std____1__deque(d, value):
    qdumpHelper__std__deque__libcxx(d, value)


def qdump__std____1__forward_list(d, value):
    qdump__std__forward_list(d, value)


def qdump__std____1__list(d, value):
    if value.type.size() == 3 * d.ptrSize():
        # C++11 only.
        (dummy1, dummy2, size) = value.split("ppp")
        d.putItemCount(size)
    else:
        # Need to count manually.
        p = d.extractPointer(value)
        head = value.address()
        size = 0
        while head != p and size < 1001:
            size += 1
            p = d.extractPointer(p)
        d.putItemCount(size, 1000)

    if d.isExpanded():
        (prev, p) = value.split("pp")
        innerType = value.type[0]
        typeCode = "pp{%s}" % innerType.name
        with Children(d, size, maxNumChild=1000, childType=innerType):
            for i in d.childRange():
                (prev, p, val) = d.split(typeCode, p)
                d.putSubItem(i, val)


def qdumpHelper_split_tree_node(d, node, data_type):
    left, right, parent, _is_black, _pad, data = d.split(f'pppB@{{{data_type.name}}}', node)
    return left, right, parent, data


def qdump__std____1__set(d, value):
    # see disclaimer #1
    alloc_type = value.type[2]
    alloc_size = alloc_type.size()
    # see disclaimer #2
    if alloc_size > 1:
        (proxy, head, alloc, size) = value.split('pp{{{}}}p'.format(alloc_type.name))
    else:
        (proxy, head, size) = value.split("ppp")

    d.check(0 <= size and size <= 100 * 1000 * 1000)
    d.putItemCount(size)

    if d.isExpanded():
        valueType = value.type[0]

        def in_order_traversal(node):
            left, right, _parent, data = qdumpHelper_split_tree_node(d, node, valueType)

            if left:
                for res in in_order_traversal(left):
                    yield res

            yield data

            if right:
                for res in in_order_traversal(right):
                    yield res

        with Children(d, size, maxNumChild=1000):
            for (i, data) in zip(d.childRange(), in_order_traversal(head)):
                d.putSubItem(i, data)


def qdump__std____1__multiset(d, value):
    qdump__std____1__set(d, value)


def qform__std____1__map():
    return [DisplayFormat.CompactMap]


def qdump__std____1__map(d, value):
    alloc_type = value.type[3] # see disclaimer #1
    alloc_size = alloc_type.size()
    # see disclaimers #2 and #3
    if alloc_size > 1:
        (begin_node_ptr, head, alloc, size) = value.split('pp{{{}}}p'.format(alloc_type.name))
    else:
        (begin_node_ptr, head, size) = value.split("ppp")

    d.check(0 <= size and size <= 100 * 1000 * 1000)
    d.putItemCount(size)

    if d.isExpanded():
        pair_type = alloc_type[0]

        def in_order_traversal(node):
<<<<<<< HEAD
            left, right, _parent, pair = qdumpHelper_split_tree_node(d, node, pair_type)
=======
            (left, right, _parent, _is_black, _pad, pair) = d.split(
                'pppB@{{{}}}'.format(pair_type.name), node)
>>>>>>> 10fc0ef4

            if left:
                for res in in_order_traversal(left):
                    yield res

            yield pair

            if right:
                for res in in_order_traversal(right):
                    yield res

        with Children(d, size, maxNumChild=1000):
            for (i, pair) in zip(d.childRange(), in_order_traversal(head)):
                d.putPairItem(i, pair)


def qform__std____1__multimap():
    return [DisplayFormat.CompactMap]


def qdump__std____1__multimap(d, value):
    qdump__std____1__map(d, value)


def qdump__std____1__map__iterator(d, value):
    d.putEmptyValue()
    d.putExpandable()
    if d.isExpanded():
        with Children(d):
            if value.type.name.endswith("::iterator"):
                tree_type_name = value.type.name[:-len("::iterator")]
            elif value.type.name.endswith("::const_iterator"):
                tree_type_name = value.type.name[:-len("::const_iterator")]
            tree_type = d.lookupType(tree_type_name)
            key_type = tree_type[0]
            mapped_type = tree_type[1]
            alloc_type = tree_type[3]
            pair_type = alloc_type[0]
            node = value['__i_']['__ptr_'].dereference()
            _left, _rigt, _parent, pair = qdumpHelper_split_tree_node(d, node, pair_type)
            key, _pad, val = d.split(f'{{{key_type.name}}}@{{{mapped_type.name}}}', pair)
            d.putSubItem('first', key)
            d.putSubItem('second', val)


def qdump__std____1__map__const_iterator(d, value):
    qdump__std____1__map__iterator(d, value)


def qdump__std____1__set__iterator(d, value):
    d.putEmptyValue()
    d.putExpandable()
    if value.type.name.endswith("::iterator"):
        treeTypeName = value.type.name[:-len("::iterator")]
    elif value.type.name.endswith("::const_iterator"):
        treeTypeName = value.type.name[:-len("::const_iterator")]
    treeType = d.lookupType(treeTypeName)
    keyType = treeType[0]
    if d.isExpanded():
        with Children(d):
            node = value['__ptr_'].dereference()
            _left, _right, _parent, value = qdumpHelper_split_tree_node(d, node, keyType)
            d.putSubItem('value', value)


def qdump__std____1__set_const_iterator(d, value):
    qdump__std____1__set__iterator(d, value)


def qdump__std____1__stack(d, value):
    d.putItem(value["c"])
    d.putBetterType(value.type)



# Examples for std::__1::string layouts for libcxx version 16
#
#   std::string b = "asd"
#
#   b = {
#       static __endian_factor = 2,
#       __r_ = {
#           <std::__1::__compressed_pair_elem<std::__1::basic_string<char, std::__1::char_traits<char>, std::__1::allocator<char> >::__rep, 0, false>> = {
#               __value_ = {{
#                   __l = {
#                       {__is_long_ = 0, __cap_ = 842641539},
#                       __size_ = 140737353746888,
#                       __data_ = 0x7ffff7fa0a20 <std::__1::codecvt<wchar_t, char, __mbstate_t>::id> \"\\377\\377\\377\\377\\377\\377\\377\\377\\006\"
#                   },
#                   __s = {
#                       {__is_long_ = 0 '\\000', __size_ = 3 '\\003'},
#                       __padding_ = 0x7fffffffd859 \"asd\",
#                       __data_ = \"asd\\000\\000\\000\\000\\310\\t\\372\\367\\377\\177\\000\\000 \\n\\372\\367\\377\\177\\000\"
#                   },
#                   __r = {
#                       __words = {1685283078, 140737353746888, 140737353746976}
#                   }
#               }}
#           },
#           <std::__1::__compressed_pair_elem<std::__1::allocator<char>, 1, true>> = {
#               <std::__1::allocator<char>> = {
#                   <std::__1::__non_trivial_if<true, std::__1::allocator<char> >> = {
#                       <No data fields>
#                   },
#                   <No data fields>
#               },
#               <No data fields>
#           },
#           <No data fields>
#       },
#       static npos = 18446744073709551615
#   }
#
#
#   std::string c = "asdlonasdlongstringasdlongstringasdlongstringasdlongstringgstring"
#
#   c = {
#       static __endian_factor = 2,
#       __r_ = {
#           <std::__1::__compressed_pair_elem<std::__1::basic_string<char, std::__1::char_traits<char>, std::__1::allocator<char> >::__rep, 0, false>> = {
#               __value_ = {{
#                   __l = {
#                       {__is_long_ = 1, __cap_ = 40},   #  size_type: __cap_
#                       __size_ = 65,
#                       __data_ = 0x5555555592a0 \"asdlonasdlongstringasdlongstringasdlongstringasdlongstringgstring\"
#                   },
#                   __s = {
#                       {__is_long_ = 1 '\\001', __size_ = 40 '('},
#                       __padding_ = 0x7fffffffd831 \"\", __data_ = \"\\000\\000\\000\\000\\000\\000\\000A\\000\\000\\000\\000\\000\\000\\000\\240\\222UUUU\\000\"
#                   },
#                   __r = {
#                       __words = {81, 65, 93824992252576}
#                   }
#               }}
#           },
#           <std::__1::__compressed_pair_elem<std::__1::allocator<char>, 1, true>> = {
#               <std::__1::allocator<char>> = {
#                   <std::__1::__non_trivial_if<true, std::__1::allocator<char> >> = {
#                       <No data fields>
#                   },
#                   <No data fields>
#               },
#               <No data fields
#           >},
#           <No data fields>
#       },
#       static npos = 18446744073709551615
#   }"

def qdump__std____1__string(d, value):
    charType = value.type[0]
    blob = bytes(value.data())
    r0, r1, r2 = struct.unpack(d.packCode + 'QQQ', blob)
    if d.isLldb and d.isArmMac:
        is_long = r2 >> 63
        if is_long:
            # [---------------- data ptr ---------------]  63:0
            # [------------------ size  ----------------]
            # [?----------------  alloc ----------------]
            data = r0
            size = r1
        else:
            # [------------------- data ----------------]  63:0
            # [------------------- data ----------------]
            # [?ssss-------------- data ----------------]
            data = value.laddress
            size = (r2 >> 56) &  255
    else:
        is_long = r0 & 1
        if is_long:
            # [------------------ alloc ---------------?]  63:0
            # [------------------- size ----------------]
            # [----------------- data ptr --------------]
            data = r2
            size = r1
        else:
            # [------------------- data ----------sssss?]  63:0
            # [------------------- data ----------------]
            # [------------------- data ----------------]
            data = value.laddress + charType.size()
            size = (r0 & 255) // 2
    d.putCharArrayHelper(data, size, charType)


def qdump__std____1__basic_string(d, value):
    qdump__std____1__string(d, value)


<<<<<<< HEAD
def qdump__std____1__basic_string_view(d, value):
    innerType = value.type[0]
    qdumpHelper_std__string_view(d, value, innerType, d.currentItemFormat())


def qdump__std____1__string_view(d, value):
    qdumpHelper_std__string_view(d, value, d.createType("char"), d.currentItemFormat())


def qdump__std____1__u16string_view(d, value):
    qdumpHelper_std__string_view(d, value, d.createType("char16_t"), d.currentItemFormat())


def qdumpHelper_std__string_view(d, value, charType, format):
    data = value["__data_"].pointer()
    size = value["__size_"].integer()
    d.putCharArrayHelper(data, size, charType, format)


=======
>>>>>>> 10fc0ef4
def qdump__std____1__shared_ptr(d, value):
    i = value["__ptr_"]
    if i.pointer() == 0:
        d.putValue("(null)")
    else:
        d.putItem(i.dereference())
        d.putBetterType(value.type)


def qdump__std____1__weak_ptr(d, value):
    return qdump__std____1__shared_ptr(d, value)


def qdump__std____1__unique_ptr(d, value):
    if value.type.size() == d.ptrSize():
        p = d.extractPointer(value)
    else:
        _, p = value.split("pp"); # For custom deleters.
    if p == 0:
        d.putValue("(null)")
    else:
        try:
            d.putItem(value["__value_"])
            d.putValue(d.currentValue.value, d.currentValue.encoding)
        except:
            d.putItem(d.createValue(p, value.type[0]))
    d.putBetterType(value.type)


def qform__std____1__unordered_map():
    return [DisplayFormat.CompactMap]


def qdump__std____1__unordered_map(d, value):
    size = value["__table_"]["__p2_"]["__value_"].integer()
    d.putItemCount(size)

    keyType = value.type[0]
    valueType = value.type[1]
    pairType = value.type[4][0]

    if d.isExpanded():
        curr = value["__table_"]["__p1_"].split("p")[0]

        def traverse_list(node):
            while node:
                (next_, _, pad, pair) = d.split("pp@{%s}" % (pairType.name), node)
                yield pair.split("{%s}@{%s}" % (keyType.name, valueType.name))[::2]
                node = next_

        with Children(d, size, childType=value.type[0], maxNumChild=1000):
            for (i, value) in zip(d.childRange(), traverse_list(curr)):
                d.putPairItem(i, value, 'first', 'second')


def qdump__std____1__unordered_multimap(d, value):
    qdump__std____1__unordered_map(d, value)


def qdump__std____1__unordered_set(d, value):
    size = value["__table_"]["__p2_"]["__value_"].integer()
    d.putItemCount(size)

    valueType = value.type[0]

    if d.isExpanded():
        curr = value["__table_"]["__p1_"].split("p")[0]

        def traverse_list(node):
            while node:
                (next_, _, pad, val) = d.split("pp@{%s}" % (valueType.name), node)
                yield val
                node = next_

        with Children(d, size, childType=value.type[0], maxNumChild=1000):
            for (i, value) in zip(d.childRange(), traverse_list(curr)):
                d.putSubItem(i, value)


def qdump__std____1__unordered_multiset(d, value):
    qdump__std____1__unordered_set(d, value)


def qform__std____1__valarray():
    return [DisplayFormat.ArrayPlot]


def qdump__std____1__valarray(d, value):
    innerType = value.type[0]
    (begin, end) = value.split('pp')
    size = int((end - begin) / innerType.size())
    d.putItemCount(size)
    d.putPlotData(begin, size, innerType)


def qform__std____1__vector():
    return [DisplayFormat.ArrayPlot]


def qdump__std____1__vector(d, value):
    qdumpHelper__std__vector__libcxx(d, value)


def qdump__std____1__once_flag(d, value):
    qdump__std__once_flag(d, value)


def qdump__std____1__variant(d, value):
    impl = value['__impl_']
    which = impl['__index']
    value_type = d.templateArgument(value.type, which.integer())
    storage = impl['__data']

    d.putItem(storage.cast(value_type))
    d.putBetterType(value_type)


def qdump__std____1__optional(d, value):
    if value['__engaged_'].integer() == 0:
        d.putSpecialValue("empty")
    else:
        d.putItem(value['#1']['__val_'])


def qdump__std____1__tuple(d, value):
    values = []
    for member in value['__base_'].members(False):
        values.append(member['__value_'])
    d.putItemCount(len(values))
    d.putNumChild(len(values))
    if d.isExpanded():
        with Children(d):
            count = 0
            for internal_value in values:
                d.putSubItem("[%i]" % count, internal_value)
                count += 1<|MERGE_RESOLUTION|>--- conflicted
+++ resolved
@@ -139,12 +139,7 @@
         pair_type = alloc_type[0]
 
         def in_order_traversal(node):
-<<<<<<< HEAD
             left, right, _parent, pair = qdumpHelper_split_tree_node(d, node, pair_type)
-=======
-            (left, right, _parent, _is_black, _pad, pair) = d.split(
-                'pppB@{{{}}}'.format(pair_type.name), node)
->>>>>>> 10fc0ef4
 
             if left:
                 for res in in_order_traversal(left):
@@ -333,7 +328,6 @@
     qdump__std____1__string(d, value)
 
 
-<<<<<<< HEAD
 def qdump__std____1__basic_string_view(d, value):
     innerType = value.type[0]
     qdumpHelper_std__string_view(d, value, innerType, d.currentItemFormat())
@@ -353,8 +347,6 @@
     d.putCharArrayHelper(data, size, charType, format)
 
 
-=======
->>>>>>> 10fc0ef4
 def qdump__std____1__shared_ptr(d, value):
     i = value["__ptr_"]
     if i.pointer() == 0:
