############################################################################
#
# Copyright (C) 2016 The Qt Company Ltd.
# Contact: https://www.qt.io/licensing/
#
# This file is part of Qt Creator.
#
# Commercial License Usage
# Licensees holding valid commercial Qt licenses may use this file in
# accordance with the commercial license agreement provided with the
# Software or, alternatively, in accordance with the terms contained in
# a written agreement between you and The Qt Company. For licensing terms
# and conditions see https://www.qt.io/terms-conditions. For further
# information use the contact form at https://www.qt.io/contact-us.
#
# GNU General Public License Usage
# Alternatively, this file may be used under the terms of the GNU
# General Public License version 3 as published by the Free Software
# Foundation with exceptions as appearing in the file LICENSE.GPL3-EXCEPT
# included in the packaging of this file. Please review the following
# information to ensure the GNU General Public License requirements will
# be met: https://www.gnu.org/licenses/gpl-3.0.html.
#
############################################################################

import inspect
import os
import platform
import re
import sys
import threading
import time
import lldb
import utils
from utils import DebuggerStartMode, BreakpointType, TypeCode, LogChannel

from contextlib import contextmanager

sys.path.insert(1, os.path.dirname(os.path.abspath(inspect.getfile(inspect.currentframe()))))

# Simplify development of this module by reloading deps
if 'dumper' in sys.modules:
    if sys.version_info[0] >= 3:
        if sys.version_info[1] > 3:
            from importlib import reload
        else:
            def reload(m): print('Unsupported Python version - not reloading %s' % str(m))
    reload(sys.modules['dumper'])

from dumper import DumperBase, SubItem, Children, TopLevelItem

#######################################################################
#
# Helpers
#
#######################################################################

qqWatchpointOffset = 10000


def fileNameAsString(file):
    return str(file) if file.IsValid() else ''


def check(exp):
    if not exp:
        raise RuntimeError('Check failed')


class Dumper(DumperBase):
    def __init__(self, debugger=None):
        DumperBase.__init__(self)
        lldb.theDumper = self

        self.isLldb = True
        self.typeCache = {}

        self.outputLock = threading.Lock()

        if debugger:
            # Re-use existing debugger
            self.debugger = debugger
        else:
            self.debugger = lldb.SBDebugger.Create()
            #self.debugger.SetLoggingCallback(loggingCallback)
            #def loggingCallback(args):
            #    s = args.strip()
            #    s = s.replace('"', "'")
            #    sys.stdout.write('log="%s"@\n' % s)
            #Same as: self.debugger.HandleCommand('log enable lldb dyld step')
            #self.debugger.EnableLog('lldb', ['dyld', 'step', 'process', 'state',
            #    'thread', 'events',
            #    'communication', 'unwind', 'commands'])
            #self.debugger.EnableLog('lldb', ['all'])
            self.debugger.Initialize()
            self.debugger.SetAsync(True)
            self.debugger.HandleCommand('settings set auto-confirm on')

            # FIXME: warn('DISABLING DEFAULT FORMATTERS')
            # It doesn't work at all with 179.5 and we have some bad
            # interaction in 300
            # if not hasattr(lldb.SBType, 'GetCanonicalType'): # 'Test' for 179.5
            #self.debugger.HandleCommand('type category delete gnu-libstdc++')
            #self.debugger.HandleCommand('type category delete libcxx')
            #self.debugger.HandleCommand('type category delete default')
            self.debugger.DeleteCategory('gnu-libstdc++')
            self.debugger.DeleteCategory('libcxx')
            self.debugger.DeleteCategory('default')
            self.debugger.DeleteCategory('cplusplus')
            #for i in range(self.debugger.GetNumCategories()):
            #    self.debugger.GetCategoryAtIndex(i).SetEnabled(False)

        self.process = None
        self.target = None
        self.eventState = lldb.eStateInvalid

        self.executable_ = None
        self.symbolFile_ = None
        self.startMode_ = None
        self.processArgs_ = None
        self.attachPid_ = None
        self.dyldImageSuffix = None
        self.dyldLibraryPath = None
        self.dyldFrameworkPath = None

        self.isShuttingDown_ = False
        self.isInterrupting_ = False
        self.interpreterBreakpointResolvers = []

        DumperBase.warn = Dumper.warn_impl
        self.report('lldbversion=\"%s\"' % lldb.SBDebugger.GetVersionString())

    @staticmethod
    def warn_impl(message):
        if message[-1:] == '\n':
            message += '\n'
        print('@\nbridgemessage={msg="%s",channel="%s"}\n@'
                % (message.replace('"', '$'), LogChannel.AppError))

    def fromNativeFrameValue(self, nativeValue):
        return self.fromNativeValue(nativeValue)

    def fromNativeValue(self, nativeValue):
        self.check(isinstance(nativeValue, lldb.SBValue))
        nativeType = nativeValue.GetType()
        typeName = nativeType.GetName()
        code = nativeType.GetTypeClass()

        # Display the result of GetSummary() for Core Foundation string
        # and string-like types.
        summary = None
        if self.useFancy:
            if (typeName.startswith('CF')
                    or typeName.startswith('__CF')
                    or typeName.startswith('NS')
                    or typeName.startswith('__NSCF')):
                if code == lldb.eTypeClassPointer:
                    summary = nativeValue.Dereference().GetSummary()
                elif code == lldb.eTypeClassReference:
                    summary = nativeValue.Dereference().GetSummary()
                else:
                    summary = nativeValue.GetSummary()

        nativeValue.SetPreferSyntheticValue(False)

        if code == lldb.eTypeClassReference:
            nativeTargetType = nativeType.GetDereferencedType()
            if not nativeTargetType.IsPointerType():
                nativeTargetType = nativeTargetType.GetUnqualifiedType()
            targetType = self.fromNativeType(nativeTargetType)
            val = self.createReferenceValue(nativeValue.GetValueAsUnsigned(), targetType)
            val.laddress = nativeValue.AddressOf().GetValueAsUnsigned()
            #DumperBase.warn('CREATED REF: %s' % val)
        elif code == lldb.eTypeClassPointer:
            nativeTargetType = nativeType.GetPointeeType()
            if not nativeTargetType.IsPointerType():
                nativeTargetType = nativeTargetType.GetUnqualifiedType()
            targetType = self.fromNativeType(nativeTargetType)
            val = self.createPointerValue(nativeValue.GetValueAsUnsigned(), targetType)
            #DumperBase.warn('CREATED PTR 1: %s' % val)
            val.laddress = nativeValue.AddressOf().GetValueAsUnsigned()
            #DumperBase.warn('CREATED PTR 2: %s' % val)
        elif code == lldb.eTypeClassTypedef:
            nativeTargetType = nativeType.GetUnqualifiedType()
            if hasattr(nativeTargetType, 'GetCanonicalType'):
                nativeTargetType = nativeTargetType.GetCanonicalType()
            val = self.fromNativeValue(nativeValue.Cast(nativeTargetType))
            val.type = self.fromNativeType(nativeType)
            #DumperBase.warn('CREATED TYPEDEF: %s' % val)
        else:
            val = self.Value(self)
            address = nativeValue.GetLoadAddress()
            if address is not None:
                val.laddress = address
            if True:
                data = nativeValue.GetData()
                error = lldb.SBError()
                size = nativeValue.GetType().GetByteSize()
                if size > 1:
                    # 0 happens regularly e.g. for cross-shared-object types.
                    # 1 happens on Linux e.g. for QObject uses outside of QtCore.
                    try:
                        val.ldata = data.ReadRawData(error, 0, size)
                    except:
                        pass

            val.type = self.fromNativeType(nativeType)

            if code == lldb.eTypeClassEnumeration:
                intval = nativeValue.GetValueAsSigned()
                if hasattr(nativeType, 'get_enum_members_array'):
                    for enumMember in nativeType.get_enum_members_array():
                        # Even when asking for signed we get unsigned with LLDB 3.8.
                        diff = enumMember.GetValueAsSigned() - intval
                        mask = (1 << nativeType.GetByteSize() * 8) - 1
                        if diff & mask == 0:
                            path = nativeType.GetName().split('::')
                            path[-1] = enumMember.GetName()
                            val.ldisplay = '%s (%d)' % ('::'.join(path), intval)
                val.ldisplay = '%d' % intval
            elif code in (lldb.eTypeClassComplexInteger, lldb.eTypeClassComplexFloat):
                val.ldisplay = str(nativeValue.GetValue())
            #elif code == lldb.eTypeClassArray:
            #    if hasattr(nativeType, 'GetArrayElementType'): # New in 3.8(?) / 350.x
            #        val.type.ltarget = self.fromNativeType(nativeType.GetArrayElementType())
            #    else:
            #        fields = nativeType.get_fields_array()
            #        if len(fields):
            #            val.type.ltarget = self.fromNativeType(fields[0])
            #elif code == lldb.eTypeClassVector:
            #    val.type.ltarget = self.fromNativeType(nativeType.GetVectorElementType())

        val.summary = summary
        val.lIsInScope = nativeValue.IsInScope()
        val.name = nativeValue.GetName()
        return val

    def nativeStructAlignment(self, nativeType):
        def handleItem(nativeFieldType, align):
            a = self.fromNativeType(nativeFieldType).alignment()
            return a if a > align else align
        align = 1
        for i in range(nativeType.GetNumberOfDirectBaseClasses()):
            base = nativeType.GetDirectBaseClassAtIndex(i)
            align = handleItem(base.GetType(), align)
        for i in range(nativeType.GetNumberOfFields()):
            child = nativeType.GetFieldAtIndex(i)
            align = handleItem(child.GetType(), align)
        return align

    def listMembers(self, value, nativeType):
        #DumperBase.warn("ADDR: 0x%x" % self.fakeAddress)
        fakeAddress = self.fakeAddress if value.laddress is None else value.laddress
        sbaddr = lldb.SBAddress(fakeAddress, self.target)
        fakeValue = self.target.CreateValueFromAddress('x', sbaddr, nativeType)
        fakeValue.SetPreferSyntheticValue(False)

        baseNames = {}
        for i in range(nativeType.GetNumberOfDirectBaseClasses()):
            base = nativeType.GetDirectBaseClassAtIndex(i)
            baseNames[base.GetName()] = i

        fieldBits = {}
        for f in nativeType.get_fields_array():
            bitsize = f.GetBitfieldSizeInBits()
            if bitsize == 0:
                bitsize = f.GetType().GetByteSize() * 8
            bitpos = f.GetOffsetInBits()
            fieldBits[f.name] = (bitsize, bitpos, f.IsBitfield())

        # Normal members and non-empty base classes.
        anonNumber = 0
        for i in range(fakeValue.GetNumChildren()):
            nativeField = fakeValue.GetChildAtIndex(i)
            nativeField.SetPreferSyntheticValue(False)

            fieldName = nativeField.GetName()
            nativeFieldType = nativeField.GetType()

            if fieldName in fieldBits:
                (fieldBitsize, fieldBitpos, isBitfield) = fieldBits[fieldName]
            else:
                fieldBitsize = nativeFieldType.GetByteSize() * 8
                fieldBitpos = None
                isBitfield = False

            if isBitfield:  # Bit fields
                fieldType = self.createBitfieldType(
                    self.createType(self.typeName(nativeFieldType)), fieldBitsize)
                yield self.Field(self, name=fieldName, type=fieldType,
                                 bitsize=fieldBitsize, bitpos=fieldBitpos)

            elif fieldName is None:  # Anon members
                anonNumber += 1
                fieldName = '#%s' % anonNumber
                fakeMember = fakeValue.GetChildAtIndex(i)
                fakeMemberAddress = fakeMember.GetLoadAddress()
                offset = fakeMemberAddress - fakeAddress
                yield self.Field(self, name=fieldName, type=self.fromNativeType(nativeFieldType),
                                 bitsize=fieldBitsize, bitpos=8 * offset)

            elif fieldName in baseNames:  # Simple bases
                member = self.fromNativeValue(fakeValue.GetChildAtIndex(i))
                member.isBaseClass = True
                yield member

            else:  # Normal named members
                member = self.fromNativeValue(fakeValue.GetChildAtIndex(i))
                member.name = nativeField.GetName()
                yield member

        # Empty bases are not covered above.
        for i in range(nativeType.GetNumberOfDirectBaseClasses()):
            fieldObj = nativeType.GetDirectBaseClassAtIndex(i)
            fieldType = fieldObj.GetType()
            if fieldType.GetNumberOfFields() == 0:
                if fieldType.GetNumberOfDirectBaseClasses() == 0:
                    member = self.Value(self)
                    fieldName = fieldObj.GetName()
                    member.type = self.fromNativeType(fieldType)
                    member.name = fieldName
                    member.fields = []
                    if False:
                        # This would be correct if we came here only for
                        # truly empty base classes. Alas, we don't, see below.
                        member.ldata = bytes()
                        member.lbitsize = fieldType.GetByteSize() * 8
                    else:
                        # This is a hack. LLDB 3.8 reports declared but not defined
                        # types as having no fields and(!) size == 1. At least
                        # for the common case of a single base class we can
                        # fake the contents by using the whole derived object's
                        # data as base class data.
                        data = fakeValue.GetData()
                        size = nativeType.GetByteSize()
                        member.lbitsize = size * 8
                        error = lldb.SBError()
                        member.laddress = value.laddress
                        member.ldata = data.ReadRawData(error, 0, size)
                    member.isBaseClass = True
                    member.ltype = self.fromNativeType(fieldType)
                    member.name = fieldName
                    yield member

    def ptrSize(self):
        result = self.target.GetAddressByteSize()
        self.ptrSize = lambda: result
        return result

    def fromNativeType(self, nativeType):
        self.check(isinstance(nativeType, lldb.SBType))
        code = nativeType.GetTypeClass()

        # eTypeClassInvalid           = (0u),
        # eTypeClassArray             = (1u << 0),
        # eTypeClassBlockPointer      = (1u << 1),
        # eTypeClassBuiltin           = (1u << 2),
        # eTypeClassClass             = (1u << 3),
        # eTypeClassComplexFloat      = (1u << 4),
        # eTypeClassComplexInteger    = (1u << 5),
        # eTypeClassEnumeration       = (1u << 6),
        # eTypeClassFunction          = (1u << 7),
        # eTypeClassMemberPointer     = (1u << 8),
        # eTypeClassObjCObject        = (1u << 9),
        # eTypeClassObjCInterface     = (1u << 10),
        # eTypeClassObjCObjectPointer = (1u << 11),
        # eTypeClassPointer           = (1u << 12),
        # eTypeClassReference         = (1u << 13),
        # eTypeClassStruct            = (1u << 14),
        # eTypeClassTypedef           = (1u << 15),
        # eTypeClassUnion             = (1u << 16),
        # eTypeClassVector            = (1u << 17),
        # // Define the last type class as the MSBit of a 32 bit value
        # eTypeClassOther             = (1u << 31),
        # // Define a mask that can be used for any type when finding types
        # eTypeClassAny               = (0xffffffffu)

        #DumperBase.warn('CURRENT: %s' % self.typeData.keys())
        #DumperBase.warn('FROM NATIVE TYPE: %s' % nativeType.GetName())
        if code == lldb.eTypeClassInvalid:
            return None

        if code == lldb.eTypeClassBuiltin:
            nativeType = nativeType.GetUnqualifiedType()

        if code == lldb.eTypeClassPointer:
            #DumperBase.warn('PTR')
            nativeTargetType = nativeType.GetPointeeType()
            if not nativeTargetType.IsPointerType():
                nativeTargetType = nativeTargetType.GetUnqualifiedType()
            #DumperBase.warn('PTR: %s' % nativeTargetType.name)
            return self.createPointerType(self.fromNativeType(nativeTargetType))

        if code == lldb.eTypeClassReference:
            #DumperBase.warn('REF')
            nativeTargetType = nativeType.GetDereferencedType()
            if not nativeTargetType.IsPointerType():
                nativeTargetType = nativeTargetType.GetUnqualifiedType()
            #DumperBase.warn('REF: %s' % nativeTargetType.name)
            return self.createReferenceType(self.fromNativeType(nativeTargetType))

        if code == lldb.eTypeClassTypedef:
            #DumperBase.warn('TYPEDEF')
            nativeTargetType = nativeType.GetUnqualifiedType()
            if hasattr(nativeTargetType, 'GetCanonicalType'):
                nativeTargetType = nativeTargetType.GetCanonicalType()
            targetType = self.fromNativeType(nativeTargetType)
            return self.createTypedefedType(targetType, nativeType.GetName())

        nativeType = nativeType.GetUnqualifiedType()
        typeName = self.typeName(nativeType)

        if code in (lldb.eTypeClassArray, lldb.eTypeClassVector):
            #DumperBase.warn('ARRAY: %s' % nativeType.GetName())
            if hasattr(nativeType, 'GetArrayElementType'):  # New in 3.8(?) / 350.x
                nativeTargetType = nativeType.GetArrayElementType()
                if not nativeTargetType.IsValid():
                    if hasattr(nativeType, 'GetVectorElementType'):  # New in 3.8(?) / 350.x
                        #DumperBase.warn('BAD: %s ' % nativeTargetType.get_fields_array())
                        nativeTargetType = nativeType.GetVectorElementType()
                count = nativeType.GetByteSize() // nativeTargetType.GetByteSize()
                targetTypeName = nativeTargetType.GetName()
                if targetTypeName.startswith('(anon'):
                    typeName = nativeType.GetName()
                    pos1 = typeName.rfind('[')
                    targetTypeName = typeName[0:pos1].strip()
                #DumperBase.warn("TARGET TYPENAME: %s" % targetTypeName)
                targetType = self.fromNativeType(nativeTargetType)
                tdata = targetType.typeData().copy()
                tdata.name = targetTypeName
                targetType.typeData = lambda: tdata
                return self.createArrayType(targetType, count)
            if hasattr(nativeType, 'GetVectorElementType'):  # New in 3.8(?) / 350.x
                nativeTargetType = nativeType.GetVectorElementType()
                count = nativeType.GetByteSize() // nativeTargetType.GetByteSize()
                targetType = self.fromNativeType(nativeTargetType)
                return self.createArrayType(targetType, count)
            return self.createType(nativeType.GetName())

        typeId = self.nativeTypeId(nativeType)
        res = self.typeData.get(typeId, None)
        if res is None:
            #  # This strips typedefs for pointers. We don't want that.
            #  typeobj.nativeType = nativeType.GetUnqualifiedType()
            tdata = self.TypeData(self)
            tdata.typeId = typeId
            tdata.name = typeName
            tdata.lbitsize = nativeType.GetByteSize() * 8
            if code == lldb.eTypeClassBuiltin:
                if utils.isFloatingPointTypeName(typeName):
                    tdata.code = TypeCode.Float
                elif utils.isIntegralTypeName(typeName):
                    tdata.code = TypeCode.Integral
                elif typeName in ('__int128', 'unsigned __int128'):
                    tdata.code = TypeCode.Integral
                elif typeName == 'void':
                    tdata.code = TypeCode.Void
                else:
                    self.warn('UNKNOWN TYPE KEY: %s: %s' % (typeName, code))
            elif code == lldb.eTypeClassEnumeration:
                tdata.code = TypeCode.Enum
                tdata.enumDisplay = lambda intval, addr, form: \
                    self.nativeTypeEnumDisplay(nativeType, intval, form)
            elif code in (lldb.eTypeClassComplexInteger, lldb.eTypeClassComplexFloat):
                tdata.code = TypeCode.Complex
            elif code in (lldb.eTypeClassClass, lldb.eTypeClassStruct, lldb.eTypeClassUnion):
                tdata.code = TypeCode.Struct
                tdata.lalignment = lambda: \
                    self.nativeStructAlignment(nativeType)
                tdata.lfields = lambda value: \
                    self.listMembers(value, nativeType)
                tdata.templateArguments = self.listTemplateParametersHelper(nativeType)
            elif code == lldb.eTypeClassFunction:
                tdata.code = TypeCode.Function
            elif code == lldb.eTypeClassMemberPointer:
                tdata.code = TypeCode.MemberPointer

            self.registerType(typeId, tdata)  # Fix up fields and template args
        #    warn('CREATE TYPE: %s' % typeId)
        #else:
        #    warn('REUSE TYPE: %s' % typeId)
        return self.Type(self, typeId)

    def listTemplateParametersHelper(self, nativeType):
        stringArgs = self.listTemplateParameters(nativeType.GetName())
        n = nativeType.GetNumberOfTemplateArguments()
        if n != len(stringArgs):
            # Something wrong in the debug info.
            # Should work in theory, doesn't work in practice.
            # Items like std::allocator<std::pair<unsigned int const, float> report 0
            # for nativeType.GetNumberOfTemplateArguments() with LLDB 3.8
            return stringArgs

        targs = []
        for i in range(nativeType.GetNumberOfTemplateArguments()):
            kind = nativeType.GetTemplateArgumentKind(i)
            # eTemplateArgumentKindNull = 0,
            # eTemplateArgumentKindType,
            # eTemplateArgumentKindDeclaration,
            # eTemplateArgumentKindIntegral,
            # eTemplateArgumentKindTemplate,
            # eTemplateArgumentKindTemplateExpansion,
            # eTemplateArgumentKindExpression,
            # eTemplateArgumentKindPack
            if kind == lldb.eTemplateArgumentKindType:
                innerType = nativeType.GetTemplateArgumentType(
                    i).GetUnqualifiedType().GetCanonicalType()
                targs.append(self.fromNativeType(innerType))
            #elif kind == lldb.eTemplateArgumentKindIntegral:
            #   innerType = nativeType.GetTemplateArgumentType(i).GetUnqualifiedType().GetCanonicalType()
            #   #DumperBase.warn('INNER TYP: %s' % innerType)
            #   basicType = innerType.GetBasicType()
            #   #DumperBase.warn('IBASIC TYP: %s' % basicType)
            #   inner = self.extractTemplateArgument(nativeType.GetName(), i)
            #   exp = '(%s)%s' % (innerType.GetName(), inner)
            #   #DumperBase.warn('EXP : %s' % exp)
            #   val = self.nativeParseAndEvaluate('(%s)%s' % (innerType.GetName(), inner))
            #   # Clang writes 'int' and '0xfffffff' into the debug info
            #   # LLDB manages to read a value of 0xfffffff...
            #   #if basicType == lldb.eBasicTypeInt:
            #   value = val.GetValueAsUnsigned()
            #   if value >= 0x8000000:
            #       value -= 0x100000000
            #   #DumperBase.warn('KIND: %s' % kind)
            #   targs.append(value)
            else:
                #DumperBase.warn('UNHANDLED TEMPLATE TYPE : %s' % kind)
                targs.append(stringArgs[i])  # Best we can do.
        #DumperBase.warn('TARGS: %s %s' % (nativeType.GetName(), [str(x) for x in  targs]))
        return targs

    def typeName(self, nativeType):
        if hasattr(nativeType, 'GetDisplayTypeName'):
            return nativeType.GetDisplayTypeName()  # Xcode 6 (lldb-320)
        return nativeType.GetName()             # Xcode 5 (lldb-310)

    def nativeTypeId(self, nativeType):
        name = self.typeName(nativeType)
        if name is None or len(name) == 0:
            c = '0'
        elif name == '(anonymous struct)' and nativeType.GetTypeClass() == lldb.eTypeClassStruct:
            c = 's'
        elif name == '(anonymous struct)' and nativeType.GetTypeClass() == lldb.eTypeClassUnion:
            c = 'u'
        else:
            return name
        fields = nativeType.get_fields_array()
        typeId = c + ''.join(['{%s:%s}' % (f.name, self.nativeTypeId(f.GetType())) for f in fields])
        #DumperBase.warn('NATIVE TYPE ID FOR %s IS %s' % (name, typeId))
        return typeId

    def nativeTypeEnumDisplay(self, nativeType, intval, form):
        if hasattr(nativeType, 'get_enum_members_array'):
            enumerators = []
            flags = []
            found = False
            for enumMember in nativeType.get_enum_members_array():
                # Even when asking for signed we get unsigned with LLDB 3.8.
                value = enumMember.GetValueAsSigned()
                name = nativeType.GetName().split('::')
                name[-1] = enumMember.GetName()
                if value == intval:
                    return '::'.join(name) + ' (' + (form % intval) + ')'
                enumerators.append(('::'.join(name), value))

            given = intval
            for (name, value) in enumerators:
                if value & given != 0:
                    flags.append(name)
                    given = given & ~value
                    found = True

            if not found or given != 0:
                flags.append('unknown: %d' % given)

            return '(' + ' | '.join(flags) + ') (' + (form % intval) + ')'
        return form % intval

    def nativeDynamicTypeName(self, address, baseType):
        return None  # FIXME: Seems sufficient, no idea why.
        addr = self.target.ResolveLoadAddress(address)
        ctx = self.target.ResolveSymbolContextForAddress(addr, 0)
        sym = ctx.GetSymbol()
        return sym.GetName()

    def stateName(self, s):
        try:
            # See db.StateType
            return (
                'invalid',
                'unloaded',   # Process is object is valid, but not currently loaded
                'connected',  # Process is connected to remote debug services,
                              #  but not launched or attached to anything yet
                'attaching',  # Process is currently trying to attach
                'launching',  # Process is in the process of launching
                'stopped',    # Process or thread is stopped and can be examined.
                'running',    # Process or thread is running and can't be examined.
                'stepping',   # Process or thread is in the process of stepping
                              #  and can not be examined.
                'crashed',    # Process or thread has crashed and can be examined.
                'detached',   # Process has been detached and can't be examined.
                'exited',     # Process has exited and can't be examined.
                'suspended'   # Process or thread is in a suspended state as far
            )[s]
        except:
            return 'unknown(%s)' % s

    def stopReason(self, s):
        try:
            return (
                'invalid',
                'none',
                'trace',
                'breakpoint',
                'watchpoint',
                'signal',
                'exception',
                'exec',
                'plancomplete',
                'threadexiting',
                'instrumentation',
            )[s]
        except:
            return 'unknown(%s)' % s

    def enumExpression(self, enumType, enumValue):
        ns = self.qtNamespace()
        return ns + 'Qt::' + enumType + '(' \
            + ns + 'Qt::' + enumType + '::' + enumValue + ')'

    def callHelper(self, rettype, value, func, args):
        # args is a tuple.
        arg = ','.join(args)
        #DumperBase.warn('PRECALL: %s -> %s(%s)' % (value.address(), func, arg))
        typename = value.type.name
        exp = '((%s*)0x%x)->%s(%s)' % (typename, value.address(), func, arg)
        #DumperBase.warn('CALL: %s' % exp)
        result = self.currentContextValue.CreateValueFromExpression('', exp)
        #DumperBase.warn('  -> %s' % result)
        return self.fromNativeValue(result)

    def pokeValue(self, typeName, *args):
        thread = self.currentThread()
        frame = thread.GetFrameAtIndex(0)
        inner = ','.join(args)
        value = frame.EvaluateExpression(typeName + '{' + inner + '}')
        #DumperBase.warn('  TYPE: %s' % value.type)
        #DumperBase.warn('  ADDR: 0x%x' % value.address)
        #DumperBase.warn('  VALUE: %s' % value)
        return value

    def nativeParseAndEvaluate(self, exp):
        thread = self.currentThread()
        frame = thread.GetFrameAtIndex(0)
        val = frame.EvaluateExpression(exp)
        #options = lldb.SBExpressionOptions()
        #val = self.target.EvaluateExpression(exp, options)
        err = val.GetError()
        if err.Fail():
            #DumperBase.warn('FAILING TO EVAL: %s' % exp)
            return None
        #DumperBase.warn('NO ERROR.')
        #DumperBase.warn('EVAL: %s -> %s' % (exp, val.IsValid()))
        return val

    def parseAndEvaluate(self, exp):
        val = self.nativeParseAndEvaluate(exp)
        return None if val is None else self.fromNativeValue(val)

    def isWindowsTarget(self):
        return False

    def isQnxTarget(self):
        return False

    def isArmArchitecture(self):
        return False

    def isMsvcTarget(self):
        return False

    def prettySymbolByAddress(self, address):
        try:
            result = lldb.SBCommandReturnObject()
            # Cast the address to a function pointer to get the name and location of the function.
            expression = 'po (void (*)()){}'
            self.debugger.GetCommandInterpreter().HandleCommand(expression.format(address), result)
            output = ''
            if result.Succeeded():
                output = result.GetOutput().strip()
            if output:
                return output
        except:
            pass
        return '0x%x' % address

    def qtVersionAndNamespace(self):
        for func in self.target.FindFunctions('qVersion'):
            name = func.GetSymbol().GetName()
            if name.endswith('()'):
                name = name[:-2]
            if name.count(':') > 2:
                continue

            qtNamespace = name[:name.find('qVersion')]
            self.qtNamespace = lambda: qtNamespace

            options = lldb.SBExpressionOptions()
            res = self.target.EvaluateExpression(name + '()', options)

            if not res.IsValid() or not res.GetType().IsPointerType():
                exp = '((const char*())%s)()' % name
                res = self.target.EvaluateExpression(exp, options)

            if not res.IsValid() or not res.GetType().IsPointerType():
                exp = '((const char*())_Z8qVersionv)()'
                res = self.target.EvaluateExpression(exp, options)

            if not res.IsValid() or not res.GetType().IsPointerType():
                continue

            version = str(res)
            if version.count('.') != 2:
                continue

            version.replace("'", '"')  # Both seem possible
            version = version[version.find('"') + 1:version.rfind('"')]

            (major, minor, patch) = version.split('.')
            qtVersion = 0x10000 * int(major) + 0x100 * int(minor) + int(patch)
            self.qtVersion = lambda: qtVersion

            funcs = self.target.FindFunctions('QObject::customEvent')
            if len(funcs):
                symbol = funcs[0].GetSymbol()
                self.qtCustomEventFunc = symbol.GetStartAddress().GetLoadAddress(self.target)

            funcs = self.target.FindFunctions('QObject::property')
            if len(funcs):
                symbol = funcs[0].GetSymbol()
                self.qtPropertyFunc = symbol.GetStartAddress().GetLoadAddress(self.target)
            return (qtNamespace, qtVersion)

        return ('', 0x50200)

    def qtNamespace(self):
        return self.qtVersionAndNamespace()[0]

    def qtVersion(self):
        self.qtVersionAndNamespace()
        return self.qtVersionAndNamespace()[1]

    def handleCommand(self, command):
        result = lldb.SBCommandReturnObject()
        self.debugger.GetCommandInterpreter().HandleCommand(command, result)
        success = result.Succeeded()
        if success:
            self.report('output="%s"' % result.GetOutput())
        else:
            self.report('error="%s"' % result.GetError())

    def canonicalTypeName(self, name):
        return re.sub('\\bconst\\b', '', name).replace(' ', '')

    def removeTypePrefix(self, name):
        return re.sub('^(struct|class|union|enum|typedef) ', '', name)

    def lookupNativeType(self, name):
        #DumperBase.warn('LOOKUP TYPE NAME: %s' % name)
        typeobj = self.typeCache.get(name)
        if typeobj is not None:
            #DumperBase.warn('CACHED: %s' % name)
            return typeobj
        typeobj = self.target.FindFirstType(name)
        if typeobj.IsValid():
            #DumperBase.warn('VALID FIRST : %s' % typeobj)
            self.typeCache[name] = typeobj
            return typeobj

        # FindFirstType has a bug (in lldb) that if there are two types with the same base name
        # but different scope name (e.g. inside different classes) and the searched for type name
        # would be returned as the second result in a call to FindTypes, FindFirstType would return
        # an empty result.
        # Therefore an additional call to FindTypes is done as a fallback.
        # Note that specifying a prefix like enum or typedef or class will make the call fail to
        # find the type, thus the prefix is stripped.
        nonPrefixedName = self.canonicalTypeName(self.removeTypePrefix(name))
        typeobjlist = self.target.FindTypes(nonPrefixedName)
        if typeobjlist.IsValid():
            for typeobj in typeobjlist:
                n = self.canonicalTypeName(self.removeTypePrefix(typeobj.GetDisplayTypeName()))
                if n == nonPrefixedName:
                    #DumperBase.warn('FOUND TYPE USING FindTypes : %s' % typeobj)
                    self.typeCache[name] = typeobj
                    return typeobj
        if name.endswith('*'):
            #DumperBase.warn('RECURSE PTR')
            typeobj = self.lookupNativeType(name[:-1].strip())
            if typeobj is not None:
                #DumperBase.warn('RECURSE RESULT X: %s' % typeobj)
                self.fromNativeType(typeobj.GetPointerType())
                #DumperBase.warn('RECURSE RESULT: %s' % typeobj.GetPointerType())
                return typeobj.GetPointerType()

            #typeobj = self.target.FindFirstType(name[:-1].strip())
            #if typeobj.IsValid():
            #    self.typeCache[name] = typeobj.GetPointerType()
            #    return typeobj.GetPointerType()

        if name.endswith(' const'):
            #DumperBase.warn('LOOKUP END CONST')
            typeobj = self.lookupNativeType(name[:-6])
            if typeobj is not None:
                return typeobj

        if name.startswith('const '):
            #DumperBase.warn('LOOKUP START CONST')
            typeobj = self.lookupNativeType(name[6:])
            if typeobj is not None:
                return typeobj

        return self.lookupNativeTypeInAllModules(name)

    def lookupNativeTypeInAllModules(self, name):
        needle = self.canonicalTypeName(name)
        #DumperBase.warn('NEEDLE: %s ' % needle)
        self.warn('Searching for type %s across all target modules, this could be very slow' % name)
        for i in range(self.target.GetNumModules()):
            module = self.target.GetModuleAtIndex(i)
            # SBModule.GetType is new somewhere after early 300.x
            # So this may fail.
            for t in module.GetTypes():
                n = self.canonicalTypeName(t.GetName())
                #DumperBase.warn('N: %s' % n)
                if n == needle:
                    #DumperBase.warn('FOUND TYPE DIRECT 2: %s ' % t)
                    self.typeCache[name] = t
                    return t
                if n == needle + '*':
                    res = t.GetPointeeType()
                    self.typeCache[name] = res
                    x = self.fromNativeType(res)  # Register under both names
                    self.registerTypeAlias(x.typeId, name)
                    #DumperBase.warn('FOUND TYPE BY POINTER: %s ' % res.name)
                    return res
                if n == needle + '&':
                    res = t.GetDereferencedType().GetUnqualifiedType()
                    self.typeCache[name] = res
                    x = self.fromNativeType(res)  # Register under both names
                    self.registerTypeAlias(x.typeId, name)
                    #DumperBase.warn('FOUND TYPE BY REFERENCE: %s ' % res.name)
                    return res
        #DumperBase.warn('NOT FOUND: %s ' % needle)
        return None

    def setupInferior(self, args):
        """ Set up SBTarget instance """

        error = lldb.SBError()

        self.executable_ = args['executable']
        self.startMode_ = args.get('startmode', 1)
        self.breakOnMain_ = args.get('breakonmain', 0)
        self.useTerminal_ = args.get('useterminal', 0)
        pargs = self.hexdecode(args.get('processargs', ''))
        self.processArgs_ = pargs.split('\0') if len(pargs) else []
        self.environment_ = args.get('environment', [])
        self.environment_ = list(map(lambda x: self.hexdecode(x), self.environment_))
        self.attachPid_ = args.get('attachpid', 0)
        self.sysRoot_ = args.get('sysroot', '')
        self.remoteChannel_ = args.get('remotechannel', '')
        self.platform_ = args.get('platform', '')
        self.nativeMixed = int(args.get('nativemixed', 0))
        self.symbolFile_ = args['symbolfile'];
        self.workingDirectory_ = args.get('workingdirectory', '')
        if self.workingDirectory_ == '':
            try:
                self.workingDirectory_ = os.getcwd()
            except:  # Could have been deleted in the mean time.
                pass

        self.ignoreStops = 0
        if platform.system() == 'Linux':
            if self.startMode_ == DebuggerStartMode.AttachCore:
                pass
            else:
                if self.useTerminal_:
                    self.ignoreStops = 1

        if self.platform_:
            self.debugger.SetCurrentPlatform(self.platform_)
        # sysroot has to be set *after* the platform
        if self.sysRoot_:
            self.debugger.SetCurrentPlatformSDKRoot(self.sysRoot_)

        # There seems to be some kind of unexpected behavior, or bug in LLDB
        # such that target.Attach(attachInfo, error) below does not create
        # a valid process if this symbolFile here is valid.
        if self.startMode_ == DebuggerStartMode.AttachExternal:
            self.symbolFile_ = ''

        self.target = self.debugger.CreateTarget(
            self.symbolFile_, None, self.platform_, True, error)

        if not error.Success():
            self.report(self.describeError(error))
            self.reportState('enginerunfailed')
            return

<<<<<<< HEAD
=======
        if (self.startMode_ == DebuggerStartMode.AttachToRemoteServer
              or self.startMode_ == DebuggerStartMode.AttachToRemoteProcess):
            if self.platform_ != 'remote-ios':
                # lldb-server expected on remote
                remote_channel = 'connect://' + self.remoteChannel_
                connect_options = lldb.SBPlatformConnectOptions(remote_channel)

                res = self.target.GetPlatform().ConnectRemote(connect_options)
                DumperBase.warn("CONNECT: %s %s %s" % (res,
                                self.target.GetPlatform().GetName(),
                                self.target.GetPlatform().IsConnected()))

>>>>>>> d35cf4b8
        broadcaster = self.target.GetBroadcaster()
        listener = self.debugger.GetListener()
        broadcaster.AddListener(listener, lldb.SBProcess.eBroadcastBitStateChanged)
        listener.StartListeningForEvents(broadcaster, lldb.SBProcess.eBroadcastBitStateChanged)
        broadcaster.AddListener(listener, lldb.SBTarget.eBroadcastBitBreakpointChanged)
        listener.StartListeningForEvents(
            broadcaster, lldb.SBTarget.eBroadcastBitBreakpointChanged)

        if self.nativeMixed:
            self.interpreterEventBreakpoint = \
                self.target.BreakpointCreateByName('qt_qmlDebugMessageAvailable')

        state = 1 if self.target.IsValid() else 0
        self.reportResult('success="%s",msg="%s",exe="%s"'
                          % (state, error, self.executable_), args)

    def runEngine(self, args):
        """ Set up SBProcess instance """

        error = lldb.SBError()

        if self.startMode_ == DebuggerStartMode.AttachExternal:
            attach_info = lldb.SBAttachInfo(self.attachPid_)
            self.process = self.target.Attach(attach_info, error)
            if not error.Success():
                self.reportState('enginerunfailed')
            else:
                self.report('pid="%s"' % self.process.GetProcessID())
                self.reportState('enginerunandinferiorstopok')

        elif (self.startMode_ == DebuggerStartMode.AttachToRemoteServer
                    and self.platform_ == 'remote-android'):

            connect_options = lldb.SBPlatformConnectOptions(self.remoteChannel_)
            res = self.target.GetPlatform().ConnectRemote(connect_options)

            DumperBase.warn("CONNECT: %s %s platform: %s %s" % (res,
                        self.remoteChannel_,
                        self.target.GetPlatform().GetName(),
                        self.target.GetPlatform().IsConnected()))
            if not res.Success():
                self.report(self.describeError(error))
                self.reportState('enginerunfailed')
                return

            attach_info = lldb.SBAttachInfo(self.attachPid_)
            self.process = self.target.Attach(attach_info, error)
            if not error.Success():
                self.report(self.describeError(error))
                self.reportState('enginerunfailed')
            else:
                self.report('pid="%s"' % self.process.GetProcessID())
                self.reportState('enginerunandinferiorstopok')

        elif (self.startMode_ == DebuggerStartMode.AttachToRemoteServer
              or self.startMode_ == DebuggerStartMode.AttachToRemoteProcess):

<<<<<<< HEAD
            f = lldb.SBFileSpec()
            f.SetFilename(self.executable_)

            launchInfo = lldb.SBLaunchInfo(self.processArgs_)
            #launchInfo.SetWorkingDirectory(self.workingDirectory_)
            launchInfo.SetWorkingDirectory('/tmp')
            if self.platform_ == 'remote-android':
                launchInfo.SetWorkingDirectory('/data/local/tmp')
            launchInfo.SetEnvironmentEntries(self.environment_, False)
            launchInfo.SetExecutableFile(f, True)

            DumperBase.warn("TARGET: %s" % self.target)
            self.process = self.target.Launch(launchInfo, error)
            DumperBase.warn("PROCESS: %s" % self.process)
=======
            if self.platform_ == 'remote-ios':
                self.process = self.target.ConnectRemote(
                    self.debugger.GetListener(),
                    self.remoteChannel_, None, error)
            else:
                # lldb-server expected
                f = lldb.SBFileSpec()
                f.SetFilename(self.executable_)

                launchInfo = lldb.SBLaunchInfo(self.processArgs_)
                #launchInfo.SetWorkingDirectory(self.workingDirectory_)
                launchInfo.SetWorkingDirectory('/tmp')
                launchInfo.SetExecutableFile(f, True)

                DumperBase.warn("TARGET: %s" % self.target)
                self.process = self.target.Launch(launchInfo, error)
                DumperBase.warn("PROCESS: %s" % self.process)
>>>>>>> d35cf4b8

            if not error.Success():
                self.report(self.describeError(error))
                self.reportState('enginerunfailed')
                return

            # Even if it stops it seems that LLDB assumes it is running
            # and later detects that it did stop after all, so it is be
            # better to mirror that and wait for the spontaneous stop.
            self.reportState('enginerunandinferiorrunok')

        elif self.startMode_ == DebuggerStartMode.AttachCore:
            coreFile = args.get('coreFile', '')
            self.process = self.target.LoadCore(coreFile)
            if self.process.IsValid():
                self.reportState('enginerunokandinferiorunrunnable')
            else:
                self.reportState('enginerunfailed')
        else:
            launchInfo = lldb.SBLaunchInfo(self.processArgs_)
            launchInfo.SetWorkingDirectory(self.workingDirectory_)
            launchInfo.SetEnvironmentEntries(self.environment_, False)
            if self.breakOnMain_:
                self.createBreakpointAtMain()
            self.process = self.target.Launch(launchInfo, error)
            if not error.Success():
                self.report(self.describeError(error))
                self.reportState('enginerunfailed')
                return
            self.report('pid="%s"' % self.process.GetProcessID())
            self.reportState('enginerunandinferiorrunok')

        s = threading.Thread(target=self.loop, args=[])
        s.start()

    def loop(self):
        event = lldb.SBEvent()
        #broadcaster = self.target.GetBroadcaster()
        listener = self.debugger.GetListener()

        while True:
            while listener.GetNextEvent(event):
                self.handleEvent(event)
            time.sleep(0.25)

            #if listener.WaitForEventForBroadcaster(0, broadcaster, event):
            #    self.handleEvent(event)

    def describeError(self, error):
        desc = lldb.SBStream()
        error.GetDescription(desc)
        result = 'success="%s",' % int(error.Success())
        result += 'error={type="%s"' % error.GetType()
        if error.GetType():
            result += ',status="%s"' % error.GetCString()
        result += ',code="%s"' % error.GetError()
        result += ',desc="%s"}' % desc.GetData()
        return result

    def describeStatus(self, status):
        return 'status="%s",' % status

    def describeLocation(self, frame):
        if int(frame.pc) == 0xffffffffffffffff:
            return ''
        fileName = fileNameAsString(frame.line_entry.file)
        function = frame.GetFunctionName()
        line = frame.line_entry.line
        return 'location={file="%s",line="%s",address="%s",function="%s"}' \
            % (fileName, line, frame.pc, function)

    def currentThread(self):
        return None if self.process is None else self.process.GetSelectedThread()

    def currentFrame(self):
        thread = self.currentThread()
        return None if thread is None else thread.GetSelectedFrame()

    def firstStoppedThread(self):
        for i in range(0, self.process.GetNumThreads()):
            thread = self.process.GetThreadAtIndex(i)
            reason = thread.GetStopReason()
            if (reason == lldb.eStopReasonBreakpoint or
                    reason == lldb.eStopReasonException or
                    reason == lldb.eStopReasonPlanComplete or
                    reason == lldb.eStopReasonSignal or
                    reason == lldb.eStopReasonWatchpoint):
                return thread
        return None

    def fetchThreads(self, args):
        result = 'threads=['
        for i in range(0, self.process.GetNumThreads()):
            thread = self.process.GetThreadAtIndex(i)
            if thread.is_stopped:
                state = 'stopped'
            elif thread.is_suspended:
                state = 'suspended'
            else:
                state = 'unknown'
            reason = thread.GetStopReason()
            result += '{id="%d"' % thread.GetThreadID()
            result += ',index="%s"' % i
            result += ',details="%s"' % thread.GetQueueName()
            result += ',stop-reason="%s"' % self.stopReason(thread.GetStopReason())
            result += ',state="%s"' % state
            result += ',name="%s"' % thread.GetName()
            result += ',frame={'
            frame = thread.GetFrameAtIndex(0)
            result += 'pc="0x%x"' % frame.pc
            result += ',addr="0x%x"' % frame.pc
            result += ',fp="0x%x"' % frame.fp
            result += ',func="%s"' % frame.GetFunctionName()
            result += ',line="%s"' % frame.line_entry.line
            result += ',fullname="%s"' % fileNameAsString(frame.line_entry.file)
            result += ',file="%s"' % fileNameAsString(frame.line_entry.file)
            result += '}},'

        result += '],current-thread-id="%s"' % self.currentThread().id
        self.reportResult(result, args)

    def firstUsableFrame(self, thread):
        for i in range(10):
            frame = thread.GetFrameAtIndex(i)
            lineEntry = frame.GetLineEntry()
            line = lineEntry.GetLine()
            if line != 0:
                return i
        return None

    def fetchStack(self, args):
        if not self.process:
            self.reportResult('msg="No process"', args)
            return
        thread = self.currentThread()
        if not thread:
            self.reportResult('msg="No thread"', args)
            return

        isNativeMixed = int(args.get('nativemixed', 0))

        limit = args.get('stacklimit', -1)
        (n, isLimited) = (limit, True) if limit > 0 else (thread.GetNumFrames(), False)
        self.currentCallContext = None
        result = 'stack={current-thread="%s"' % thread.GetThreadID()
        result += ',frames=['
        for i in range(n):
            frame = thread.GetFrameAtIndex(i)
            if not frame.IsValid():
                isLimited = False
                break

            lineEntry = frame.GetLineEntry()
            lineNumber = lineEntry.GetLine()

            pc = frame.GetPC()
            level = frame.idx
            addr = frame.GetPCAddress().GetLoadAddress(self.target)

            functionName = frame.GetFunctionName()
            module = frame.GetModule()

            if isNativeMixed and functionName == '::qt_qmlDebugMessageAvailable()':
                interpreterStack = self.extractInterpreterStack()
                for interpreterFrame in interpreterStack.get('frames', []):
                    function = interpreterFrame.get('function', '')
                    fileName = interpreterFrame.get('file', '')
                    language = interpreterFrame.get('language', '')
                    lineNumber = interpreterFrame.get('line', 0)
                    context = interpreterFrame.get('context', 0)
                    result += ('frame={function="%s",file="%s",'
                               'line="%s",language="%s",context="%s"}'
                               % (function, fileName, lineNumber, language, context))

            fileName = fileNameAsString(lineEntry.file)
            result += '{pc="0x%x"' % pc
            result += ',level="%d"' % level
            result += ',address="0x%x"' % addr
            result += ',function="%s"' % functionName
            result += ',line="%d"' % lineNumber
            result += ',module="%s"' % module
            result += ',file="%s"},' % fileName
        result += ']'
        result += ',hasmore="%d"' % isLimited
        result += ',limit="%d"' % limit
        result += '}'
        self.reportResult(result, args)

    def reportResult(self, result, args):
        self.report('result={token="%s",%s}' % (args.get("token", 0), result))

    def reportToken(self, args):
        if "token" in args:
            # Unusual syntax intended, to support the double-click in left
            # logview pane feature.
            self.report('token(\"%s\")' % args["token"])

    def reportBreakpointUpdate(self, bp):
        self.report('breakpointmodified={%s}' % self.describeBreakpoint(bp))

    def readRawMemory(self, address, size):
        if size == 0:
            return bytes()
        error = lldb.SBError()
        #DumperBase.warn("READ: %s %s" % (address, size))
        res = self.process.ReadMemory(address, size, error)
        if res is None or len(res) != size:
            # Using code in e.g. readToFirstZero relies on exceptions.
            raise RuntimeError("Unreadable %s bytes at 0x%x" % (size, address))
        return res

    def findStaticMetaObject(self, type):
        symbolName = self.mangleName(type.name + '::staticMetaObject')
        symbol = self.target.FindFirstGlobalVariable(symbolName)
        return symbol.AddressOf().GetValueAsUnsigned() if symbol.IsValid() else 0

    def findSymbol(self, symbolName):
        return self.target.FindFirstGlobalVariable(symbolName)

    def warn(self, msg):
        self.put('{name="%s",value="",type="",numchild="0"},' % msg)

    def fetchVariables(self, args):
        (ok, res) = self.tryFetchInterpreterVariables(args)
        if ok:
            self.reportResult(res, args)
            return

        self.setVariableFetchingOptions(args)

        # Reset certain caches whenever a step over / into / continue
        # happens.
        # FIXME: Caches are currently also cleared if currently
        # selected frame is changed, that shouldn't happen.
        if not self.partialVariable:
            self.resetPerStepCaches()

        anyModule = self.target.GetModuleAtIndex(0)
        anySymbol = anyModule.GetSymbolAtIndex(0)
        self.fakeAddress = int(anySymbol.GetStartAddress())

        frame = self.currentFrame()
        if frame is None:
            self.reportResult('error="No frame"', args)
            return

        self.output = ''
        isPartial = len(self.partialVariable) > 0

        self.currentIName = 'local'
        self.put('data=[')

        with SubItem(self, '[statics]'):
            self.put('iname="%s",' % self.currentIName)
            self.putEmptyValue()
            self.putExpandable()
            if self.isExpanded():
                with Children(self):
                    statics = frame.GetVariables(False, False, True, False)
                    if len(statics):
                        for i in range(len(statics)):
                            staticVar = statics[i]
                            staticVar.SetPreferSyntheticValue(False)
                            typename = staticVar.GetType().GetName()
                            name = staticVar.GetName()
                            with SubItem(self, i):
                                self.put('name="%s",' % name)
                                self.put('iname="%s",' % self.currentIName)
                                self.putItem(self.fromNativeValue(staticVar))
                    else:
                        with SubItem(self, "None"):
                            self.putEmptyValue()

        # FIXME: Implement shortcut for partial updates.
        #if isPartial:
        #    values = [frame.FindVariable(partialVariable)]
        #else:
        if True:
            values = list(frame.GetVariables(True, True, False, True))
            values.reverse()  # To get shadowed vars numbered backwards.

        variables = []
        for val in values:
            val.SetPreferSyntheticValue(False)
            if not val.IsValid():
                continue
            self.currentContextValue = val
            name = val.GetName()
            if name is None:
                # This can happen for unnamed function parameters with
                # default values:  void foo(int = 0)
                continue
            value = self.fromNativeFrameValue(val)
            variables.append(value)

        self.handleLocals(variables)
        self.handleWatches(args)

        self.put('],partial="%d"' % isPartial)
        self.reportResult(self.output, args)


    def fetchRegisters(self, args=None):
        if not self.process:
            self.reportResult('process="none",registers=[]', args)
            return

        frame = self.currentFrame()
        if not frame or not frame.IsValid():
            self.reportResult('frame="none",registers=[]', args)
            return

        result = 'registers=['
        for group in frame.GetRegisters():
            for reg in group:
                value = ''.join(["%02x" % x for x in reg.GetData().uint8s])
                result += '{name="%s"' % reg.GetName()
                result += ',value="0x%s"' % value
                result += ',size="%s"' % reg.GetByteSize()
                result += ',type="%s"},' % reg.GetType()
        result += ']'
        self.reportResult(result, args)


    def setRegister(self, args):
        name = args["name"]
        value = args["value"]
        result = lldb.SBCommandReturnObject()
        interp = self.debugger.GetCommandInterpreter()
        interp.HandleCommand("register write %s %s" % (name, value), result)
        success = result.Succeeded()
        if success:
            self.reportResult('output="%s"' % result.GetOutput(), args)
            return
        # Try again with  register write xmm0 "{0x00 ... 0x02}" syntax:
        vec = ' '.join(["0x" + value[i:i + 2] for i in range(2, len(value), 2)])
        success = interp.HandleCommand('register write %s "{%s}"' % (name, vec), result)
        if success:
            self.reportResult('output="%s"' % result.GetOutput(), args)
        else:
            self.reportResult('error="%s"' % result.GetError(), args)

    def report(self, stuff):
        with self.outputLock:
            sys.stdout.write("@\n" + stuff + "@\n")

    def reportState(self, state):
        self.report('state="%s"' % state)

    def interruptInferior(self, args):
        if self.process is None:
            self.reportResult('status="No process to interrupt",success="0"', args)
        else:
            self.isInterrupting_ = True
            error = self.process.Stop()
            self.reportResult(self.describeError(error), args)

    def detachInferior(self, args):
        if self.process is None:
            self.reportResult('status="No process to detach from."', args)
        else:
            error = self.process.Detach()
            self.reportResult(self.describeError(error), args)

    def continueInferior(self, args):
        if self.process is None:
            self.reportResult('status="No process to continue."', args)
        else:
            # Can fail when attaching to GDBserver.
            error = self.process.Continue()
            self.reportResult(self.describeError(error), args)

    def quitDebugger(self, args):
        self.reportState("inferiorshutdownrequested")
        self.process.Kill()
        self.reportResult('', args)

    def handleBreakpointEvent(self, event):
        eventType = lldb.SBBreakpoint.GetBreakpointEventTypeFromEvent(event)
        # handle only the resolved locations for now..
        if eventType & lldb.eBreakpointEventTypeLocationsResolved:
            bp = lldb.SBBreakpoint.GetBreakpointFromEvent(event)
            if bp is not None:
                self.reportBreakpointUpdate(bp)

    def handleEvent(self, event):
        if lldb.SBBreakpoint.EventIsBreakpointEvent(event):
            self.handleBreakpointEvent(event)
            return
        if not lldb.SBProcess.EventIsProcessEvent(event):
            self.warn("UNEXPECTED event (%s)" % event.GetType())
            return

        out = lldb.SBStream()
        event.GetDescription(out)
        #DumperBase.warn("EVENT: %s" % event)
        eventType = event.GetType()
        msg = lldb.SBEvent.GetCStringFromEvent(event)
        flavor = event.GetDataFlavor()
        state = lldb.SBProcess.GetStateFromEvent(event)
        bp = lldb.SBBreakpoint.GetBreakpointFromEvent(event)
        skipEventReporting = eventType in (
            lldb.SBProcess.eBroadcastBitSTDOUT, lldb.SBProcess.eBroadcastBitSTDERR)
        self.report('event={type="%s",data="%s",msg="%s",flavor="%s",state="%s",bp="%s"}'
                    % (eventType, out.GetData(), msg, flavor, self.stateName(state), bp))

        if state == lldb.eStateExited:
            self.eventState = state
            if not self.isShuttingDown_:
                self.reportState("inferiorexited")
            self.report('exited={status="%s",desc="%s"}'
                        % (self.process.GetExitStatus(), self.process.GetExitDescription()))
        elif state != self.eventState and not skipEventReporting:
            self.eventState = state
            if state == lldb.eStateStopped:
                stoppedThread = self.firstStoppedThread()
                if stoppedThread:
                    #self.report("STOPPED THREAD: %s" % stoppedThread)
                    frame = stoppedThread.GetFrameAtIndex(0)
                    #self.report("FRAME: %s" % frame)
                    function = frame.GetFunction()
                    functionName = function.GetName()
                    if functionName == "::qt_qmlDebugConnectorOpen()":
                        self.report("RESOLVER HIT")
                        for resolver in self.interpreterBreakpointResolvers:
                            resolver()
                        self.report("AUTO-CONTINUE AFTER RESOLVING")
                        self.reportState("inferiorstopok")
                        self.process.Continue()
                        return
                    if functionName == "::qt_qmlDebugMessageAvailable()":
                        self.report("ASYNC MESSAGE FROM SERVICE")
                        res = self.handleInterpreterMessage()
                        if not res:
                            self.report("EVENT NEEDS NO STOP")
                            self.reportState("stopped")
                            self.process.Continue()
                            return
                if self.isInterrupting_:
                    self.isInterrupting_ = False
                    self.reportState("inferiorstopok")
                elif self.ignoreStops > 0:
                    self.ignoreStops -= 1
                    self.process.Continue()
                else:
                    self.reportState("stopped")
            else:
                self.reportState(self.stateName(state))

        if eventType == lldb.SBProcess.eBroadcastBitStateChanged:  # 1
            state = self.process.GetState()
            if state == lldb.eStateStopped:
                stoppedThread = self.firstStoppedThread()
                if stoppedThread:
                    self.process.SetSelectedThread(stoppedThread)
        elif eventType == lldb.SBProcess.eBroadcastBitInterrupt:  # 2
            pass
        elif eventType == lldb.SBProcess.eBroadcastBitSTDOUT:
            # FIXME: Size?
            msg = self.process.GetSTDOUT(1024)
            if msg is not None:
                self.report('output={channel="stdout",data="%s"}' % self.hexencode(msg))
        elif eventType == lldb.SBProcess.eBroadcastBitSTDERR:
            msg = self.process.GetSTDERR(1024)
            if msg is not None:
                self.report('output={channel="stderr",data="%s"}' % self.hexencode(msg))
        elif eventType == lldb.SBProcess.eBroadcastBitProfileData:
            pass

    def describeBreakpoint(self, bp):
        isWatch = isinstance(bp, lldb.SBWatchpoint)
        if isWatch:
            result = 'lldbid="%s"' % (qqWatchpointOffset + bp.GetID())
        else:
            result = 'lldbid="%s"' % bp.GetID()
        result += ',valid="%s"' % (1 if bp.IsValid() else 0)
        result += ',hitcount="%s"' % bp.GetHitCount()
        if bp.IsValid():
            if isinstance(bp, lldb.SBBreakpoint):
                result += ',threadid="%s"' % bp.GetThreadID()
                result += ',oneshot="%s"' % (1 if bp.IsOneShot() else 0)
        cond = bp.GetCondition()
        result += ',condition="%s"' % self.hexencode("" if cond is None else cond)
        result += ',enabled="%s"' % (1 if bp.IsEnabled() else 0)
        result += ',valid="%s"' % (1 if bp.IsValid() else 0)
        result += ',ignorecount="%s"' % bp.GetIgnoreCount()
        if bp.IsValid() and isinstance(bp, lldb.SBBreakpoint):
            result += ',locations=['
            lineEntry = None
            for i in range(bp.GetNumLocations()):
                loc = bp.GetLocationAtIndex(i)
                addr = loc.GetAddress()
                lineEntry = addr.GetLineEntry()
                result += '{locid="%s"' % loc.GetID()
                result += ',function="%s"' % addr.GetFunction().GetName()
                result += ',enabled="%s"' % (1 if loc.IsEnabled() else 0)
                result += ',resolved="%s"' % (1 if loc.IsResolved() else 0)
                result += ',valid="%s"' % (1 if loc.IsValid() else 0)
                result += ',ignorecount="%s"' % loc.GetIgnoreCount()
                result += ',file="%s"' % lineEntry.GetFileSpec()
                result += ',line="%s"' % lineEntry.GetLine()
                result += ',addr="%s"},' % addr.GetFileAddress()
            result += ']'
            if lineEntry is not None:
                result += ',file="%s"' % lineEntry.GetFileSpec()
                result += ',line="%s"' % lineEntry.GetLine()
        return result

    def createBreakpointAtMain(self):
        return self.target.BreakpointCreateByName(
            'main', self.target.GetExecutable().GetFilename())

    def insertBreakpoint(self, args):
        bpType = args['type']
        if bpType == BreakpointType.BreakpointByFileAndLine:
            fileName = args['file']
            if fileName.endswith('.js') or fileName.endswith('.qml'):
                self.insertInterpreterBreakpoint(args)
                return

        extra = ''
        more = True
        if bpType == BreakpointType.BreakpointByFileAndLine:
            bp = self.target.BreakpointCreateByLocation(
                str(args['file']), int(args['line']))
        elif bpType == BreakpointType.BreakpointByFunction:
            bp = self.target.BreakpointCreateByName(args['function'])
        elif bpType == BreakpointType.BreakpointByAddress:
            bp = self.target.BreakpointCreateByAddress(args['address'])
        elif bpType == BreakpointType.BreakpointAtMain:
            bp = self.createBreakpointAtMain()
        elif bpType == BreakpointType.BreakpointAtThrow:
            bp = self.target.BreakpointCreateForException(
                lldb.eLanguageTypeC_plus_plus, False, True)
        elif bpType == BreakpointType.BreakpointAtCatch:
            bp = self.target.BreakpointCreateForException(
                lldb.eLanguageTypeC_plus_plus, True, False)
        elif bpType == BreakpointType.WatchpointAtAddress:
            error = lldb.SBError()
            # This might yield bp.IsValid() == False and
            # error.desc == 'process is not alive'.
            bp = self.target.WatchAddress(args['address'], 4, False, True, error)
            extra = self.describeError(error)
        elif bpType == BreakpointType.WatchpointAtExpression:
            # FIXME: Top level-only for now.
            try:
                frame = self.currentFrame()
                value = frame.FindVariable(args['expression'])
                error = lldb.SBError()
                bp = self.target.WatchAddress(value.GetLoadAddress(),
                                              value.GetByteSize(), False, True, error)
            except:
                bp = self.target.BreakpointCreateByName(None)
        else:
            # This leaves the unhandled breakpoint in a (harmless)
            # 'pending' state.
            bp = self.target.BreakpointCreateByName(None)
            more = False

        if more and bp.IsValid():
            bp.SetIgnoreCount(int(args['ignorecount']))
            bp.SetCondition(self.hexdecode(args['condition']))
            bp.SetEnabled(bool(args['enabled']))
            bp.SetScriptCallbackBody('\n'.join([
                'def foo(frame = frame, bp_loc = bp_loc, dict = internal_dict):',
                '  ' + self.hexdecode(args['command']).replace('\n', '\n  '),
                'from cStringIO import StringIO',
                'origout = sys.stdout',
                'sys.stdout = StringIO()',
                'result = foo()',
                'd = lldb.theDumper',
                'output = d.hexencode(sys.stdout.getvalue())',
                'sys.stdout = origout',
                'd.report("output={channel=\"stderr\",data=\" + output + \"}")',
                'if result is False:',
                '  d.reportState("continueafternextstop")',
                'return True'
            ]))
            if isinstance(bp, lldb.SBBreakpoint):
                bp.SetOneShot(bool(args['oneshot']))
        self.reportResult(self.describeBreakpoint(bp) + extra, args)

    def changeBreakpoint(self, args):
        lldbId = int(args['lldbid'])
        if lldbId > qqWatchpointOffset:
            bp = self.target.FindWatchpointByID(lldbId)
        else:
            bp = self.target.FindBreakpointByID(lldbId)
        if bp.IsValid():
            bp.SetIgnoreCount(int(args['ignorecount']))
            bp.SetCondition(self.hexdecode(args['condition']))
            bp.SetEnabled(bool(args['enabled']))
            if isinstance(bp, lldb.SBBreakpoint):
                bp.SetOneShot(bool(args['oneshot']))
        self.reportResult(self.describeBreakpoint(bp), args)

    def enableSubbreakpoint(self, args):
        lldbId = int(args['lldbid'])
        locId = int(args['locid'])
        bp = self.target.FindBreakpointByID(lldbId)
        res = False
        enabled = False
        if bp.IsValid():
            loc = bp.FindLocationByID(locId)
            if loc.IsValid():
                loc.SetEnabled(bool(args['enabled']))
                enabled = loc.IsEnabled()
                res = True
        self.reportResult('success="%s",enabled="%s",locid="%s"'
                          % (int(res), int(enabled), locId), args)

    def removeBreakpoint(self, args):
        lldbId = int(args['lldbid'])
        if lldbId > qqWatchpointOffset:
            res = self.target.DeleteWatchpoint(lldbId - qqWatchpointOffset)
        res = self.target.BreakpointDelete(lldbId)
        self.reportResult('success="%s"' % int(res), args)

    def fetchModules(self, args):
        result = 'modules=['
        for i in range(self.target.GetNumModules()):
            module = self.target.GetModuleAtIndex(i)
            result += '{file="%s"' % module.file.fullpath
            result += ',name="%s"' % module.file.basename
            result += ',addrsize="%s"' % module.addr_size
            result += ',triple="%s"' % module.triple
            #result += ',sections={'
            #for section in module.sections:
            #    result += '[name="%s"' % section.name
            #    result += ',addr="%s"' % section.addr
            #    result += ',size="%s"],' % section.size
            #result += '}'
            result += '},'
        result += ']'
        self.reportResult(result, args)

    def fetchSymbols(self, args):
        moduleName = args['module']
        #file = lldb.SBFileSpec(moduleName)
        #module = self.target.FindModule(file)
        for i in range(self.target.GetNumModules()):
            module = self.target.GetModuleAtIndex(i)
            if module.file.fullpath == moduleName:
                break
        result = 'symbols={valid="%s"' % module.IsValid()
        result += ',sections="%s"' % module.GetNumSections()
        result += ',symbols=['
        for symbol in module.symbols:
            startAddress = symbol.GetStartAddress().GetLoadAddress(self.target)
            endAddress = symbol.GetEndAddress().GetLoadAddress(self.target)
            result += '{type="%s"' % symbol.GetType()
            result += ',name="%s"' % symbol.GetName()
            result += ',address="0x%x"' % startAddress
            result += ',demangled="%s"' % symbol.GetMangledName()
            result += ',size="%s"' % (endAddress - startAddress)
            result += '},'
        result += ']}'
        self.reportResult(result, args)

    def executeNext(self, args):
        self.currentThread().StepOver()
        self.reportResult('', args)

    def executeNextI(self, args):
        self.currentThread().StepInstruction(True)
        self.reportResult('', args)

    def executeStep(self, args):
        self.currentThread().StepInto()
        self.reportResult('', args)

    def shutdownInferior(self, args):
        self.isShuttingDown_ = True
        if self.process is not None:
            state = self.process.GetState()
            if state == lldb.eStateStopped:
                self.process.Kill()
        self.reportState('inferiorshutdownfinished')
        self.reportResult('', args)

    def quit(self, args):
        self.reportState('engineshutdownfinished')
        self.process.Kill()
        self.reportResult('', args)

    def executeStepI(self, args):
        self.currentThread().StepInstruction(False)
        self.reportResult('', args)

    def executeStepOut(self, args={}):
        self.currentThread().StepOut()
        self.reportResult('', args)

    def executeRunToLocation(self, args):
        self.reportToken(args)
        addr = args.get('address', 0)
        if addr:
            # Does not seem to hit anything on Linux:
            # self.currentThread().RunToAddress(addr)
            bp = self.target.BreakpointCreateByAddress(addr)
            if bp.GetNumLocations() == 0:
                self.target.BreakpointDelete(bp.GetID())
                self.reportResult(self.describeStatus('No target location found.')
                                  + self.describeLocation(frame), args)
                return
            bp.SetOneShot(True)
            self.reportResult('', args)
            self.process.Continue()
        else:
            frame = self.currentFrame()
            file = args['file']
            line = int(args['line'])
            error = self.currentThread().StepOverUntil(frame, lldb.SBFileSpec(file), line)
            self.reportResult(self.describeError(error), args)
            self.reportState('running')
            self.reportState('stopped')

    def executeJumpToLocation(self, args):
        self.reportToken(args)
        frame = self.currentFrame()
        if not frame:
            self.reportResult(self.describeStatus('No frame available.'), args)
            return
        addr = args.get('address', 0)
        if addr:
            bp = self.target.BreakpointCreateByAddress(addr)
        else:
            bp = self.target.BreakpointCreateByLocation(
                str(args['file']), int(args['line']))
        if bp.GetNumLocations() == 0:
            self.target.BreakpointDelete(bp.GetID())
            status = 'No target location found.'
        else:
            loc = bp.GetLocationAtIndex(0)
            self.target.BreakpointDelete(bp.GetID())
            res = frame.SetPC(loc.GetLoadAddress())
            status = 'Jumped.' if res else 'Cannot jump.'
        self.report(self.describeLocation(frame))
        self.reportResult(self.describeStatus(status), args)

    def breakList(self):
        result = lldb.SBCommandReturnObject()
        self.debugger.GetCommandInterpreter().HandleCommand('break list', result)
        self.report('success="%d",output="%s",error="%s"'
                    % (result.Succeeded(), result.GetOutput(), result.GetError()))

    def activateFrame(self, args):
        self.reportToken(args)
        frame = max(0, int(args['index'])) # Can be -1 in all-asm stacks
        self.currentThread().SetSelectedFrame(frame)
        self.reportResult('', args)

    def selectThread(self, args):
        self.reportToken(args)
        self.process.SetSelectedThreadByID(int(args['id']))
        self.reportResult('', args)

    def fetchFullBacktrace(self, _=None):
        command = 'thread backtrace all'
        result = lldb.SBCommandReturnObject()
        self.debugger.GetCommandInterpreter().HandleCommand(command, result)
        self.reportResult(self.hexencode(result.GetOutput()), {})

    def executeDebuggerCommand(self, args):
        self.reportToken(args)
        result = lldb.SBCommandReturnObject()
        command = args['command']
        self.debugger.GetCommandInterpreter().HandleCommand(command, result)
        success = result.Succeeded()
        output = result.GetOutput()
        error = str(result.GetError())
        self.report('success="%d",output="%s",error="%s"' % (success, output, error))

    def executeRoundtrip(self, args):
        self.reportResult('', args)

    def fetchDisassembler(self, args):
        functionName = args.get('function', '')
        flavor = args.get('flavor', '')
        function = None
        if len(functionName):
            functions = self.target.FindFunctions(functionName).functions
            if len(functions):
                function = functions[0]
        if function:
            base = function.GetStartAddress().GetLoadAddress(self.target)
            instructions = function.GetInstructions(self.target)
        else:
            base = args.get('address', 0)
            if int(base) == 0xffffffffffffffff:
                self.warn('INVALID DISASSEMBLER BASE')
                return
            addr = lldb.SBAddress(base, self.target)
            instructions = self.target.ReadInstructions(addr, 100)

        currentFile = None
        currentLine = None
        hunks = dict()
        sources = dict()
        result = 'lines=['
        for insn in instructions:
            comment = insn.GetComment(self.target)
            addr = insn.GetAddress()
            loadAddr = addr.GetLoadAddress(self.target)
            lineEntry = addr.GetLineEntry()
            if lineEntry:
                lineNumber = lineEntry.GetLine()
                fileName = str(lineEntry.GetFileSpec())
                if lineNumber != currentLine or fileName != currentFile:
                    currentLine = lineNumber
                    currentFile = fileName
                    key = '%s:%s' % (fileName, lineNumber)
                    hunk = hunks.get(key, 0) + 1
                    hunks[key] = hunk
                    source = sources.get(fileName, None)
                    if source is None:
                        try:
                            with open(fileName, 'r') as f:
                                source = f.read().splitlines()
                                sources[fileName] = source
                        except IOError as error:
                            # With lldb-3.8 files like /data/dev/creator-3.6/tests/
                            # auto/debugger/qt_tst_dumpers_StdVector_bfNWZa/main.cpp
                            # with non-existent directories appear.
                            self.warn('FILE: %s  ERROR: %s' % (fileName, error))
                            source = ''
                    result += '{line="%s"' % lineNumber
                    result += ',file="%s"' % fileName
                    if 0 < lineNumber and lineNumber <= len(source):
                        result += ',hexdata="%s"' % self.hexencode(source[lineNumber - 1])
                    result += ',hunk="%s"}' % hunk
            result += '{address="%s"' % loadAddr
            result += ',data="%s %s"' % (insn.GetMnemonic(self.target),
                                         insn.GetOperands(self.target))
            result += ',function="%s"' % functionName
            rawData = insn.GetData(self.target).uint8s
            result += ',rawdata="%s"' % ' '.join(["%02x" % x for x in rawData])
            if comment:
                result += ',comment="%s"' % self.hexencode(comment)
            result += ',offset="%s"}' % (loadAddr - base)
        self.reportResult(result + ']', args)

    def fetchMemory(self, args):
        address = args['address']
        length = args['length']
        error = lldb.SBError()
        contents = self.process.ReadMemory(address, length, error)
        result = 'address="%s",' % address
        result += self.describeError(error)
        result += ',contents="%s"' % self.hexencode(contents)
        self.reportResult(result, args)

    def findValueByExpression(self, exp):
        # FIXME: Top level-only for now.
        frame = self.currentFrame()
        value = frame.FindVariable(exp)
        return value

    def setValue(self, address, typename, value):
        sbtype = self.lookupNativeType(typename)
        error = lldb.SBError()
        sbaddr = lldb.SBAddress(address, self.target)
        sbvalue = self.target.CreateValueFromAddress('x', sbaddr, sbtype)
        sbvalue.SetValueFromCString(str(value), error)

    def setValues(self, address, typename, values):
        sbtype = self.lookupNativeType(typename)
        sizeof = sbtype.GetByteSize()
        error = lldb.SBError()
        for i in range(len(values)):
            sbaddr = lldb.SBAddress(address + i * sizeof, self.target)
            sbvalue = self.target.CreateValueFromAddress('x', sbaddr, sbtype)
            sbvalue.SetValueFromCString(str(values[i]), error)

    def assignValue(self, args):
        self.reportToken(args)
        error = lldb.SBError()
        expr = self.hexdecode(args['expr'])
        value = self.hexdecode(args['value'])
        simpleType = int(args['simpleType'])
        lhs = self.findValueByExpression(expr)
        typeName = lhs.GetType().GetName()
        typeName = typeName.replace('::', '__')
        pos = typeName.find('<')
        if pos != -1:
            typeName = typeName[0:pos]
        if typeName in self.qqEditable and not simpleType:
            expr = self.parseAndEvaluate(expr)
            self.qqEditable[typeName](self, expr, value)
        else:
            self.parseAndEvaluate(expr + '=' + value)
        self.reportResult(self.describeError(error), args)

    def watchPoint(self, args):
        self.reportToken(args)
        ns = self.qtNamespace()
        lenns = len(ns)
        funcs = self.target.FindGlobalFunctions('.*QApplication::widgetAt', 2, 1)
        func = funcs[1]
        addr = func.GetFunction().GetStartAddress().GetLoadAddress(self.target)
        expr = '((void*(*)(int,int))0x%x)' % addr
        #expr = '%sQApplication::widgetAt(%s,%s)' % (ns, args['x'], args['y'])
        res = self.parseAndEvaluate(expr)
        p = 0 if res is None else res.pointer()
        n = ns + 'QWidget'
        self.reportResult('selected="0x%x",expr="(%s*)0x%x"' % (p, n, p), args)

    def createResolvePendingBreakpointsHookBreakpoint(self, args):
        bp = self.target.BreakpointCreateByName('qt_qmlDebugConnectorOpen')
        bp.SetOneShot(True)
        self.interpreterBreakpointResolvers.append(
            lambda: self.resolvePendingInterpreterBreakpoint(args))


# Used in dumper auto test.
class Tester(Dumper):
    def __init__(self, binary, args):
        Dumper.__init__(self)
        lldb.theDumper = self
        self.loadDumpers({'token': 1})
        error = lldb.SBError()
        self.target = self.debugger.CreateTarget(binary, None, None, True, error)

        if error.GetType():
            self.warn('ERROR: %s' % error)
            return

        s = threading.Thread(target=self.testLoop, args=(args,))
        s.start()
        s.join(30)

    def testLoop(self, args):
        # Disable intermediate reporting.
        savedReport = self.report
        self.report = lambda stuff: 0

        error = lldb.SBError()
        launchInfo = lldb.SBLaunchInfo([])
        launchInfo.SetWorkingDirectory(os.getcwd())
        environmentList = [key + '=' + value for key, value in os.environ.items()]
        launchInfo.SetEnvironmentEntries(environmentList, False)

        self.process = self.target.Launch(launchInfo, error)
        if error.GetType():
            self.warn('ERROR: %s' % error)

        event = lldb.SBEvent()
        listener = self.debugger.GetListener()
        while True:
            state = self.process.GetState()
            if listener.WaitForEvent(100, event):
                #DumperBase.warn('EVENT: %s' % event)
                state = lldb.SBProcess.GetStateFromEvent(event)
                if state == lldb.eStateExited:  # 10
                    break
                if state == lldb.eStateStopped:  # 5
                    stoppedThread = None
                    for i in range(0, self.process.GetNumThreads()):
                        thread = self.process.GetThreadAtIndex(i)
                        reason = thread.GetStopReason()
                        #DumperBase.warn('THREAD: %s REASON: %s' % (thread, reason))
                        if (reason == lldb.eStopReasonBreakpoint or
                                reason == lldb.eStopReasonException or
                                reason == lldb.eStopReasonSignal):
                            stoppedThread = thread

                    if stoppedThread:
                        # This seems highly fragile and depending on the 'No-ops' in the
                        # event handling above.
                        frame = stoppedThread.GetFrameAtIndex(0)
                        line = frame.line_entry.line
                        if line != 0:
                            self.report = savedReport
                            self.process.SetSelectedThread(stoppedThread)
                            self.fetchVariables(args)
                            #self.describeLocation(frame)
                            self.report('@NS@%s@' % self.qtNamespace())
                            #self.report('ENV=%s' % os.environ.items())
                            #self.report('DUMPER=%s' % self.qqDumpers)
                            break

            else:
                self.warn('TIMEOUT')
                self.warn('Cannot determined stopped thread')

        lldb.SBDebugger.Destroy(self.debugger)

# ------------------------------ For use in LLDB ------------------------------


from pprint import pprint

__module__ = sys.modules[__name__]
DEBUG = False if not hasattr(__module__, 'DEBUG') else DEBUG


class LogMixin():
    @staticmethod
    def log(message='', log_caller=False, frame=1, args=''):
        if not DEBUG:
            return
        if log_caller:
            message = ": " + message if len(message) else ''
            # FIXME: Compute based on first frame not in this class?
            frame = sys._getframe(frame)
            fn = frame.f_code.co_name
            localz = frame.f_locals
            instance = str(localz["self"]) + "." if 'self' in localz else ''
            message = "%s%s(%s)%s" % (instance, fn, args, message)
        print(message)

    @staticmethod
    def log_fn(arg_str=''):
        LogMixin.log(log_caller=True, frame=2, args=arg_str)


class DummyDebugger(object):
    def __getattr__(self, attr):
        raise AttributeError("Debugger should not be needed to create summaries")


class SummaryDumper(Dumper, LogMixin):
    _instance = None
    _lock = threading.RLock()
    _type_caches = {}

    @staticmethod
    def initialize():
        SummaryDumper._instance = SummaryDumper()
        return SummaryDumper._instance

    @staticmethod
    @contextmanager
    def shared(valobj):
        SummaryDumper._lock.acquire()
        dumper = SummaryDumper._instance
        dumper.target = valobj.target
        dumper.process = valobj.process
        debugger_id = dumper.target.debugger.GetID()
        dumper.typeCache = SummaryDumper._type_caches.get(debugger_id, {})
        yield dumper
        SummaryDumper._type_caches[debugger_id] = dumper.typeCache
        SummaryDumper._lock.release()

    @staticmethod
    def warn(message):
        print("Qt summary warning: %s" % message)

    @staticmethod
    def showException(message, exType, exValue, exTraceback):
        # FIXME: Store for later and report back in summary
        SummaryDumper.log("Exception during dumping: %s" % exValue)

    def __init__(self):
        DumperBase.warn = staticmethod(SummaryDumper.warn)
        DumperBase.showException = staticmethod(SummaryDumper.showException)

        Dumper.__init__(self, DummyDebugger())

        self.setVariableFetchingOptions({
            'fancy': True,
            'qobjectnames': True,
            'passexceptions': True
        })

        self.dumpermodules = ['qttypes']
        self.loadDumpers({})
        self.output = ''

    def report(self, stuff):
        return  # Don't mess up lldb output

    def lookupNativeTypeInAllModules(self, name):
        self.warn('Failed to resolve type %s' % name)
        return None

    def dump_summary(self, valobj, expanded=False):
        try:
            from pygdbmi import gdbmiparser
        except ImportError:
            print("Qt summary provider requires the pygdbmi module, "
                  "please install using 'sudo /usr/bin/easy_install pygdbmi', "
                  "and then restart Xcode.")
            lldb.debugger.HandleCommand('type category delete Qt')
            return None

        value = self.fromNativeValue(valobj)

        # Expand variable if we need synthetic children
        oldExpanded = self.expandedINames
        self.expandedINames = [value.name] if expanded else []

        savedOutput = self.output
        self.output = ''
        with TopLevelItem(self, value.name):
            self.putItem(value)

        # FIXME: Hook into putField, etc to build up object instead of parsing MI
        response = gdbmiparser.parse_response("^ok,summary=%s" % self.output)

        self.output = savedOutput
        self.expandedINames = oldExpanded

        summary = response["payload"]["summary"]

        #print value, " --> ",
        #pprint(summary)

        return summary


class SummaryProvider(LogMixin):

    DEFAULT_SUMMARY = ''
    VOID_PTR_TYPE = None

    @staticmethod
    def provide_summary(valobj, internal_dict, options=None):
        if __name__ not in internal_dict:
            # When disabling the import of the Qt summary providers, the
            # summary functions are still registered with LLDB, and we will
            # get callbacks to provide summaries, but at this point the child
            # providers are not active, so instead of providing half-baked and
            # confusing summaries we opt to unload all the summaries.
            SummaryDumper.log("Module '%s' was unloaded, removing Qt category" % __name__)
            lldb.debugger.HandleCommand('type category delete Qt')
            return SummaryProvider.DEFAULT_SUMMARY

        # FIXME: It would be nice to cache the providers, so that if a
        # synthetic child provider has already been created for a valobj,
        # we can re-use that when providing summary for the synthetic child
        # parent, but we lack a consistent cache key for that to work.

        provider = SummaryProvider(valobj)
        provider.update()

        return provider.get_summary(options)

    def __init__(self, valobj, expand=False):
        # Prevent recursive evaluation during logging, etc
        valobj.SetPreferSyntheticValue(False)

        self.log_fn(valobj.path)

        self.valobj = valobj
        self.expand = expand

        if not SummaryProvider.VOID_PTR_TYPE:
            with SummaryDumper.shared(self.valobj) as dumper:
                SummaryProvider.VOID_PTR_TYPE = dumper.lookupNativeType('void*')

    def __repr__(self):
        return "%s(%s)" % (self.__class__.__name__, repr(self.key()))

    def key(self):
        if not hasattr(self, 'valobj'):
            return None
        return self.valobj.path

    def update(self):
        self.log_fn()
        with SummaryDumper.shared(self.valobj) as dumper:
            self.summary = dumper.dump_summary(self.valobj, self.expand)

    def get_summary(self, options):
        self.log_fn()

        summary = self.summary
        if not summary:
            return '<error: could not get summary from Qt provider>'

        encoding = summary.get("valueencoded")
        summaryValue = summary["value"]

        # FIXME: Share between Creator and LLDB in the python code

        if encoding:
            special_encodings = {
                "empty":            "<empty>",
                "minimumitemcount": "<at least %s items>" % summaryValue,
                "undefined":        "<undefined>",
                "null":             "<null>",
                "itemcount":        "<%s items>" % summaryValue,
                "notaccessible":    "<not accessible>",
                "optimizedout":     "<optimized out>",
                "nullreference":    "<null reference>",
                "emptystructure":   "<empty structure>",
                "uninitialized":    "<uninitialized>",
                "invalid":          "<invalid>",
                "notcallable":      "<not callable>",
                "outofscope":       "<out of scope>"
            }
            if encoding in special_encodings:
                return special_encodings[encoding]

            text_encodings = [
                'latin1',
                # 'local8bit',
                'utf8',
                'utf16',
                #  'ucs4'
            ]

            if encoding in text_encodings:
                try:
                    binaryvalue = summaryValue.decode('hex')
                    # LLDB expects UTF-8
                    return "\"%s\"" % (binaryvalue.decode(encoding).encode('utf8'))
                except:
                    return "<failed to decode '%s' as '%s'>" % (summaryValue, encoding)

            # FIXME: Support these
            other_encodings = [
                'int',
                'uint',
                'float',
                'juliandate',
                'juliandateandmillisecondssincemidnight',
                'millisecondssincemidnight',
                'ipv6addressandhexscopeid',
                'datetimeinternal']

            summaryValue += " <encoding='%s'>" % encoding

        if self.valobj.value:
            # If we've resolved a pointer that matches what LLDB natively chose,
            # then use that instead of printing the values twice. FIXME, ideally
            # we'd have the same pointer format as LLDB uses natively.
            if re.sub('^0x0*', '', self.valobj.value) == re.sub('^0x0*', '', summaryValue):
                return SummaryProvider.DEFAULT_SUMMARY

        return summaryValue.strip()


class SyntheticChildrenProvider(SummaryProvider):
    def __init__(self, valobj, dict):
        SummaryProvider.__init__(self, valobj, expand=True)
        self.summary = None
        self.synthetic_children = []

    def num_native_children(self):
        return self.valobj.GetNumChildren()

    def num_children(self):
        self.log("native: %d synthetic: %d" %
                 (self.num_native_children(), len(self.synthetic_children)), True)
        return self._num_children()

    def _num_children(self):
        return self.num_native_children() + len(self.synthetic_children)

    def has_children(self):
        return self._num_children() > 0

    def get_child_index(self, name):
        # FIXME: Do we ever need this to return something?
        self.log_fn(name)
        return None

    def get_child_at_index(self, index):
        self.log_fn(index)

        if index < 0 or index > self._num_children():
            return None
        if not self.valobj.IsValid() or not self.summary:
            return None

        if index < self.num_native_children():
            # Built-in children
            value = self.valobj.GetChildAtIndex(index)
        else:
            # Synthetic children
            index -= self.num_native_children()
            child = self.synthetic_children[index]
            name = child.get('name', "[%s]" % index)
            value = self.create_value(child, name)

        return value

    def create_value(self, child, name=''):
        child_type = child.get('type', self.summary.get('childtype'))

        value = None
        if child_type:
            if 'address' in child:
                value_type = None
                with SummaryDumper.shared(self.valobj) as dumper:
                    value_type = dumper.lookupNativeType(child_type)
                if not value_type or not value_type.IsValid():
                    return None
                address = int(child['address'], 16)

                # Create as void* so that the value is fully initialized before
                # we trigger our own summary/child providers recursively.
                value = self.valobj.synthetic_child_from_address(
                    name, address, SummaryProvider.VOID_PTR_TYPE).Cast(value_type)
            else:
                self.log("Don't know how to create value for child %s" % child)
                # FIXME: Figure out if we ever will hit this case, and deal with it
                #value = self.valobj.synthetic_child_from_expression(name,
                #    "(%s)(%s)" % (child_type, child['value']))
        else:
            # FIXME: Find a good way to deal with synthetic values
            self.log("Don't know how to create value for child %s" % child)

        # FIXME: Handle value type or value errors consistently
        return value

    def update(self):
        SummaryProvider.update(self)

        self.synthetic_children = []
        if 'children' not in self.summary:
            return

        dereference_child = None
        for child in self.summary['children']:
            if not child or not isinstance(child, dict):
                continue

            # Skip base classes, they are built-in children
            # FIXME: Is there a better check than 'iname'?
            if 'iname' in child:
                continue

            name = child.get('name')
            if name:
                if name == '*':
                    # No use for this unless the built in children failed to resolve
                    dereference_child = child
                    continue

                if name.startswith('['):
                    # Skip pure synthetic children until we can deal with them
                    continue

                if name.startswith('#'):
                    # Skip anonymous unions, lookupNativeType doesn't handle them (yet),
                    # so it triggers the slow lookup path, and the union is provided as
                    # a native child anyways.
                    continue

                # Skip native children
                if self.valobj.GetChildMemberWithName(name):
                    continue

            self.synthetic_children.append(child)

        # Xcode will sometimes fail to show the children of pointers in
        # the debugger UI, even if dereferencing the pointer works fine.
        # We fall back to the special child reported by the Qt dumper.
        if not self.valobj.GetNumChildren() and dereference_child:
            self.valobj = self.create_value(dereference_child)
            self.update()


def __lldb_init_module(debugger, internal_dict):
    # Module is being imported in an LLDB session
    dumper = SummaryDumper.initialize()

    type_category = 'Qt'

    # Concrete types
    summary_function = "%s.%s.%s" % (__name__, 'SummaryProvider', 'provide_summary')
    types = map(lambda x: x.replace('__', '::'), dumper.qqDumpers)
    debugger.HandleCommand("type summary add -F %s -w %s %s"
                           % (summary_function, type_category, ' '.join(types)))

    regex_types = list(map(lambda x: "'" + x + "'", dumper.qqDumpersEx.keys()))
    if regex_types:
        debugger.HandleCommand("type summary add -x -F %s -w %s %s"
                               % (summary_function, type_category, ' '.join(regex_types)))

    # Global catch-all for Qt classes
    debugger.HandleCommand("type summary add -x '^Q.*$' -F %s -w %s"
                           % (summary_function, type_category))

    # Named summary ('frame variable foo --summary Qt')
    debugger.HandleCommand("type summary add --name Qt -F %s -w %s"
                           % (summary_function, type_category))

    # Synthetic children
    debugger.HandleCommand("type synthetic add -x '^Q.*$' -l %s -w %s"
                           % ("lldbbridge.SyntheticChildrenProvider", type_category))

    debugger.HandleCommand('type category enable %s' % type_category)

    if not __name__ == 'qt':
        # Make available under global 'qt' name for consistency
        internal_dict['qt'] = internal_dict[__name__]


if __name__ == "lldbbridge":
    try:
        theDumper = Dumper()
    except Exception as error:
        print('@\nstate="enginesetupfailed",error="{}"@\n'.format(error))<|MERGE_RESOLUTION|>--- conflicted
+++ resolved
@@ -907,21 +907,6 @@
             self.reportState('enginerunfailed')
             return
 
-<<<<<<< HEAD
-=======
-        if (self.startMode_ == DebuggerStartMode.AttachToRemoteServer
-              or self.startMode_ == DebuggerStartMode.AttachToRemoteProcess):
-            if self.platform_ != 'remote-ios':
-                # lldb-server expected on remote
-                remote_channel = 'connect://' + self.remoteChannel_
-                connect_options = lldb.SBPlatformConnectOptions(remote_channel)
-
-                res = self.target.GetPlatform().ConnectRemote(connect_options)
-                DumperBase.warn("CONNECT: %s %s %s" % (res,
-                                self.target.GetPlatform().GetName(),
-                                self.target.GetPlatform().IsConnected()))
-
->>>>>>> d35cf4b8
         broadcaster = self.target.GetBroadcaster()
         listener = self.debugger.GetListener()
         broadcaster.AddListener(listener, lldb.SBProcess.eBroadcastBitStateChanged)
@@ -978,41 +963,25 @@
 
         elif (self.startMode_ == DebuggerStartMode.AttachToRemoteServer
               or self.startMode_ == DebuggerStartMode.AttachToRemoteProcess):
-
-<<<<<<< HEAD
-            f = lldb.SBFileSpec()
-            f.SetFilename(self.executable_)
-
-            launchInfo = lldb.SBLaunchInfo(self.processArgs_)
-            #launchInfo.SetWorkingDirectory(self.workingDirectory_)
-            launchInfo.SetWorkingDirectory('/tmp')
-            if self.platform_ == 'remote-android':
-                launchInfo.SetWorkingDirectory('/data/local/tmp')
-            launchInfo.SetEnvironmentEntries(self.environment_, False)
-            launchInfo.SetExecutableFile(f, True)
-
-            DumperBase.warn("TARGET: %s" % self.target)
-            self.process = self.target.Launch(launchInfo, error)
-            DumperBase.warn("PROCESS: %s" % self.process)
-=======
             if self.platform_ == 'remote-ios':
                 self.process = self.target.ConnectRemote(
                     self.debugger.GetListener(),
                     self.remoteChannel_, None, error)
             else:
-                # lldb-server expected
                 f = lldb.SBFileSpec()
                 f.SetFilename(self.executable_)
 
                 launchInfo = lldb.SBLaunchInfo(self.processArgs_)
                 #launchInfo.SetWorkingDirectory(self.workingDirectory_)
                 launchInfo.SetWorkingDirectory('/tmp')
+                if self.platform_ == 'remote-android':
+                    launchInfo.SetWorkingDirectory('/data/local/tmp')
+                launchInfo.SetEnvironmentEntries(self.environment_, False)
                 launchInfo.SetExecutableFile(f, True)
 
                 DumperBase.warn("TARGET: %s" % self.target)
                 self.process = self.target.Launch(launchInfo, error)
                 DumperBase.warn("PROCESS: %s" % self.process)
->>>>>>> d35cf4b8
 
             if not error.Success():
                 self.report(self.describeError(error))
