/****************************************************************************
**
** Copyright (C) 2016 The Qt Company Ltd.
** Contact: https://www.qt.io/licensing/
**
** This file is part of Qt Creator.
**
** Commercial License Usage
** Licensees holding valid commercial Qt licenses may use this file in
** accordance with the commercial license agreement provided with the
** Software or, alternatively, in accordance with the terms contained in
** a written agreement between you and The Qt Company. For licensing terms
** and conditions see https://www.qt.io/terms-conditions. For further
** information use the contact form at https://www.qt.io/contact-us.
**
** GNU General Public License Usage
** Alternatively, this file may be used under the terms of the GNU
** General Public License version 3 as published by the Free Software
** Foundation with exceptions as appearing in the file LICENSE.GPL3-EXCEPT
** included in the packaging of this file. Please review the following
** information to ensure the GNU General Public License requirements will
** be met: https://www.gnu.org/licenses/gpl-3.0.html.
**
****************************************************************************/

#include "qt5previewnodeinstanceserver.h"

#include "changepreviewimagesizecommand.h"
#include "createscenecommand.h"
#include "nodeinstanceclientinterface.h"
#include "removesharedmemorycommand.h"
#include "statepreviewimagechangedcommand.h"

#include <QQuickView>
#include <QQuickItem>
#include <designersupportdelegate.h>

namespace QmlDesigner {

Qt5PreviewNodeInstanceServer::Qt5PreviewNodeInstanceServer(NodeInstanceClientInterface *nodeInstanceClient) :
    Qt5NodeInstanceServer(nodeInstanceClient)
{
    setSlowRenderTimerInterval(100000000);
    setRenderTimerInterval(100);
}

void Qt5PreviewNodeInstanceServer::createScene(const CreateSceneCommand &command)
{
<<<<<<< HEAD
    registerFonts(command.resourceUrl);
    setTranslationLanguage(command.language);
=======
>>>>>>> bd257859
    initializeView();
    setTranslationLanguage(command.language);
    setupScene(command);
    startRenderTimer();
}
void Qt5PreviewNodeInstanceServer::startRenderTimer()
{
    if (timerId() != 0)
        killTimer(timerId());

    int timerId = startTimer(renderTimerInterval());

    setTimerId(timerId);
}

void Qt5PreviewNodeInstanceServer::collectItemChangesAndSendChangeCommands()
{
    static bool inFunction = false;

    if (!rootNodeInstance().holdsGraphical())
        return;

    if (!inFunction && nodeInstanceClient()->bytesToWrite() < 10000) {
        inFunction = true;

        DesignerSupport::polishItems(quickWindow());

        QVector<ImageContainer> imageContainerVector;
        imageContainerVector.append(ImageContainer(0, renderPreviewImage(), -1));

        foreach (ServerNodeInstance instance,  rootNodeInstance().stateInstances()) {
            instance.activateState();
            QImage previewImage = renderPreviewImage();
            if (!previewImage.isNull())
                imageContainerVector.append(ImageContainer(instance.instanceId(), renderPreviewImage(), instance.instanceId()));
            instance.deactivateState();
        }

        nodeInstanceClient()->statePreviewImagesChanged(
            StatePreviewImageChangedCommand(imageContainerVector));

        slowDownRenderTimer();
        handleExtraRender();
        inFunction = false;
    }
}

void Qt5PreviewNodeInstanceServer::changeState(const ChangeStateCommand &/*command*/)
{

}

QImage Qt5PreviewNodeInstanceServer::renderPreviewImage()
{
    rootNodeInstance().updateDirtyNodeRecursive();

    QRectF boundingRect = rootNodeInstance().boundingRect();

    QSize previewImageSize = boundingRect.size().toSize();

    if (m_previewSize.isValid() && !m_previewSize.isNull())
        previewImageSize.scale(m_previewSize, Qt::KeepAspectRatio);

    QImage previewImage = rootNodeInstance().renderPreviewImage(previewImageSize);

    return previewImage;
}

void QmlDesigner::Qt5PreviewNodeInstanceServer::removeSharedMemory(const QmlDesigner::RemoveSharedMemoryCommand &command)
{
    if (command.typeName() == "Image")
        ImageContainer::removeSharedMemorys(command.keyNumbers());
}

void Qt5PreviewNodeInstanceServer::changePreviewImageSize(
    const ChangePreviewImageSizeCommand &command)
{
    m_previewSize = command.size;

    collectItemChangesAndSendChangeCommands();
}

} // namespace QmlDesigner<|MERGE_RESOLUTION|>--- conflicted
+++ resolved
@@ -46,12 +46,8 @@
 
 void Qt5PreviewNodeInstanceServer::createScene(const CreateSceneCommand &command)
 {
-<<<<<<< HEAD
+    initializeView();
     registerFonts(command.resourceUrl);
-    setTranslationLanguage(command.language);
-=======
->>>>>>> bd257859
-    initializeView();
     setTranslationLanguage(command.language);
     setupScene(command);
     startRenderTimer();
