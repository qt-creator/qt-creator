--- conflicted
+++ resolved
@@ -95,19 +95,11 @@
 namespace Internal {
 
 ObjectNodeInstance::ObjectNodeInstance(QObject *object)
-<<<<<<< HEAD
     : m_object(object),
       m_metaObject(0),
       m_instanceId(-1),
       m_deleteHeldInstance(true),
-      m_isInPositioner(false)
-=======
-    : m_instanceId(-1),
-    m_deleteHeldInstance(true),
-    m_object(object),
-    m_metaObject(0),
-    m_isInLayoutable(false)
->>>>>>> c4be740b
+      m_isInLayoutable(false)
 {
 
 }
