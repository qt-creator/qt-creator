--- conflicted
+++ resolved
@@ -1,10 +1,6 @@
 include(../../../qtcreator.pri)
 
-<<<<<<< HEAD
-LANGUAGES = de es fr hu it ja pl ru sl
-=======
-LANGUAGES = cs de es fr it ja pl ru sl
->>>>>>> 32b5d176
+LANGUAGES = cs de es fr hu it ja pl ru sl
 
 # var, prepend, append
 defineReplace(prependAll) {
