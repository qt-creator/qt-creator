import QmlProject

Project {
    mainFile: "%{ContentDir}/App.qml"
    mainUiFile: "%{ContentDir}/Screen01.ui.qml"

    /* Include .qml, .js, and image files from current directory and subdirectories */
    QmlFiles {
        directory: "%{ProjectName}"
    }

    QmlFiles {
        directory: "%{ContentDir}"
    }

    QmlFiles {
        directory: "%{AssetDir}"
    }

    JavaScriptFiles {
        directory: "%{ProjectName}"
    }

    JavaScriptFiles {
        directory: "%{ContentDir}"
    }

    ImageFiles {
        directory: "%{ContentDir}"
    }
    
    ImageFiles {
        directory: "%{AssetDir}"
    }

    Files {
       filter: "*.conf"
       files: ["qtquickcontrols2.conf"]
    }

    Files {
        filter: "qmldir"
        directory: "."
    }

    Files {
        filter: "*.ttf;*.otf"
    }

    Files {
        filter: "*.wav;*.mp3"
    }

    Files {
        filter: "*.mp4"
    }

    Files {
        filter: "*.glsl;*.glslv;*.glslf;*.vsh;*.fsh;*.vert;*.frag"
    }

    Files {
        filter: "*.qsb"
    }

    Files {
        filter: "*.json"
    }

    Files {
        filter: "*.mesh"
        directory: "%{AssetDir}"
    }

    Files {
        filter: "*.qad"
        directory: "%{AssetDir}"
    }

    Environment {
       QT_QUICK_CONTROLS_CONF: "qtquickcontrols2.conf"
       QML_COMPAT_RESOLVE_URLS_ON_ASSIGNMENT: "1"
@if %{UseVirtualKeyboard}
       QT_IM_MODULE: "qtvirtualkeyboard"
       QT_VIRTUALKEYBOARD_DESKTOP_DISABLE: 1
@endif
       QT_LOGGING_RULES: "qt.qml.connections=false"
       QT_ENABLE_HIGHDPI_SCALING: "0"
       /* Useful for debugging
       QSG_VISUALIZE=batches
       QSG_VISUALIZE=clip
       QSG_VISUALIZE=changes
       QSG_VISUALIZE=overdraw
       */
    }

    qt6Project: true

    /* List of plugin directories passed to QML runtime */
    importPaths: [ "." ]

    /* Required for deployment */
    targetDirectory: "/opt/%{ProjectName}"

@if %{EnableCMakeGeneration}
    enableCMakeGeneration: true
<<<<<<< HEAD
@endif

    qdsVersion: "4.6"
=======
    standaloneApp: true
@endif

    qdsVersion: "4.7"
>>>>>>> f5fdafd3

    quickVersion: "%{QtQuickVersion}"

    /* If any modules the project imports require widgets (e.g. QtCharts), widgetApp must be true */
    widgetApp: true

    /* args: Specifies command line arguments for qsb tool to generate shaders.
       files: Specifies target files for qsb tool. If path is included, it must be relative to this file.
              Wildcard '*' can be used in the file name part of the path.
              e.g. files: [ "%{ContentDir}/shaders/*.vert", "*.frag" ]  */
    ShaderTool {
        args: "-s --glsl \\\"100 es,120,150\\\" --hlsl 50 --msl 12"
        files: [ "%{ContentDir}/shaders/*" ]
    }

    multilanguageSupport: true
    supportedLanguages: ["en"]
    primaryLanguage: "en"

}<|MERGE_RESOLUTION|>--- conflicted
+++ resolved
@@ -104,16 +104,10 @@
 
 @if %{EnableCMakeGeneration}
     enableCMakeGeneration: true
-<<<<<<< HEAD
-@endif
-
-    qdsVersion: "4.6"
-=======
     standaloneApp: true
 @endif
 
     qdsVersion: "4.7"
->>>>>>> f5fdafd3
 
     quickVersion: "%{QtQuickVersion}"
 
