--- conflicted
+++ resolved
@@ -12,18 +12,11 @@
     id: root
 
     implicitWidth: 300
-<<<<<<< HEAD
-    implicitHeight: innerRect.height + 3
-
-    property color textColor
-    property string sourceType
-=======
     implicitHeight: boundingRect.height + 3
 
     property color textColor
     property string sourceType
     property bool hasSelectedTarget
->>>>>>> dc42b62d
 
     signal selectItem(int itemIndex)
     signal deleteItem()
@@ -31,14 +24,8 @@
     Item {
         id: boundingRect
 
-<<<<<<< HEAD
-        anchors.centerIn: root
-        width: parent.width
-        height: nameHolder.height
-=======
         width: parent.width
         height: itemLayout.height
->>>>>>> dc42b62d
         clip: true
 
         MouseArea {
@@ -62,56 +49,24 @@
         }
 
         RowLayout {
-<<<<<<< HEAD
+            id: itemLayout
+
             width: parent.width
-
-            Text {
-                id: moveTool
-
-                property StudioTheme.ControlStyle style: StudioTheme.Values.viewBarButtonStyle
-
-                Layout.preferredWidth: moveTool.style.squareControlSize.width
-                Layout.preferredHeight: nameHolder.height
-                Layout.leftMargin: 12
-                Layout.alignment: Qt.AlignLeft | Qt.AlignVCenter
-
-                text: StudioTheme.Constants.dragmarks
-                font.family: StudioTheme.Constants.iconFont.family
-                font.pixelSize: moveTool.style.baseIconFontSize
-                color: root.textColor
-                horizontalAlignment: Text.AlignHCenter
-                verticalAlignment: Text.AlignVCenter
-            }
-=======
-            id: itemLayout
-
-            width: parent.width
->>>>>>> dc42b62d
 
             Text {
                 id: nameHolder
 
                 Layout.fillWidth: true
                 Layout.alignment: Qt.AlignLeft | Qt.AlignVCenter
-<<<<<<< HEAD
-=======
                 Layout.leftMargin: StudioTheme.Values.collectionItemTextSideMargin
                 Layout.topMargin: StudioTheme.Values.collectionItemTextMargin
                 Layout.bottomMargin: StudioTheme.Values.collectionItemTextMargin
->>>>>>> dc42b62d
 
                 text: collectionName
                 font.pixelSize: StudioTheme.Values.baseFontSize
                 color: root.textColor
-<<<<<<< HEAD
-                leftPadding: 5
-                topPadding: 8
-                rightPadding: 8
-                bottomPadding: 8
-=======
                 topPadding: StudioTheme.Values.collectionItemTextPadding
                 bottomPadding: StudioTheme.Values.collectionItemTextPadding
->>>>>>> dc42b62d
                 elide: Text.ElideMiddle
                 verticalAlignment: Text.AlignVCenter
             }
@@ -120,25 +75,16 @@
                 id: threeDots
 
                 Layout.alignment: Qt.AlignRight | Qt.AlignVCenter
-<<<<<<< HEAD
-=======
                 Layout.topMargin: StudioTheme.Values.collectionItemTextMargin
                 Layout.bottomMargin: StudioTheme.Values.collectionItemTextMargin
                 Layout.rightMargin: StudioTheme.Values.collectionItemTextSideMargin
 
->>>>>>> dc42b62d
                 text: StudioTheme.Constants.more_medium
                 font.family: StudioTheme.Constants.iconFont.family
                 font.pixelSize: StudioTheme.Values.baseIconFontSize
                 color: root.textColor
-<<<<<<< HEAD
-                rightPadding: 12
-                topPadding: nameHolder.topPadding
-                bottomPadding: nameHolder.bottomPadding
-=======
                 padding: StudioTheme.Values.collectionItemTextPadding
 
->>>>>>> dc42b62d
                 horizontalAlignment: Text.AlignHCenter
                 verticalAlignment: Text.AlignVCenter
 
@@ -180,20 +126,12 @@
         implicitHeight: StudioTheme.Values.columnGap
     }
 
-    component Spacer: Item {
-        implicitWidth: 1
-        implicitHeight: StudioTheme.Values.columnGap
-    }
-
     StudioControls.Dialog {
         id: deleteDialog
 
         title: qsTr("Deleting the model")
         clip: true
-<<<<<<< HEAD
-=======
         implicitWidth: 300
->>>>>>> dc42b62d
 
         contentItem: ColumnLayout {
             spacing: 2
