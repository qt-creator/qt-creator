// Copyright (C) 2023 The Qt Company Ltd.
// SPDX-License-Identifier: LicenseRef-Qt-Commercial OR GPL-3.0-only WITH Qt-GPL-exception-1.0

import QtQuick
import QtQuick.Controls
import QtQuick.Layouts
import HelperWidgets as HelperWidgets
import StudioTheme as StudioTheme
import CollectionEditorBackend

Item {
    id: root
    focus: true

    property var rootView: CollectionEditorBackend.rootView
    property var model: CollectionEditorBackend.model
    property var collectionDetailsModel: CollectionEditorBackend.collectionDetailsModel
    property var collectionDetailsSortFilterModel: CollectionEditorBackend.collectionDetailsSortFilterModel

    function showWarning(title, message) {
        warningDialog.title = title
        warningDialog.message = message
        warningDialog.open()
    }

    // called from C++ when using the delete key
    function deleteSelectedCollection() {
        print("TODO: deleteSelectedCollection")
    }

<<<<<<< HEAD
=======
    function closeDialogs() {
        importDialog.reject()
        newCollection.reject()
        warningDialog.reject()
    }

>>>>>>> 7dfa7469
    ImportDialog {
        id: importDialog

        backendValue: root.rootView
        anchors.centerIn: parent
    }

    NewCollectionDialog {
        id: newCollection

        anchors.centerIn: parent
    }

    Message {
        id: warningDialog

        title: ""
        message: ""
    }

    Rectangle {
        // Covers the toolbar color on top to prevent the background
        // color for the margin of splitter
<<<<<<< HEAD

        anchors.top: parent.top
        anchors.left: parent.left
        anchors.right: parent.right
        height: topToolbar.height
        color: topToolbar.color
    }

    SplitView {
        id: splitView

=======

        anchors.top: parent.top
        anchors.left: parent.left
        anchors.right: parent.right
        height: topToolbar.height
        color: topToolbar.color
    }

    SplitView {
        id: splitView

>>>>>>> 7dfa7469
        readonly property bool isHorizontal: splitView.orientation === Qt.Horizontal

        orientation: width >= 500 ? Qt.Horizontal : Qt.Vertical
        anchors.fill: parent

        onOrientationChanged: detailsView.closeDialogs()

        handle: Item {
            id: handleDelegate

            property color color: SplitHandle.pressed ? StudioTheme.Values.themeControlOutlineInteraction
                                                      : SplitHandle.hovered ? StudioTheme.Values.themeControlOutlineHover
                                                                            : StudioTheme.Values.themeControlOutline

            implicitWidth: 1
            implicitHeight: 1

            Rectangle {
                id: handleRect

                property real verticalMargin: splitView.isHorizontal ? StudioTheme.Values.splitterMargin : 0
                property real horizontalMargin: splitView.isHorizontal ? 0 : StudioTheme.Values.splitterMargin

                anchors.fill: parent
                anchors.topMargin: handleRect.verticalMargin
                anchors.bottomMargin: handleRect.verticalMargin
                anchors.leftMargin: handleRect.horizontalMargin
                anchors.rightMargin: handleRect.horizontalMargin

                color: handleDelegate.color
            }

            containmentMask: Item {
                x: splitView.isHorizontal ? ((handleDelegate.width - width) / 2) : 0
                y: splitView.isHorizontal ? 0 : ((handleDelegate.height - height) / 2)
                height: splitView.isHorizontal ? handleDelegate.height : StudioTheme.Values.borderHover
                width: splitView.isHorizontal ? StudioTheme.Values.borderHover : handleDelegate.width
            }
        }

        ColumnLayout {
            id: collectionsSideBar
            spacing: 0

            SplitView.minimumWidth: 200
            SplitView.maximumWidth: 450
            SplitView.minimumHeight: 200
            SplitView.maximumHeight: 400
            SplitView.fillWidth: !splitView.isHorizontal
            SplitView.fillHeight: splitView.isHorizontal

            Rectangle {
                id: topToolbar
                color: StudioTheme.Values.themeToolbarBackground

                Layout.preferredHeight: StudioTheme.Values.toolbarHeight
                Layout.fillWidth: true
                Layout.alignment: Qt.AlignTop | Qt.AlignHCenter

                Text {
                    anchors.verticalCenter: parent.verticalCenter
                    anchors.left: parent.left
                    anchors.leftMargin: StudioTheme.Values.toolbarHorizontalMargin

                    text: qsTr("Data Models")
                    font.pixelSize: StudioTheme.Values.baseFontSize
                    color: StudioTheme.Values.themeTextColor
                }

                HelperWidgets.AbstractButton {
                    id: importCollectionButton

                    anchors.verticalCenter: parent.verticalCenter
                    anchors.right: parent.right
                    anchors.rightMargin: StudioTheme.Values.toolbarHorizontalMargin

                    style: StudioTheme.Values.viewBarButtonStyle
                    buttonIcon: StudioTheme.Constants.import_medium
                    tooltip: qsTr("Import a model")

                    onClicked: importDialog.open()
                }
            }

            CollectionListView { // Model Groups
<<<<<<< HEAD
=======
                id: collectionListView

>>>>>>> 7dfa7469
                Layout.fillWidth: true
                Layout.minimumHeight: bottomSpacer.isExpanded ? 150 : 0
                Layout.fillHeight: !bottomSpacer.isExpanded
                Layout.preferredHeight: contentHeight
                Layout.maximumHeight: contentHeight
                Layout.alignment: Qt.AlignTop | Qt.AlignHCenter
            }

            HelperWidgets.IconButton {
                id: addCollectionButton

                iconSize: 16
                Layout.fillWidth: true
                Layout.minimumWidth: 24
                Layout.alignment: Qt.AlignTop | Qt.AlignHCenter

                tooltip: qsTr("Add a new model")
                icon: StudioTheme.Constants.create_medium
                onClicked: newCollection.open()
            }

            Item {
                id: bottomSpacer

                readonly property bool isExpanded: height > 0
                Layout.minimumWidth: 1
                Layout.fillHeight: true
            }
        }

        CollectionDetailsView {
            id: detailsView

            model: root.collectionDetailsModel
            backend: root.model
            sortedModel: root.collectionDetailsSortFilterModel
            SplitView.fillHeight: true
            SplitView.fillWidth: true
<<<<<<< HEAD
=======
        }
    }

    Connections {
        target: root.model

        function onModelReset() {
            root.closeDialogs()
>>>>>>> 7dfa7469
        }
    }
}<|MERGE_RESOLUTION|>--- conflicted
+++ resolved
@@ -28,15 +28,12 @@
         print("TODO: deleteSelectedCollection")
     }
 
-<<<<<<< HEAD
-=======
     function closeDialogs() {
         importDialog.reject()
         newCollection.reject()
         warningDialog.reject()
     }
 
->>>>>>> 7dfa7469
     ImportDialog {
         id: importDialog
 
@@ -60,7 +57,6 @@
     Rectangle {
         // Covers the toolbar color on top to prevent the background
         // color for the margin of splitter
-<<<<<<< HEAD
 
         anchors.top: parent.top
         anchors.left: parent.left
@@ -72,19 +68,6 @@
     SplitView {
         id: splitView
 
-=======
-
-        anchors.top: parent.top
-        anchors.left: parent.left
-        anchors.right: parent.right
-        height: topToolbar.height
-        color: topToolbar.color
-    }
-
-    SplitView {
-        id: splitView
-
->>>>>>> 7dfa7469
         readonly property bool isHorizontal: splitView.orientation === Qt.Horizontal
 
         orientation: width >= 500 ? Qt.Horizontal : Qt.Vertical
@@ -170,11 +153,8 @@
             }
 
             CollectionListView { // Model Groups
-<<<<<<< HEAD
-=======
                 id: collectionListView
 
->>>>>>> 7dfa7469
                 Layout.fillWidth: true
                 Layout.minimumHeight: bottomSpacer.isExpanded ? 150 : 0
                 Layout.fillHeight: !bottomSpacer.isExpanded
@@ -213,8 +193,6 @@
             sortedModel: root.collectionDetailsSortFilterModel
             SplitView.fillHeight: true
             SplitView.fillWidth: true
-<<<<<<< HEAD
-=======
         }
     }
 
@@ -223,7 +201,6 @@
 
         function onModelReset() {
             root.closeDialogs()
->>>>>>> 7dfa7469
         }
     }
 }