// Copyright (C) 2021 The Qt Company Ltd.
// SPDX-License-Identifier: LicenseRef-Qt-Commercial OR GPL-3.0-only WITH Qt-GPL-exception-1.0

import QtQuick
import QtQuick.Controls
import QtQuick.Layouts
import HelperWidgets 2.0
import StudioControls 1.0 as StudioControls
import StudioTheme 1.0 as StudioTheme

PropertyEditorPane {
    id: itemPane

    ComponentSection {
        showState: true
    }

    InsightSection {
        visible: insightEnabled
    }

    DynamicPropertiesSection {
        propertiesModel: PropertyEditorDynamicPropertiesModel {}
        visible: !hasMultiSelection
    }

    GeometrySection {}

    Section {
        caption: qsTr("Visibility")
        anchors.left: parent.left
        anchors.right: parent.right

        SectionLayout {
            PropertyLabel { text: qsTr("Visibility") }

            SecondColumnLayout {
                CheckBox {
                    text: qsTr("Visible")
                    implicitWidth: StudioTheme.Values.twoControlColumnWidth
                                   + StudioTheme.Values.actionIndicatorWidth
                    backendValue: backendValues.visible
                }

                Spacer { implicitWidth: StudioTheme.Values.twoControlColumnGap }

                CheckBox {
                    text: qsTr("Clip")
                    implicitWidth: StudioTheme.Values.twoControlColumnWidth
                                   + StudioTheme.Values.actionIndicatorWidth
                    backendValue: backendValues.clip
                }

                ExpandingSpacer {}
            }

            PropertyLabel {
                text: qsTr("Opacity")
                tooltip: qsTr("Sets the transparency of the component.")
            }

            SecondColumnLayout {
                SpinBox {
                    implicitWidth: StudioTheme.Values.singleControlColumnWidth
                                   + StudioTheme.Values.actionIndicatorWidth
                    sliderIndicatorVisible: true
                    backendValue: backendValues.opacity
                    decimals: 2
                    minimumValue: 0
                    maximumValue: 1
                    hasSlider: true
                    stepSize: 0.1
                }

                ExpandingSpacer {}
            }
        }
    }

    Item {
        height: 4
        width: 4
    }

    StudioControls.TabBar {
        id: tabBar

        anchors.left: parent.left
        anchors.right: parent.right

        StudioControls.TabButton {
<<<<<<< HEAD
            text: backendValues.__classNamePrivateInternal.value
=======
            text: backendValues.__classNamePrivateInternal?.value
>>>>>>> 204d5590
            onClicked: () => {
                if (itemPane.searchBar.hasDoneSearch)
                    itemPane.searchBar.search();
            }
        }
        StudioControls.TabButton {
            text: qsTr("Layout")
            onClicked: () => {
                if (itemPane.searchBar.hasDoneSearch)
                    itemPane.searchBar.search();
            }
        }
    }

    StackLayout {
        id: tabView
        property int currentHeight: children[tabView.currentIndex].implicitHeight
        property int extraHeight: 40

        anchors.left: parent.left
        anchors.right: parent.right
        currentIndex: tabBar.currentIndex
        height: currentHeight + extraHeight

        Column {
            width: parent.width

            Loader {
                id: specificsTwo

                property string theSource: specificQmlData

                anchors.left: parent.left
                anchors.right: parent.right
                visible: specificsTwo.theSource !== ""
                sourceComponent: specificQmlComponent

                onTheSourceChanged: {
                    specificsTwo.active = false
                    specificsTwo.active = true
                }
            }

            Loader {
                id: specificsOne
                anchors.left: parent.left
                anchors.right: parent.right
                source: specificsUrl
                visible: specificsOne.source.toString() !== ""
            }

            EffectsSection {
                defaultExpanded: false
            }

            AdvancedSection {
                defaultExpanded: false
            }

            LayerSection {
                defaultExpanded: false
            }
        }

        Column {
            width: parent.width

            LayoutSection {}

            MarginSection {
                visible: anchorBackend.isInLayout
                backendValueTopMargin: backendValues.Layout_topMargin
                backendValueBottomMargin: backendValues.Layout_bottomMargin
                backendValueLeftMargin: backendValues.Layout_leftMargin
                backendValueRightMargin: backendValues.Layout_rightMargin
                backendValueMargins: backendValues.Layout_margins
            }

            AlignDistributeSection {
                visible: !anchorBackend.isInLayout
            }
        }
    }
}<|MERGE_RESOLUTION|>--- conflicted
+++ resolved
@@ -89,11 +89,7 @@
         anchors.right: parent.right
 
         StudioControls.TabButton {
-<<<<<<< HEAD
-            text: backendValues.__classNamePrivateInternal.value
-=======
             text: backendValues.__classNamePrivateInternal?.value
->>>>>>> 204d5590
             onClicked: () => {
                 if (itemPane.searchBar.hasDoneSearch)
                     itemPane.searchBar.search();
