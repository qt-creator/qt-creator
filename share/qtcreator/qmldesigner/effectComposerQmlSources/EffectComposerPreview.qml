--- conflicted
+++ resolved
@@ -21,10 +21,7 @@
     readonly property int updateDelay: 100
 
     readonly property int previewMargin: 5
-<<<<<<< HEAD
-=======
     readonly property int extraMargin: 200
->>>>>>> 7dfa7469
 
     property real previewScale: 1
 
@@ -250,11 +247,8 @@
             layer.enabled: true
             layer.mipmap: true
             layer.smooth: true
-<<<<<<< HEAD
-=======
             layer.sourceRect: Qt.rect(-root.extraMargin, -root.extraMargin,
                                       width + root.extraMargin * 2, height + root.extraMargin * 2)
->>>>>>> 7dfa7469
             visible: false
 
             Image {
@@ -356,13 +350,6 @@
                 width: source.width
                 height: source.height
                 anchors.centerIn: parent
-<<<<<<< HEAD
-                // Cache the layer. This way heavy shaders rendering doesn't
-                // slow down code editing & rest of the UI.
-                layer.enabled: true
-                layer.smooth: true
-=======
->>>>>>> 7dfa7469
             }
         }
 
