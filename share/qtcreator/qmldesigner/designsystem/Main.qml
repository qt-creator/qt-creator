// Copyright (C) 2024 The Qt Company Ltd.
// SPDX-License-Identifier: LicenseRef-Qt-Commercial OR GPL-3.0+ OR GPL-3.0 WITH Qt-GPL-exception-1.0

import QtQuick
import QtQuick.Controls
import QtQuick.Layouts
import QtQuick.Templates as T
import Qt.labs.qmlmodels

import QmlDesigner.DesignSystem
import DesignSystemBackend
import DesignSystemControls as DSC

import StudioControls as StudioControls
import StudioTheme as StudioTheme
import StudioQuickUtils

Rectangle {
    id: root

    property string currentCollectionName

    readonly property int cellWidth: 200
    readonly property int cellHeight: 40

    readonly property color backgroundColor: StudioTheme.Values.themePanelBackground
    // TODO This is not a proper color value, but will be fixed with new design
    readonly property color borderColor: StudioTheme.Values.themeControlBackground_topToolbarHover

    readonly property int borderWidth: StudioTheme.Values.border

    readonly property int textSize: 18
    readonly property int iconSize: 16

    readonly property int leftPadding: 14
    readonly property int rightPadding: 14

    property var customStyle: StudioTheme.ControlStyle {
        border.idle: root.borderColor
    }

    width: 400
    height: 400
    color: StudioTheme.Values.themePanelBackground

    function clearModel() {
        root.currentCollectionName = ""
        tableView.model = null

        topLeftCell.visible = false
        createModeButton.enabled = false
        modelConnections.target = null
    }

    function loadModel(name) {
        if (name === undefined) {
            clearModel()
            return
        }

        root.currentCollectionName = name
        tableView.model = DesignSystemBackend.dsInterface.model(name)

        topLeftCell.visible = tableView.model.columnCount()
        createModeButton.enabled = tableView.model.rowCount()
        modelConnections.target = tableView.model
    }

    function groupString(gt) {
        if (gt === GroupType.Strings)
            return "string"
        if (gt === GroupType.Numbers)
            return "number"
        if (gt === GroupType.Colors)
            return "color"
        if (gt === GroupType.Flags)
            return "bool"

        return "unknow_group"
    }

    function setValue(value: var, row: int, column: int, isBinding: bool): bool {
        let result = tableView.model.setData(tableView.index(row, column),
                                       DesignSystemBackend.dsInterface.createThemeProperty("", value, isBinding),
                                       Qt.EditRole)

        if (!result)
            overlayInvalid.showData(row, column)

        return result
    }

    function dismissInvalidOverlay() {
        overlayInvalid.hide()
        notification.visible = false
    }

    Rectangle {
        id: overlayInvalid

        property Item cellItem

        color: "transparent"
        border {
            width: StudioTheme.Values.border
            color: StudioTheme.Values.themeAmberLight
        }

        visible: false
        z: 112

        function show() {
            overlayInvalid.visible = true
            overlayInvalid.layout()
            notification.visible = true

            notification.forceActiveFocus()
        }

        function showData(row: int, column: int) {
            overlayInvalid.parent = tableView.contentItem
            overlayInvalid.cellItem = tableView.itemAtCell(Qt.point(column, row))

            notification.message = qsTr("Invalid binding. Please use a valid non-cyclic binding.")

            overlayInvalid.show()
        }

<<<<<<< HEAD
        function showHeaderData(section: int, orientation: var) {
=======
        function showHeaderData(section: int, orientation: var, message: string) {
>>>>>>> 77b2c68f
            if (orientation === Qt.Horizontal) {
                overlayInvalid.parent = horizontalHeaderView.contentItem
                overlayInvalid.cellItem = horizontalHeaderView.itemAtCell(Qt.point(overlay.section, 0))
            } else {
                overlayInvalid.parent = verticalHeaderView.contentItem
                overlayInvalid.cellItem = verticalHeaderView.itemAtCell(Qt.point(0, overlay.section))
            }

<<<<<<< HEAD
            notification.message = qsTr("This name is already in use, please use a different name.")
=======
            notification.message = message
>>>>>>> 77b2c68f

            overlayInvalid.show()
        }

        function hide() {
            overlayInvalid.visible = false
        }

        function layout() {
            if (!overlayInvalid.visible)
                return

            if (overlayInvalid.cellItem !== null) {
                overlayInvalid.x = overlayInvalid.cellItem.x + 1
                overlayInvalid.y = overlayInvalid.cellItem.y + 1
                overlayInvalid.width = overlayInvalid.cellItem.width - 2
                overlayInvalid.height = overlayInvalid.cellItem.height - 2
            }
        }

        Connections {
            target: tableView

            function onLayoutChanged() { overlayInvalid.layout() }
        }
    }

    Rectangle {
        id: notification

        property alias message: contentItemText.text

        width: 260
        height: 78
        z: 666

        visible: false

        anchors.right: parent.right
        anchors.bottom: parent.bottom
        anchors.margins: 20

        color: StudioTheme.Values.themePopoutBackground
        border.color: "#636363"
        border.width: StudioTheme.Values.border

        onActiveFocusChanged: {
            if (!notification.activeFocus)
                root.dismissInvalidOverlay()
        }

        Column {
            id: column
            anchors.fill: parent
            anchors.margins: StudioTheme.Values.border

            Item {
                id: titleBarItem
                width: parent.width
                height: StudioTheme.Values.height

                Row {
                    id: row
                    anchors.fill: parent
                    anchors.leftMargin: 8
                    anchors.rightMargin: 4
                    spacing: 4

                    Item {
                        id: titleBarContent
                        width: row.width - row.spacing - closeIndicator.width
                        height: row.height

                        Row {
                            anchors.fill: parent
                            spacing: 10

                            T.Label {
                                anchors.verticalCenter: parent.verticalCenter
                                font.pixelSize: root.customStyle.mediumIconFontSize
                                text: StudioTheme.Constants.warning2_medium
                                font.family: StudioTheme.Constants.iconFont.family
                                color: StudioTheme.Values.themeAmberLight
                            }

                            Text {
                                anchors.verticalCenter: parent.verticalCenter
                                text: qsTr("Warning")
                                color: StudioTheme.Values.themeTextColor
                            }
                        }
                    }

                    StudioControls.IconIndicator {
                        id: closeIndicator
                        anchors.verticalCenter: parent.verticalCenter
                        icon: StudioTheme.Constants.colorPopupClose
                        pixelSize: StudioTheme.Values.myIconFontSize
                        onClicked: root.dismissInvalidOverlay()
                    }
                }
            }

            Item {
                id: contentItem
                width: parent.width
                height: parent.height - titleBarItem.height

                Column {
                    anchors.fill: parent
                    anchors.margins: 8
                    anchors.topMargin: 4

                    Item {
                        width: parent.width
                        height: parent.height

                        Text {
                            id: contentItemText
                            anchors.fill: parent
                            wrapMode: Text.Wrap
                            elide: Text.ElideRight
                            color: StudioTheme.Values.themeTextColor
                        }
                    }
                }
            }
        }
    }

    Connections {
        id: modelConnections
        ignoreUnknownSignals: true // model might initially be null

        function onModelReset() {
            topLeftCell.visible = tableView.model.columnCount()
            createModeButton.enabled = tableView.model.rowCount()
        }
    }

    StudioControls.Dialog {
        id: renameCollectionDialog
        title: qsTr("Rename collection")
        width: Math.min(300, root.width)
        closePolicy: Popup.CloseOnEscape
        anchors.centerIn: parent
        modal: true

        onOpened: renameCollectionTextField.forceActiveFocus()

        contentItem: Column {
            spacing: 20
            width: parent.width

            StudioControls.TextField {
                id: renameCollectionTextField
                actionIndicatorVisible: false
                translationIndicatorVisible: false
                width: parent.width

                onAccepted: renameCollectionDialog.accept()
                onRejected: renameCollectionDialog.reject()
            }

            Row {
                spacing: 10
                anchors.right: parent.right

                StudioControls.DialogButton {
                    text: qsTr("Rename")
                    enabled: (renameCollectionDialog.previousString !== renameCollectionTextField.text)
                    onClicked: renameCollectionDialog.accept()
                }

                StudioControls.DialogButton {
                    text: qsTr("Cancel")
                    onClicked: renameCollectionDialog.reject()
                }
            }
        }

        onAccepted: {
            DesignSystemBackend.dsInterface.renameCollection(collectionsComboBox.currentText,
                                                             renameCollectionTextField.text)
            renameCollectionDialog.close()
        }

        property string previousString

        onAboutToShow: {
            renameCollectionTextField.text = collectionsComboBox.currentText
            renameCollectionDialog.previousString = collectionsComboBox.currentText
        }
    }

    StudioControls.Dialog {
        id: createCollectionDialog
        property alias newCollectionName: createCollectionTextField.text
        title: qsTr("Create collection")
        width: Math.min(300, root.width)
        closePolicy: Popup.CloseOnEscape
        anchors.centerIn: parent
        modal: true

        onOpened: createCollectionTextField.forceActiveFocus()

        contentItem: Column {
            spacing: 20
            width: parent.width

            StudioControls.TextField {
                id: createCollectionTextField
                actionIndicatorVisible: false
                translationIndicatorVisible: false
                width: parent.width

                onAccepted: createCollectionDialog.accept()
                onRejected: createCollectionDialog.reject()
            }

            Row {
                spacing: 10
                anchors.right: parent.right

                StudioControls.DialogButton {
                    text: qsTr("Create")
                    onClicked: createCollectionDialog.accept()
                }

                StudioControls.DialogButton {
                    text: qsTr("Cancel")
                    onClicked: createCollectionDialog.reject()
                }
            }
        }

        onAccepted: {
            DesignSystemBackend.dsInterface.addCollection(createCollectionTextField.text)
            root.loadModel(createCollectionTextField.text)
            collectionsComboBox.currentIndex = collectionsComboBox.indexOfValue(createCollectionTextField.text)
            createCollectionDialog.close()
        }
    }

    StudioControls.Dialog {
        id: removeCollectionDialog
        title: qsTr("Remove collection")
        width: Math.min(300, root.width)
        closePolicy: Popup.CloseOnEscape
        anchors.centerIn: parent
        modal: true

        onOpened: removeCollectionDialog.forceActiveFocus()

        contentItem: Column {
            spacing: 20
            width: parent.width

            Text {
                id: warningText

                text: qsTr("Are you sure? The action cannot be undone.")
                color: StudioTheme.Values.themeTextColor
                wrapMode: Text.WordWrap
                width: parent.width
            }

            Row {
                spacing: 10
                anchors.right: parent.right

                StudioControls.DialogButton {
                    text: qsTr("Remove")
                    onClicked: removeCollectionDialog.accept()
                }

                StudioControls.DialogButton {
                    text: qsTr("Cancel")
                    onClicked: removeCollectionDialog.reject()
                }
            }
        }

        onAccepted: {
            let currentCollectionName = collectionsComboBox.currentText
            let currentCollectionIndex = collectionsComboBox.currentIndex
            let previousCollectionIndex = (currentCollectionIndex === 0) ? 1 : currentCollectionIndex - 1

            root.loadModel(collectionsComboBox.textAt(previousCollectionIndex))
            DesignSystemBackend.dsInterface.removeCollection(currentCollectionName)
            removeCollectionDialog.close()
        }
    }

    Rectangle {
        id: toolBar

        color: StudioTheme.Values.themeToolbarBackground
        width: root.width
        height: StudioTheme.Values.toolbarHeight

        Row {
            height: StudioTheme.Values.toolbarHeight
            leftPadding: 10 // TODO needs to into values
            spacing: StudioTheme.Values.toolbarSpacing

            StudioControls.ComboBox {
                id: collectionsComboBox
                style: StudioTheme.Values.viewBarControlStyle
                anchors.verticalCenter: parent.verticalCenter
                actionIndicatorVisible: false
                model: DesignSystemBackend.dsInterface.collections
                enabled: collectionsComboBox.count
                onActivated: root.loadModel(collectionsComboBox.currentText)
            }

            StudioControls.ComboBox {
                id: themesComboBox
                style: StudioTheme.Values.viewBarControlStyle
                anchors.verticalCenter: parent.verticalCenter
                actionIndicatorVisible: false
                model: tableView.model?.themeNames ?? null
                enabled: tableView.model
                onActivated: tableView.model.setActiveTheme(themesComboBox.currentText)
            }

            StudioControls.IconTextButton {
                id: moreButton
                anchors.verticalCenter: parent.verticalCenter
                buttonIcon: StudioTheme.Constants.more_medium
                checkable: true
                checked: moreMenu.visible
                tooltip: qsTr("More options")

                onToggled: {
                    if (moreMenu.visible)
                        moreMenu.close()
                    else
                        moreMenu.popup(0, moreButton.height)
                }

                StudioControls.Menu {
                    id: moreMenu

                    closePolicy: Popup.CloseOnEscape | Popup.CloseOnPressOutsideParent

                    StudioControls.MenuItem {
                        text: qsTr("Rename")
                        onTriggered: renameCollectionDialog.open()
                    }

                    StudioControls.MenuItem {
                        text: qsTr("Delete")
                        onTriggered: removeCollectionDialog.open()
                    }

                    StudioControls.MenuSeparator {}

                    StudioControls.MenuItem {
                        text: qsTr("Create collection")
                        onTriggered: {
                            createCollectionDialog.newCollectionName = DesignSystemBackend.dsInterface.generateCollectionName(qsTr("NewCollection"))
                            createCollectionDialog.open()
                        }
                    }
                }
            }

            // TODO this is only for debugging purposes
            Connections {
                target: DesignSystemBackend.dsInterface
                function onCollectionsChanged() {
                    root.loadModel(DesignSystemBackend.dsInterface.collections[0])
                }
            }

            StudioControls.IconTextButton {
                id: refreshButton
                anchors.verticalCenter: parent.verticalCenter
                buttonIcon: StudioTheme.Constants.updateContent_medium
                tooltip: qsTr("Refresh")
                onClicked: DesignSystemBackend.dsInterface.loadDesignSystem()
            }
        }
    }

    component Cell: Rectangle {
        id: cell

        required property var display
        required property int row
        required property int column

        required property bool editing

        required property var resolvedValue
        required property bool isActive
        required property bool isBinding
        required property var propertyValue

        readonly property bool bindingEditor: cell.isBinding || tableView.model.editableOverride
        readonly property bool isValid: cell.resolvedValue !== undefined

        color: root.backgroundColor
        implicitWidth: root.cellWidth
        implicitHeight: root.cellHeight
        border {
            width: root.borderWidth
            color: root.borderColor
        }
    }

    component DataCell: Cell {
        id: dataCell

        HoverHandler { id: cellHoverHandler }

        DSC.BindingIndicator {
            id: bindingIndicator
            icon.text: !dataCell.isValid ? StudioTheme.Constants.warning2_medium
                                         : dataCell.isBinding ? StudioTheme.Constants.actionIconBinding
                                                              : StudioTheme.Constants.actionIcon
            icon.color: !dataCell.isValid ? StudioTheme.Values.themeAmberLight
                                          : dataCell.isBinding ? StudioTheme.Values.themeInteraction
                                                               : StudioTheme.Values.themeTextColor

            anchors.verticalCenter: parent.verticalCenter
            anchors.right: parent.right
            anchors.rightMargin: 10
            visible: !dataCell.editing && (cellHoverHandler.hovered || dataCell.isBinding)

            onClicked: {
                tableView.closeEditor()
                menu.show(dataCell.row, dataCell.column)
            }

            onHoverChanged: {
                if (dataCell.isValid)
                    return

                if (bindingIndicator.hover)
                    toolTipInvalid.showText(dataCell,
                                            Qt.point(bindingIndicator.x + bindingIndicator.width,
                                                     bindingIndicator.y),
                                            qsTr("Invalid binding. Cyclic binding is not allowed."))
                else
                    toolTipInvalid.hideText()
            }
        }
    }

    StudioControls.ToolTipExt { id: toolTipInvalid }

    DelegateChooser {
        id: chooser
        role: "group"

        DelegateChoice {
            roleValue: GroupType.Strings

            DataCell {
                id: stringDelegate

                Text {
                    anchors.fill: parent
                    leftPadding: root.leftPadding
                    horizontalAlignment: TextInput.AlignLeft
                    verticalAlignment: TextInput.AlignVCenter
                    color: stringDelegate.isBinding ? StudioTheme.Values.themeInteraction
                                                    : StudioTheme.Values.themeTextColor
                    text: stringDelegate.resolvedValue
                    visible: !stringDelegate.editing
                }

                // This edit delegate combines the binding editor and string value editor
                TableView.editDelegate: DSC.TextField {
                    id: stringEditDelegate

                    style: root.customStyle

                    anchors.fill: parent
                    leftPadding: root.leftPadding

                    horizontalAlignment: TextInput.AlignLeft
                    verticalAlignment: TextInput.AlignVCenter

                    text: stringDelegate.isBinding ? stringDelegate.propertyValue
                                                   : tableView.model.editableOverride ? ""
                                                                                      : stringDelegate.resolvedValue

                    Component.onCompleted: stringEditDelegate.selectAll()
                    Component.onDestruction: tableView.model.editableOverride = false

                    TableView.onCommit: {
                        root.setValue(stringEditDelegate.text,
                                      stringDelegate.row,
                                      stringDelegate.column,
                                      stringDelegate.bindingEditor)
                    }
                }
            }
        }

        DelegateChoice {
            roleValue: GroupType.Numbers

            DataCell {
                id: numberDelegate

                Text {
                    anchors.fill: parent
                    leftPadding: root.leftPadding
                    rightPadding: root.rightPadding

                    horizontalAlignment: TextInput.AlignLeft
                    verticalAlignment: TextInput.AlignVCenter

                    color: numberDelegate.isBinding ? StudioTheme.Values.themeInteraction
                                                    : StudioTheme.Values.themeTextColor
                    // -128 is the value of QLocale::FloatingPointShortest
                    text: Number(numberDelegate.resolvedValue).toLocaleString(Utils.locale, 'f', -128)
                }

                // This edit delegate has two different controls, one for number editing and one for
                // binding editing. Depending on the mode one is hidden and the other is shown.
                TableView.editDelegate: FocusScope {
                    id: numberEditDelegateFocusScope
                    anchors.fill: parent

                    property bool alreadyCommited: false

                    DSC.SpinBox {
                        id: numberEditDelegate

                        property real previousValue: 0

                        style: root.customStyle

                        anchors.fill: parent

                        realValue: numberDelegate.resolvedValue
                        realFrom: -1000 // TODO define min/max
                        realTo: 1000
                        editable: true
                        decimals: 2

                        focus: !numberDelegate.bindingEditor
                        visible: !numberDelegate.bindingEditor

                        Component.onCompleted: {
                            numberEditDelegate.previousValue = numberDelegate.resolvedValue
                            numberEditDelegate.contentItem.selectAll()
                        }
                        Component.onDestruction: {
                            if (numberEditDelegateFocusScope.alreadyCommited || numberDelegate.bindingEditor)
                                return

                            let val = numberEditDelegate.realValue

                            if (numberEditDelegate.previousValue === val)
                                return

                            root.setValue(val,
                                          numberDelegate.row,
                                          numberDelegate.column,
                                          numberDelegate.bindingEditor)
                        }
                    }

                    DSC.TextField {
                        id: numberBindingEditDelegate

                        style: root.customStyle

                        anchors.fill: parent
                        leftPadding: root.leftPadding
                        rightPadding: root.rightPadding

                        horizontalAlignment: TextInput.AlignLeft
                        verticalAlignment: TextInput.AlignVCenter

                        text: numberDelegate.isBinding ? numberDelegate.propertyValue : ""

                        focus: numberDelegate.bindingEditor
                        visible: numberDelegate.bindingEditor

                        Component.onCompleted: numberBindingEditDelegate.selectAll()
                        Component.onDestruction: tableView.model.editableOverride = false
                    }

                    TableView.onCommit: {
                        // By default assume binding edit delegate is used
                        let val = numberBindingEditDelegate.text

                        // If binding editor isn't used then the SpinBox value needs to be written
                        if (!numberDelegate.bindingEditor) {
                            numberEditDelegate.valueFromText(numberEditDelegate.contentItem.text,
                                                             numberEditDelegate.locale)
                            // Don't use return value of valueFromText as it is of type int.
                            // Internally the float value is set on realValue property.
                            val = numberEditDelegate.realValue
                        }

                        root.setValue(val,
                                      numberDelegate.row,
                                      numberDelegate.column,
                                      numberDelegate.bindingEditor)

                        numberEditDelegateFocusScope.alreadyCommited = true
                    }
                }
            }
        }

        DelegateChoice {
            roleValue: GroupType.Flags

            DataCell {
                id: flagDelegate

                DSC.Switch {
                    id: flagEditDelegate

                    anchors.left: parent.left
                    anchors.verticalCenter: parent.verticalCenter
                    anchors.leftMargin: root.leftPadding

                    checked: flagDelegate.resolvedValue
                    text: flagDelegate.resolvedValue

                    labelColor: flagDelegate.isBinding ? StudioTheme.Values.themeInteraction
                                                       : StudioTheme.Values.themeTextColor

                    readonly: flagDelegate.isBinding

                    onToggled: {
                        root.setValue(flagEditDelegate.checked,
                                      flagDelegate.row,
                                      flagDelegate.column,
                                      false)
                    }
                }

                // Dummy item to show forbidden cursor when hovering over bound switch control
                Item {
                    anchors.left: parent.left
                    anchors.verticalCenter: parent.verticalCenter
                    anchors.leftMargin: root.leftPadding

                    width: flagEditDelegate.indicator.width
                    height: flagEditDelegate.indicator.height

                    visible: !flagEditDelegate.enabled

                    HoverHandler {
                        enabled: !flagEditDelegate.enabled
                        cursorShape: Qt.ForbiddenCursor
                    }
                }

                TableView.editDelegate: DSC.TextField {
                    id: flagBindingEditDelegate

                    anchors.fill: parent
                    leftPadding: root.leftPadding

                    horizontalAlignment: TextInput.AlignLeft
                    verticalAlignment: TextInput.AlignVCenter

                    text: flagDelegate.isBinding ? flagDelegate.propertyValue
                                                 : tableView.model.editableOverride ? ""
                                                                                    : flagDelegate.resolvedValue

                    Component.onCompleted: flagBindingEditDelegate.selectAll()
                    Component.onDestruction: tableView.model.editableOverride = false

                    TableView.onCommit: {
                        root.setValue(flagBindingEditDelegate.text,
                                      flagDelegate.row,
                                      flagDelegate.column,
                                      true)
                    }
                }
            }
        }

        DelegateChoice {
            roleValue: GroupType.Colors

            DataCell {
                id: colorDelegate

                Row {
                    id: colorDelegateRow
                    anchors.fill: parent
                    leftPadding: root.leftPadding
                    spacing: 8

                    Rectangle {
                        id: colorDelegatePreview
                        anchors.verticalCenter: parent.verticalCenter

                        width: 20
                        height: 20
                        color: colorDelegate.resolvedValue
                        border.color: "black"
                        border.width: StudioTheme.Values.border

                        Image {
                            anchors.fill: parent
                            source: "qrc:/navigator/icon/checkers.png"
                            fillMode: Image.Tile
                            z: -1
                        }

                        MouseArea {
                            id: colorMouseArea
                            anchors.fill: parent
                            enabled: !colorDelegate.isBinding
<<<<<<< HEAD

                            cursorShape: colorDelegate.isBinding ? Qt.ForbiddenCursor
                                                                 : Qt.PointingHandCursor

=======

                            cursorShape: colorDelegate.isBinding ? Qt.ForbiddenCursor
                                                                 : Qt.PointingHandCursor

>>>>>>> 77b2c68f
                            function togglePopup() {
                                if (colorPopup.visibility) {
                                    colorPopup.close()
                                } else {
                                    colorPopup.modelIndex = tableView.index(colorDelegate.row, colorDelegate.column)

                                    colorPopup.ensureLoader()
                                    colorPopup.show(colorDelegate)

                                    if (loader.status === Loader.Ready) {
                                        loader.item.color = colorDelegate.resolvedValue
                                        loader.item.originalColor = colorDelegate.resolvedValue
                                    }
                                }
                                tableView.closeEditor()
                                colorMouseArea.forceActiveFocus()
                            }

                            onClicked: colorMouseArea.togglePopup()
                        }
                    }

                    Text {
                        height: parent.height
                        verticalAlignment: Qt.AlignVCenter
                        color: colorDelegate.isBinding ? StudioTheme.Values.themeInteraction
                                                       : StudioTheme.Values.themeTextColor
                        text: colorDelegate.resolvedValue
<<<<<<< HEAD
                    }
                }

                // This edit delegate combines the binding editor and hex value editor
                TableView.editDelegate: DSC.TextField {
                    id: colorEditDelegate

                    anchors.fill: parent
                    leftPadding: root.leftPadding
                                 + (colorDelegate.bindingEditor ? 0
                                                                : (colorDelegatePreview.width
                                                                   + colorDelegateRow.spacing))

                    horizontalAlignment: TextInput.AlignLeft
                    verticalAlignment: TextInput.AlignVCenter

                    text: colorDelegate.isBinding ? colorDelegate.propertyValue
                                                  : tableView.model.editableOverride ? ""
                                                                                    : colorDelegate.resolvedValue

                    RegularExpressionValidator {
                        id: hexValidator
                        regularExpression: /#[0-9A-Fa-f]{6}([0-9A-Fa-f]{2})?/g
                    }

                    validator: colorDelegate.bindingEditor ? null : hexValidator

                    Component.onCompleted: colorEditDelegate.selectAll()
                    Component.onDestruction: tableView.model.editableOverride = false

                    TableView.onCommit: {
                        root.setValue(colorEditDelegate.text,
                                      colorDelegate.row,
                                      colorDelegate.column,
                                      colorDelegate.bindingEditor)
                    }

                    // Extra color Rectangle to be shown on top of edit delegate
                    Rectangle {
                        anchors.left: parent.left
                        anchors.leftMargin: root.leftPadding
                        anchors.verticalCenter: parent.verticalCenter

                        width: colorDelegatePreview.width
                        height: colorDelegatePreview.height
                        color: colorDelegate.resolvedValue
                        border.color: "black"
                        border.width: StudioTheme.Values.border

                        visible: !colorDelegate.bindingEditor

                        Image {
                            anchors.fill: parent
                            source: "qrc:/navigator/icon/checkers.png"
                            fillMode: Image.Tile
                            z: -1
                        }

                        MouseArea {
                            anchors.fill: parent
                            enabled: !colorDelegate.isBinding

                            onClicked: colorMouseArea.togglePopup()
                        }
=======
>>>>>>> 77b2c68f
                    }
                }
            }
        }
    }

    StudioControls.Menu {
        id: menu

<<<<<<< HEAD
=======
                // This edit delegate combines the binding editor and hex value editor
                TableView.editDelegate: DSC.TextField {
                    id: colorEditDelegate

                    anchors.fill: parent
                    leftPadding: root.leftPadding
                                 + (colorDelegate.bindingEditor ? 0
                                                                : (colorDelegatePreview.width
                                                                   + colorDelegateRow.spacing))

                    horizontalAlignment: TextInput.AlignLeft
                    verticalAlignment: TextInput.AlignVCenter

                    text: colorDelegate.isBinding ? colorDelegate.propertyValue
                                                  : tableView.model.editableOverride ? ""
                                                                                    : colorDelegate.resolvedValue

                    RegularExpressionValidator {
                        id: hexValidator
                        regularExpression: /#[0-9A-Fa-f]{6}([0-9A-Fa-f]{2})?/g
                    }

                    validator: colorDelegate.bindingEditor ? null : hexValidator

                    Component.onCompleted: colorEditDelegate.selectAll()
                    Component.onDestruction: tableView.model.editableOverride = false

                    TableView.onCommit: {
                        root.setValue(colorEditDelegate.text,
                                      colorDelegate.row,
                                      colorDelegate.column,
                                      colorDelegate.bindingEditor)
                    }

                    // Extra color Rectangle to be shown on top of edit delegate
                    Rectangle {
                        anchors.left: parent.left
                        anchors.leftMargin: root.leftPadding
                        anchors.verticalCenter: parent.verticalCenter

                        width: colorDelegatePreview.width
                        height: colorDelegatePreview.height
                        color: colorDelegate.resolvedValue
                        border.color: "black"
                        border.width: StudioTheme.Values.border

                        visible: !colorDelegate.bindingEditor

                        Image {
                            anchors.fill: parent
                            source: "qrc:/navigator/icon/checkers.png"
                            fillMode: Image.Tile
                            z: -1
                        }

                        MouseArea {
                            anchors.fill: parent
                            enabled: !colorDelegate.isBinding

                            onClicked: colorMouseArea.togglePopup()
                        }
                    }
                }
            }
        }
    }

    StudioControls.Menu {
        id: menu

>>>>>>> 77b2c68f
        property var modelIndex

        closePolicy: Popup.CloseOnEscape | Popup.CloseOnPressOutside

        function show(row, column) {
            menu.modelIndex = tableView.index(row, column)
            menu.popup()
        }

        StudioControls.MenuItem {
            enabled: {
                if (menu.modelIndex)
                    return tableView.itemAtIndex(menu.modelIndex).isBinding

                return false
            }
            text: qsTr("Reset")
            onTriggered: {
                let data = tableView.model.data(menu.modelIndex, CollectionModel.ResolvedValueRole) ?? ""
                var prop = DesignSystemBackend.dsInterface.createThemeProperty("", data, false)
                let result = tableView.model.setData(menu.modelIndex, prop, Qt.EditRole)
            }
        }

        StudioControls.MenuItem {
            text: qsTr("Set Binding")
            onTriggered: {
                let cell = tableView.itemAtIndex(menu.modelIndex)
                tableView.model.editableOverride = true
                tableView.edit(menu.modelIndex)
<<<<<<< HEAD
=======
            }
        }
    }

    StudioControls.Menu {
        id: modeMenu

        property int column

        closePolicy: Popup.CloseOnEscape | Popup.CloseOnPressOutside

        function show(column) { // Qt.Horizontal
            tableView.closeEditor() // Close all currently visible edit delegates
            modeMenu.column = column
            modeMenu.popup()
        }

        StudioControls.MenuItem {
            enabled: false
            text: qsTr("Duplicate mode")
            onTriggered: { console.log("Duplicate mode") }
        }

        StudioControls.MenuItem {
            text: qsTr("Rename mode")
            onTriggered: overlay.show(modeMenu.column, Qt.Horizontal)
        }

        StudioControls.MenuItem {
            text: qsTr("Delete mode")
            onTriggered: tableView.model.removeColumns(modeMenu.column, 1)
        }
    }

    StudioControls.Menu {
        id: variableMenu

        property int row

        closePolicy: Popup.CloseOnEscape | Popup.CloseOnPressOutside

        function show(row) { // Qt.Vertical
            tableView.closeEditor() // Close all currently visible edit delegates
            variableMenu.row = row
            variableMenu.popup()
        }

        StudioControls.MenuItem {
            enabled: false
            text: qsTr("Duplicate variable")
            onTriggered: { console.log("Duplicate variable") }
        }

        StudioControls.MenuItem {
            text: qsTr("Rename variable")
            onTriggered: overlay.show(variableMenu.row, Qt.Vertical)
        }

        StudioControls.MenuItem {
            text: qsTr("Delete variable")
            onTriggered: tableView.model.removeRows(variableMenu.row, 1)
        }
    }

    Rectangle {
        id: overlay

        property int section
        property var orientation
        property var group

        width: 200
        height: 200
        color: "red"
        visible: false

        z: 111
        parent: tableView.contentItem

        DSC.TextField {
            id: overlayTextField

            property string previousText

            anchors.fill: parent
            leftPadding: root.leftPadding + (overlayIcon.visible ? overlayIcon.width + 8 : 0)

            horizontalAlignment: TextInput.AlignLeft
            verticalAlignment: TextInput.AlignVCenter

            onActiveFocusChanged: {
                if (!overlayTextField.activeFocus)
                    overlay.hide()
            }

            onAccepted: {
                let result = tableView.model.setHeaderData(overlay.section,
                                                           overlay.orientation,
                                                           overlayTextField.text,
                                                           Qt.EditRole)

                // Revoke active focus from text field by forcing active focus on another item
                tableView.forceActiveFocus()

                if (overlayTextField.text === "")
                    overlayInvalid.showHeaderData(overlay.section,
                                                  overlay.orientation,
                                                  qsTr("No name found, please enter a valid name."))
                else if (!result && overlayTextField.previousText !== overlayTextField.text)
                    overlayInvalid.showHeaderData(overlay.section,
                                                  overlay.orientation,
                                                  qsTr("This name is already in use, please use a different name."))
            }

            Text {
                id: overlayIcon
                anchors.left: parent.left
                anchors.leftMargin: root.leftPadding

                height: parent.height
                verticalAlignment: Qt.AlignVCenter
                font.family: StudioTheme.Constants.iconFont.family
                font.pixelSize: root.iconSize
                color: StudioTheme.Values.themeTextColor

                visible: overlay.group !== undefined

                text: {
                    if (overlay.group === GroupType.Strings)
                        return StudioTheme.Constants.string_medium

                    if (overlay.group === GroupType.Numbers)
                        return StudioTheme.Constants.number_medium

                    if (overlay.group === GroupType.Flags)
                        return StudioTheme.Constants.flag_medium

                    if (overlay.group === GroupType.Colors)
                        return StudioTheme.Constants.colorSelection_medium

                    return StudioTheme.Constants.error_medium
                }
            }
        }

        function show(section, orientation) {
            tableView.closeEditor() // Close all currently visible edit delegates

            if (orientation === Qt.Horizontal)
                overlay.parent = horizontalHeaderView.contentItem
            else
                overlay.parent = verticalHeaderView.contentItem

            overlay.visible = true
            overlay.section = section
            overlay.orientation = orientation
            overlay.group = tableView.model.headerData(section,
                                                       orientation,
                                                       CollectionModel.GroupRole)

            overlay.layout()

            overlayTextField.text = tableView.model.headerData(section,
                                                               orientation,
                                                               CollectionModel.EditRole)
            overlayTextField.previousText = overlayTextField.text

            overlayTextField.forceActiveFocus()
            overlayTextField.selectAll()
        }

        function hide() {
            overlay.visible = false
        }

        function layout() {
            if (!overlay.visible)
                return

            let item = null

            if (overlay.orientation === Qt.Horizontal)
                item = horizontalHeaderView.itemAtCell(Qt.point(overlay.section, 0))
            else
                item = verticalHeaderView.itemAtCell(Qt.point(0, overlay.section))

            let insideViewport = item !== null

            if (insideViewport) {
                overlay.x = item.x
                overlay.y = item.y
                overlay.width = item.width
                overlay.height = item.height
>>>>>>> 77b2c68f
            }
        }

        Connections {
            target: tableView

            function onLayoutChanged() { overlay.layout() }
        }
    }

    StudioControls.Menu {
        id: modeMenu

        property int column

        closePolicy: Popup.CloseOnEscape | Popup.CloseOnPressOutside

        function show(column) { // Qt.Horizontal
            tableView.closeEditor() // Close all currently visible edit delegates
            modeMenu.column = column
            modeMenu.popup()
        }

        StudioControls.MenuItem {
            enabled: false
            text: qsTr("Duplicate mode")
            onTriggered: { console.log("Duplicate mode") }
        }

        StudioControls.MenuItem {
            text: qsTr("Rename mode")
            onTriggered: overlay.show(modeMenu.column, Qt.Horizontal)
        }

        StudioControls.MenuItem {
            text: qsTr("Delete mode")
            onTriggered: tableView.model.removeColumns(modeMenu.column, 1)
        }
    }

    StudioControls.Menu {
        id: variableMenu

        property int row

        closePolicy: Popup.CloseOnEscape | Popup.CloseOnPressOutside

        function show(row) { // Qt.Vertical
            tableView.closeEditor() // Close all currently visible edit delegates
            variableMenu.row = row
            variableMenu.popup()
        }

        StudioControls.MenuItem {
            enabled: false
            text: qsTr("Duplicate variable")
            onTriggered: { console.log("Duplicate variable") }
        }

        StudioControls.MenuItem {
            text: qsTr("Rename variable")
            onTriggered: overlay.show(variableMenu.row, Qt.Vertical)
        }

        StudioControls.MenuItem {
            text: qsTr("Delete variable")
            onTriggered: tableView.model.removeRows(variableMenu.row, 1)
        }
    }

    Rectangle {
        id: overlay

        property int section
        property var orientation
        property var group

        width: 200
        height: 200
        color: "red"
        visible: false

        z: 111
        parent: tableView.contentItem

        DSC.TextField {
            id: overlayTextField

            property string previousText

            anchors.fill: parent
            leftPadding: root.leftPadding + (overlayIcon.visible ? overlayIcon.width + 8 : 0)

            horizontalAlignment: TextInput.AlignLeft
            verticalAlignment: TextInput.AlignVCenter

            onActiveFocusChanged: {
                if (!overlayTextField.activeFocus)
                    overlay.hide()
            }

            onAccepted: {
                let result = tableView.model.setHeaderData(overlay.section,
                                                           overlay.orientation,
                                                           overlayTextField.text,
                                                           Qt.EditRole)

                // Revoke active focus from text field by forcing active focus on another item
                tableView.forceActiveFocus()

                if (!result && overlayTextField.previousText !== overlayTextField.text)
                    overlayInvalid.showHeaderData(overlay.section, overlay.orientation)
            }

            Text {
                id: overlayIcon
                anchors.left: parent.left
                anchors.leftMargin: root.leftPadding

                height: parent.height
                verticalAlignment: Qt.AlignVCenter
                font.family: StudioTheme.Constants.iconFont.family
                font.pixelSize: root.iconSize
                color: StudioTheme.Values.themeTextColor

                visible: overlay.group !== undefined

                text: {
                    if (overlay.group === GroupType.Strings)
                        return StudioTheme.Constants.string_medium

                    if (overlay.group === GroupType.Numbers)
                        return StudioTheme.Constants.number_medium

                    if (overlay.group === GroupType.Flags)
                        return StudioTheme.Constants.flag_medium

                    if (overlay.group === GroupType.Colors)
                        return StudioTheme.Constants.colorSelection_medium

                    return StudioTheme.Constants.error_medium
                }
            }
        }

        function show(section, orientation) {
            tableView.closeEditor() // Close all currently visible edit delegates

            if (orientation === Qt.Horizontal)
                overlay.parent = horizontalHeaderView.contentItem
            else
                overlay.parent = verticalHeaderView.contentItem

            overlay.visible = true
            overlay.section = section
            overlay.orientation = orientation
            overlay.group = tableView.model.headerData(section,
                                                       orientation,
                                                       CollectionModel.GroupRole)

            overlay.layout()

            overlayTextField.text = tableView.model.headerData(section,
                                                               orientation,
                                                               CollectionModel.EditRole)
            overlayTextField.previousText = overlayTextField.text

            overlayTextField.forceActiveFocus()
            overlayTextField.selectAll()
        }

        function hide() {
            overlay.visible = false
        }

        function layout() {
            if (!overlay.visible)
                return

            let item = null

            if (overlay.orientation === Qt.Horizontal)
                item = horizontalHeaderView.itemAtCell(Qt.point(overlay.section, 0))
            else
                item = verticalHeaderView.itemAtCell(Qt.point(0, overlay.section))

            let insideViewport = item !== null

            if (insideViewport) {
                overlay.x = item.x
                overlay.y = item.y
                overlay.width = item.width
                overlay.height = item.height
            }
        }

        Connections {
            target: tableView

            function onLayoutChanged() { overlay.layout() }
        }
    }

    StudioControls.PopupDialog {
        id: colorPopup

        property var modelIndex
        property QtObject loaderItem: loader.item

        keepOpen: loader.item?.eyeDropperActive ?? false

        width: 260

        function ensureLoader() {
            if (!loader.active)
                loader.active = true
        }

        Loader {
            id: loader

            sourceComponent: StudioControls.ColorEditorPopup {
                id: popup
                width: colorPopup.contentWidth
                visible: colorPopup.visible
                parentWindow: colorPopup.window

                onActivateColor: function(color) {
                    popup.color = color
                    var prop = DesignSystemBackend.dsInterface.createThemeProperty("", color, false)
                    let result = tableView.model.setData(colorPopup.modelIndex, prop, Qt.EditRole)
                }
            }

            onLoaded: colorPopup.titleBar = loader.item.titleBarContent
        }
    }

    GridLayout {
        id: mainLayout
        anchors.topMargin: toolBar.height
        anchors.fill: parent

        columnSpacing: 0
        rowSpacing: 0

        columns: 2
        rows: 2

        Item {
            Layout.fillWidth: true
            Layout.fillHeight: true
            Layout.topMargin: 6 // TODO correct value
            Layout.leftMargin: 6 // TODO correct value

            HoverHandler { id: hoverHandler }

            // top left cell
            // TODO Can't use Cell as it contains required properties
            Rectangle {
                id: topLeftCell
                anchors.right: horizontalHeaderView.left
                anchors.bottom: verticalHeaderView.top
                anchors.rightMargin: -root.borderWidth
                anchors.bottomMargin: -root.borderWidth

                color: root.backgroundColor
                implicitWidth: verticalHeaderView.width
                implicitHeight: horizontalHeaderView.height
                border {
                    width: root.borderWidth
                    color: root.borderColor
                }

                visible: tableView.model
                z: 99

                Row { // TODO might not be necessary
                    anchors.fill: parent
                    leftPadding: root.leftPadding
                    spacing: 8

                    Text {
                        height: parent.height
                        verticalAlignment: Qt.AlignVCenter
                        color: StudioTheme.Values.themeTextColor
                        text: qsTr("Name")
                    }
                }
            }

            HorizontalHeaderView {
                id: horizontalHeaderView

                anchors.left: scrollView.left
                anchors.top: parent.top

                syncView: tableView
                clip: true

                z: overlay.visible ? 102 : 100

                delegate: Cell {
                    id: horizontalHeaderDelegate

                    TapHandler {
                        acceptedButtons: Qt.LeftButton | Qt.RightButton
                        onTapped: function(eventPoint, button) {
                            if (button === Qt.LeftButton)
                                overlay.show(horizontalHeaderDelegate.column, Qt.Horizontal)

                            if (button === Qt.RightButton)
                                modeMenu.show(horizontalHeaderDelegate.column)
                        }
                    }

                    Row {
                        anchors.fill: parent
                        spacing: 8

                        Text {
                            id: activeIcon
                            height: parent.height
                            leftPadding: root.leftPadding
                            verticalAlignment: Qt.AlignVCenter
                            font.family: StudioTheme.Constants.iconFont.family
                            font.pixelSize: StudioTheme.Values.baseIconFontSize
                            color: StudioTheme.Values.themeTextColor
                            text: StudioTheme.Constants.apply_small
                            visible: horizontalHeaderDelegate.isActive
                        }

                        Text {
                            height: parent.height

                            leftPadding: horizontalHeaderDelegate.isActive ? 0 : root.leftPadding
                            verticalAlignment: Qt.AlignVCenter
                            color: StudioTheme.Values.themeTextColor
                            text: horizontalHeaderDelegate.display
                        }
                    }
                }
            }

            VerticalHeaderView {
                id: verticalHeaderView

                anchors.top: scrollView.top
                anchors.left: parent.left

                syncView: tableView
                clip: true

                z: overlay.visible ? 102 : 100

                delegate: Cell {
                    id: verticalHeaderDelegate

                    required property int group

                    TapHandler {
                        acceptedButtons: Qt.LeftButton | Qt.RightButton
                        onTapped: function(eventPoint, button) {
                            if (button === Qt.LeftButton)
                                overlay.show(verticalHeaderDelegate.row, Qt.Vertical)

                            if (button === Qt.RightButton)
                                variableMenu.show(verticalHeaderDelegate.row)
                        }
                    }

                    Row {
                        anchors.fill: parent
                        leftPadding: root.leftPadding
                        spacing: 8

                        Text {
                            id: icon
                            height: parent.height
                            verticalAlignment: Qt.AlignVCenter
                            font.family: StudioTheme.Constants.iconFont.family
                            font.pixelSize: root.iconSize
                            color: StudioTheme.Values.themeTextColor

                            text: {
                                if (verticalHeaderDelegate.group === GroupType.Strings)
                                    return StudioTheme.Constants.string_medium

                                if (verticalHeaderDelegate.group === GroupType.Numbers)
                                    return StudioTheme.Constants.number_medium

                                if (verticalHeaderDelegate.group === GroupType.Flags)
                                    return StudioTheme.Constants.flag_medium

                                if (verticalHeaderDelegate.group === GroupType.Colors)
                                    return StudioTheme.Constants.colorSelection_medium

                                return StudioTheme.Constants.error_medium
                            }
                        }

                        Text {
                            height: parent.height
                            verticalAlignment: Qt.AlignVCenter
                            color: StudioTheme.Values.themeTextColor
                            text: verticalHeaderDelegate.display
                            visible: !verticalHeaderDelegate.editing
                        }
                    }
                }
            }

            ScrollView {
                id: scrollView
                anchors.left: verticalHeaderView.right
                anchors.top: horizontalHeaderView.bottom
                anchors.right: parent.right
                anchors.bottom: parent.bottom

                anchors.leftMargin: -root.borderWidth
                anchors.topMargin: -root.borderWidth
                anchors.rightMargin: -root.borderWidth

                z: 101

                contentItem: TableView {
                    id: tableView

                    rowHeightProvider: function (col) { return root.cellHeight }
                    columnWidthProvider: function(column) {
                        let w = explicitColumnWidth(column)
                        if (w >= 0)
                            return w

                        return implicitColumnWidth(column)
                    }

                    onModelChanged: {
                        tableView.clearColumnWidths()
                        tableView.contentX = 0
                        tableView.contentY = 0
                    }

                    resizableColumns: true
                    editTriggers: TableView.SingleTapped
                    columnSpacing: -root.borderWidth
                    rowSpacing: -root.borderWidth
                    clip: true
                    boundsBehavior: Flickable.StopAtBounds

                    delegate: chooser

                    onActiveFocusChanged: {
                        if (!tableView.activeFocus)
                            tableView.closeEditor()
                    }
                }

                ScrollBar.horizontal: StudioControls.TransientScrollBar {
                    id: horizontalScrollBar
                    style: StudioTheme.Values.viewStyle
                    parent: tableView
                    x: 0
                    y: tableView.height - horizontalScrollBar.height
                    width: tableView.availableWidth - (verticalScrollBar.isNeeded ? verticalScrollBar.thickness : 0)
                    orientation: Qt.Horizontal

                    visible: !tableView.hideHorizontalScrollBar

                    show: (hoverHandler.hovered || tableView.focus || tableView.adsFocus
                           || horizontalScrollBar.inUse || horizontalScrollBar.otherInUse)
                          && horizontalScrollBar.isNeeded
                    otherInUse: verticalScrollBar.inUse
                }

                ScrollBar.vertical: StudioControls.TransientScrollBar {
                    id: verticalScrollBar
                    style: StudioTheme.Values.viewStyle
                    parent: tableView
                    x: tableView.width - verticalScrollBar.width
                    y: 0
                    height: tableView.availableHeight - (horizontalScrollBar.isNeeded ? horizontalScrollBar.thickness : 0)
                    orientation: Qt.Vertical

                    visible: !tableView.hideVerticalScrollBar

                    show: (hoverHandler.hovered || tableView.focus || tableView.adsFocus
                           || horizontalScrollBar.inUse || horizontalScrollBar.otherInUse)
                          && verticalScrollBar.isNeeded
                    otherInUse: horizontalScrollBar.inUse
                }
            }
        }

        Item {
            id: rightBar
            width: StudioTheme.Values.toolbarHeight
            Layout.fillHeight: true

            StudioControls.IconTextButton {
                id: createModeButton
                anchors.centerIn: parent
                buttonIcon: StudioTheme.Constants.add_medium
                text: qsTr("Create mode")
                rotation: -90
                enabled: false

                onClicked: tableView.model.insertColumns(0, 1)
            }
        }

        Item {
            id: bottomBar
            Layout.fillWidth: true
            height: StudioTheme.Values.toolbarHeight

            StudioControls.IconTextButton {
                id: createVariableButton
                anchors.centerIn: parent
                buttonIcon: StudioTheme.Constants.add_medium
                text: qsTr("Create variable")

                checkable: true
                checked: createVariableMenu.visible

                onClicked: {
                    if (createVariableMenu.opened)
                        createVariableMenu.close()
                    else
                        createVariableMenu.popup(0, -createVariableMenu.height)
                }

                StudioControls.Menu {
                    id: createVariableMenu

                    width: createVariableButton.width

                    function insertInitalMode() {
                        if (tableView.model.columnCount())
                            return

                        tableView.model.insertColumn(0)
                    }

                    DSC.MenuItem {
                        text: qsTr("Color")
                        buttonIcon: StudioTheme.Constants.colorSelection_medium
                        onTriggered: {
                            createVariableMenu.insertInitalMode()
                            tableView.model.addProperty(GroupType.Colors,
                                                        "color_new",
                                                        "#800080",
                                                        false)
                        }
                    }

                    DSC.MenuItem {
                        text: qsTr("Number")
                        buttonIcon: StudioTheme.Constants.number_medium
                        onTriggered: {
                            createVariableMenu.insertInitalMode()
                            tableView.model.addProperty(GroupType.Numbers,
                                                        "number_new",
                                                        0,
                                                        false)
                        }
                    }

                    DSC.MenuItem {
                        text: qsTr("String")
                        buttonIcon: StudioTheme.Constants.string_medium
                        onTriggered: {
                            createVariableMenu.insertInitalMode()
                            tableView.model.addProperty(GroupType.Strings,
                                                        "string_new",
                                                        "String value",
                                                        false)
                        }
                    }

                    DSC.MenuItem {
                        text: qsTr("Boolean")
                        buttonIcon: StudioTheme.Constants.flag_medium
                        onTriggered: {
                            createVariableMenu.insertInitalMode()
                            tableView.model.addProperty(GroupType.Flags,
                                                        "boolean_new",
                                                        true,
                                                        false)
                        }
                    }
                }
            }
        }

        Item {
            id: corner
            width: StudioTheme.Values.toolbarHeight
            height: StudioTheme.Values.toolbarHeight
        }
    }
}<|MERGE_RESOLUTION|>--- conflicted
+++ resolved
@@ -126,11 +126,7 @@
             overlayInvalid.show()
         }
 
-<<<<<<< HEAD
-        function showHeaderData(section: int, orientation: var) {
-=======
         function showHeaderData(section: int, orientation: var, message: string) {
->>>>>>> 77b2c68f
             if (orientation === Qt.Horizontal) {
                 overlayInvalid.parent = horizontalHeaderView.contentItem
                 overlayInvalid.cellItem = horizontalHeaderView.itemAtCell(Qt.point(overlay.section, 0))
@@ -139,11 +135,7 @@
                 overlayInvalid.cellItem = verticalHeaderView.itemAtCell(Qt.point(0, overlay.section))
             }
 
-<<<<<<< HEAD
-            notification.message = qsTr("This name is already in use, please use a different name.")
-=======
             notification.message = message
->>>>>>> 77b2c68f
 
             overlayInvalid.show()
         }
@@ -863,17 +855,10 @@
                             id: colorMouseArea
                             anchors.fill: parent
                             enabled: !colorDelegate.isBinding
-<<<<<<< HEAD
 
                             cursorShape: colorDelegate.isBinding ? Qt.ForbiddenCursor
                                                                  : Qt.PointingHandCursor
 
-=======
-
-                            cursorShape: colorDelegate.isBinding ? Qt.ForbiddenCursor
-                                                                 : Qt.PointingHandCursor
-
->>>>>>> 77b2c68f
                             function togglePopup() {
                                 if (colorPopup.visibility) {
                                     colorPopup.close()
@@ -902,7 +887,6 @@
                         color: colorDelegate.isBinding ? StudioTheme.Values.themeInteraction
                                                        : StudioTheme.Values.themeTextColor
                         text: colorDelegate.resolvedValue
-<<<<<<< HEAD
                     }
                 }
 
@@ -967,8 +951,6 @@
 
                             onClicked: colorMouseArea.togglePopup()
                         }
-=======
->>>>>>> 77b2c68f
                     }
                 }
             }
@@ -978,79 +960,6 @@
     StudioControls.Menu {
         id: menu
 
-<<<<<<< HEAD
-=======
-                // This edit delegate combines the binding editor and hex value editor
-                TableView.editDelegate: DSC.TextField {
-                    id: colorEditDelegate
-
-                    anchors.fill: parent
-                    leftPadding: root.leftPadding
-                                 + (colorDelegate.bindingEditor ? 0
-                                                                : (colorDelegatePreview.width
-                                                                   + colorDelegateRow.spacing))
-
-                    horizontalAlignment: TextInput.AlignLeft
-                    verticalAlignment: TextInput.AlignVCenter
-
-                    text: colorDelegate.isBinding ? colorDelegate.propertyValue
-                                                  : tableView.model.editableOverride ? ""
-                                                                                    : colorDelegate.resolvedValue
-
-                    RegularExpressionValidator {
-                        id: hexValidator
-                        regularExpression: /#[0-9A-Fa-f]{6}([0-9A-Fa-f]{2})?/g
-                    }
-
-                    validator: colorDelegate.bindingEditor ? null : hexValidator
-
-                    Component.onCompleted: colorEditDelegate.selectAll()
-                    Component.onDestruction: tableView.model.editableOverride = false
-
-                    TableView.onCommit: {
-                        root.setValue(colorEditDelegate.text,
-                                      colorDelegate.row,
-                                      colorDelegate.column,
-                                      colorDelegate.bindingEditor)
-                    }
-
-                    // Extra color Rectangle to be shown on top of edit delegate
-                    Rectangle {
-                        anchors.left: parent.left
-                        anchors.leftMargin: root.leftPadding
-                        anchors.verticalCenter: parent.verticalCenter
-
-                        width: colorDelegatePreview.width
-                        height: colorDelegatePreview.height
-                        color: colorDelegate.resolvedValue
-                        border.color: "black"
-                        border.width: StudioTheme.Values.border
-
-                        visible: !colorDelegate.bindingEditor
-
-                        Image {
-                            anchors.fill: parent
-                            source: "qrc:/navigator/icon/checkers.png"
-                            fillMode: Image.Tile
-                            z: -1
-                        }
-
-                        MouseArea {
-                            anchors.fill: parent
-                            enabled: !colorDelegate.isBinding
-
-                            onClicked: colorMouseArea.togglePopup()
-                        }
-                    }
-                }
-            }
-        }
-    }
-
-    StudioControls.Menu {
-        id: menu
-
->>>>>>> 77b2c68f
         property var modelIndex
 
         closePolicy: Popup.CloseOnEscape | Popup.CloseOnPressOutside
@@ -1081,8 +990,6 @@
                 let cell = tableView.itemAtIndex(menu.modelIndex)
                 tableView.model.editableOverride = true
                 tableView.edit(menu.modelIndex)
-<<<<<<< HEAD
-=======
             }
         }
     }
@@ -1195,200 +1102,6 @@
                     overlayInvalid.showHeaderData(overlay.section,
                                                   overlay.orientation,
                                                   qsTr("This name is already in use, please use a different name."))
-            }
-
-            Text {
-                id: overlayIcon
-                anchors.left: parent.left
-                anchors.leftMargin: root.leftPadding
-
-                height: parent.height
-                verticalAlignment: Qt.AlignVCenter
-                font.family: StudioTheme.Constants.iconFont.family
-                font.pixelSize: root.iconSize
-                color: StudioTheme.Values.themeTextColor
-
-                visible: overlay.group !== undefined
-
-                text: {
-                    if (overlay.group === GroupType.Strings)
-                        return StudioTheme.Constants.string_medium
-
-                    if (overlay.group === GroupType.Numbers)
-                        return StudioTheme.Constants.number_medium
-
-                    if (overlay.group === GroupType.Flags)
-                        return StudioTheme.Constants.flag_medium
-
-                    if (overlay.group === GroupType.Colors)
-                        return StudioTheme.Constants.colorSelection_medium
-
-                    return StudioTheme.Constants.error_medium
-                }
-            }
-        }
-
-        function show(section, orientation) {
-            tableView.closeEditor() // Close all currently visible edit delegates
-
-            if (orientation === Qt.Horizontal)
-                overlay.parent = horizontalHeaderView.contentItem
-            else
-                overlay.parent = verticalHeaderView.contentItem
-
-            overlay.visible = true
-            overlay.section = section
-            overlay.orientation = orientation
-            overlay.group = tableView.model.headerData(section,
-                                                       orientation,
-                                                       CollectionModel.GroupRole)
-
-            overlay.layout()
-
-            overlayTextField.text = tableView.model.headerData(section,
-                                                               orientation,
-                                                               CollectionModel.EditRole)
-            overlayTextField.previousText = overlayTextField.text
-
-            overlayTextField.forceActiveFocus()
-            overlayTextField.selectAll()
-        }
-
-        function hide() {
-            overlay.visible = false
-        }
-
-        function layout() {
-            if (!overlay.visible)
-                return
-
-            let item = null
-
-            if (overlay.orientation === Qt.Horizontal)
-                item = horizontalHeaderView.itemAtCell(Qt.point(overlay.section, 0))
-            else
-                item = verticalHeaderView.itemAtCell(Qt.point(0, overlay.section))
-
-            let insideViewport = item !== null
-
-            if (insideViewport) {
-                overlay.x = item.x
-                overlay.y = item.y
-                overlay.width = item.width
-                overlay.height = item.height
->>>>>>> 77b2c68f
-            }
-        }
-
-        Connections {
-            target: tableView
-
-            function onLayoutChanged() { overlay.layout() }
-        }
-    }
-
-    StudioControls.Menu {
-        id: modeMenu
-
-        property int column
-
-        closePolicy: Popup.CloseOnEscape | Popup.CloseOnPressOutside
-
-        function show(column) { // Qt.Horizontal
-            tableView.closeEditor() // Close all currently visible edit delegates
-            modeMenu.column = column
-            modeMenu.popup()
-        }
-
-        StudioControls.MenuItem {
-            enabled: false
-            text: qsTr("Duplicate mode")
-            onTriggered: { console.log("Duplicate mode") }
-        }
-
-        StudioControls.MenuItem {
-            text: qsTr("Rename mode")
-            onTriggered: overlay.show(modeMenu.column, Qt.Horizontal)
-        }
-
-        StudioControls.MenuItem {
-            text: qsTr("Delete mode")
-            onTriggered: tableView.model.removeColumns(modeMenu.column, 1)
-        }
-    }
-
-    StudioControls.Menu {
-        id: variableMenu
-
-        property int row
-
-        closePolicy: Popup.CloseOnEscape | Popup.CloseOnPressOutside
-
-        function show(row) { // Qt.Vertical
-            tableView.closeEditor() // Close all currently visible edit delegates
-            variableMenu.row = row
-            variableMenu.popup()
-        }
-
-        StudioControls.MenuItem {
-            enabled: false
-            text: qsTr("Duplicate variable")
-            onTriggered: { console.log("Duplicate variable") }
-        }
-
-        StudioControls.MenuItem {
-            text: qsTr("Rename variable")
-            onTriggered: overlay.show(variableMenu.row, Qt.Vertical)
-        }
-
-        StudioControls.MenuItem {
-            text: qsTr("Delete variable")
-            onTriggered: tableView.model.removeRows(variableMenu.row, 1)
-        }
-    }
-
-    Rectangle {
-        id: overlay
-
-        property int section
-        property var orientation
-        property var group
-
-        width: 200
-        height: 200
-        color: "red"
-        visible: false
-
-        z: 111
-        parent: tableView.contentItem
-
-        DSC.TextField {
-            id: overlayTextField
-
-            property string previousText
-
-            anchors.fill: parent
-            leftPadding: root.leftPadding + (overlayIcon.visible ? overlayIcon.width + 8 : 0)
-
-            horizontalAlignment: TextInput.AlignLeft
-            verticalAlignment: TextInput.AlignVCenter
-
-            onActiveFocusChanged: {
-                if (!overlayTextField.activeFocus)
-                    overlay.hide()
-            }
-
-            onAccepted: {
-                let result = tableView.model.setHeaderData(overlay.section,
-                                                           overlay.orientation,
-                                                           overlayTextField.text,
-                                                           Qt.EditRole)
-
-                // Revoke active focus from text field by forcing active focus on another item
-                tableView.forceActiveFocus()
-
-                if (!result && overlayTextField.previousText !== overlayTextField.text)
-                    overlayInvalid.showHeaderData(overlay.section, overlay.orientation)
             }
 
             Text {
