--- conflicted
+++ resolved
@@ -35,13 +35,8 @@
     qmldesigner \
     qmlicons \
     qml \
-<<<<<<< HEAD
-    qml-type-descriptions
-=======
     qml-type-descriptions \
-    qmljsdebugger \
     generic-highlighter
->>>>>>> fb46c319
 
 !isEmpty(copydata) {
 
