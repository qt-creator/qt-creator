--- conflicted
+++ resolved
@@ -4,13 +4,8 @@
 QTCREATOR_VERSION = 4.9.82
 QTCREATOR_COMPAT_VERSION = 4.9.82
 VERSION = $$QTCREATOR_VERSION
-<<<<<<< HEAD
 QTCREATOR_DISPLAY_VERSION = 4.10.0-beta1
-QTCREATOR_COPYRIGHT_YEAR = 2018
-=======
-QTCREATOR_DISPLAY_VERSION = 4.9.0-beta1
 QTCREATOR_COPYRIGHT_YEAR = 2019
->>>>>>> d07d75a0
 BINARY_ARTIFACTS_BRANCH = master
 
 isEmpty(IDE_DISPLAY_NAME):           IDE_DISPLAY_NAME = Qt Creator
