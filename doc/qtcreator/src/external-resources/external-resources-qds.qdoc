--- conflicted
+++ resolved
@@ -142,13 +142,10 @@
     \title Using layouts
 */
 /*!
-<<<<<<< HEAD
     \externalpage https://www.qt.io/blog/qt-design-studio-4.7.2-released
     \title Qt Design Studio 4.7.2 released
 */
 /*!
-=======
->>>>>>> d114082f
     \externalpage https://www.qt.io/blog/qt-design-studio-4.7-released
     \title Qt Design Studio 4.7 released
 */
