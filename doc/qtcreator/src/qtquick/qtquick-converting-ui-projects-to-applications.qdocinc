--- conflicted
+++ resolved
@@ -95,15 +95,9 @@
                 QML_IMPORT_PATH = qml/imports
                 \endcode
                 Where \c {qml/imports} is the import path.
-<<<<<<< HEAD
             \li Go to \uicontrol Build, and select \uicontrol {Run qmake} to
                 apply the \c RESOURCES option to the build configuration.
-            \li Open the \e {main.cpp} file and replace the QQmlApplicationEngine
-=======
-            \li Select \uicontrol Build > \uicontrol {Run qmake} to apply the
-                \c RESOURCES option to the build configuration.
             \li Open the \c {main.cpp} file and replace the QQmlApplicationEngine
->>>>>>> 30696266
                 object with a QQuickView object:
                 \quotefromfile progressbar/main.cpp
                 \skipto QQuickView view;
