--- conflicted
+++ resolved
@@ -12,17 +12,10 @@
 
     \title Validating with Target Hardware
 
-<<<<<<< HEAD
-    You can use the live preview feature to preview a UI file or the entire
-    UI on the desktop, as well as on embedded Linux
-    devices. The changes you make to the UI are instantly visible
-    to you in the preview.
-=======
     Preview a UI file or the entire UI on the desktop, as well as on embedded
     Linux devices to instantly view the changes you make to the UI. On Android
     devices, the preview shows the snapshot of your project from the moment
     you start the preview on the device, not your changes.
->>>>>>> 4f30c2b4
 
     \if defined(qtcreator)
     \image qtcreator-live-preview.webp {Application running on top of the editor}
@@ -56,13 +49,6 @@
             \endif
 
         \if defined(qtdesignstudio)
-<<<<<<< HEAD
-=======
-        \li \l{Previewing Android applications}
-
-            Preview Android applications live using an Android emulator.
->>>>>>> 4f30c2b4
-
         \li \l{Sharing Applications Online}
 
             Share applications online and view them in a web browser.
