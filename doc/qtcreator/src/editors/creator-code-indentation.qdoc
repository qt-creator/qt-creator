// Copyright (C) 2023 The Qt Company Ltd.
// SPDX-License-Identifier: LicenseRef-Qt-Commercial OR GFDL-1.3-no-invariants-only

/*!
    \page creator-indenting-code.html
    \if defined(qtdesignstudio)
    \previouspage qtquick-text-editor.html
    \else
    \previouspage creator-how-tos.html
    \endif

    \ingroup creator-how-to-edit
    \ingroup studio-how-to-code

    \title Indent text or code

    When you type text or code, it is indented automatically according to the
    selected text editor or code style preferences. Select a block to indent it when
<<<<<<< HEAD
    you select \key Tab. Select \key {Shift+Tab} to decrease the indentation. You
    can disable automatic indentation.
=======
    you select \key Tab. Select \key {Shift+Tab} to decrease the indentation.
>>>>>>> 28dbc1cf

    \section1 Don't detect indentation settings

    To turn off the automatic detection of indentation settings, go to
    \preferences > \uicontrol {Text Editor} > \uicontrol Behavior
    and clear \uicontrol {Auto detect}.

    \image qtcreator-preferences-texteditor-behavior-indentation.webp {Text Editor Behavior indentation preferences}

    \section1 Fix indentation in an open file

    To fix the indentation in the file currently open in the editor:

    \list
        \li On the editor toolbar, select \uicontrol {Spaces}, and then select
            \uicontrol {Auto-indent Selection} to automatically indent the
            selected text using the current settings.
        \li Go to \uicontrol Edit > \uicontrol Advanced, and select an
            indentation option or use \l{Keyboard Shortcuts}{keyboard shortcuts}.
    \endlist

    \section2 Indentation options

    \list
        \li To automatically indent the highlighted text, select
            \uicontrol {Auto-indent Selection} or select \key {Ctrl+I}.
        \li To automatically format the highlighted text, select
            \uicontrol {Auto-format Selection} or select \key {Ctrl+;}.
        \li To adjust the wrapping of the selected paragraph, select
            \uicontrol {Rewrap Paragraph} or select \key {Ctrl+E}
            followed by \key R.
        \li To toggle text wrapping, select \uicontrol {Enable Text Wrapping}
             or select \key {Ctrl+E} followed by \key {Ctrl+W}.
        \li To visualize whitespace in the editor, select
            \uicontrol {Visualize Whitespace} or select \key {Ctrl+E}
            followed by \key {Ctrl+V}.
        \li To clear all whitespace characters from the currently open file,
            select \uicontrol {Clean Whitespace}.
    \endlist

    \section1 Automatically fix indentation upon file save

    To automatically fix indentation according to the indentation settings
    when you save the file, go to \preferences > \uicontrol {Text Editor} >
    \uicontrol Behavior > \uicontrol {Clean whitespace} and select
    \uicontrol {Clean indentation}. Select
    \uicontrol {Skip clean whitespace for file types} to
    exclude the specified file types.

    \image qtcreator-preferences-texteditor-behavior.webp {Text Editor Behavior preferences}

    \section1 Show whitespace in editor

    To visualize whitespace in the editor, go to \preferences >
    \uicontrol {Text Editor} > \uicontrol Display >
    \uicontrol {Visualize whitespace}.

    To visualize indentation, select \uicontrol {Visualize Indent}. To adjust the
    color of the visualization, change the value of the Visual Whitespace setting
    of the editor color scheme in \uicontrol {Font & Colors}.

    \image qtcreator-options-text-editor-display.png {Text Editor Display preferences}

    \section1 Display right margin

    To help you keep line length at a particular number of characters, set the
<<<<<<< HEAD
    number of characters in the \uicontrol {Display right margin at column}
    field. To use a different color for the margin area, select the
    \uicontrol {Tint whole margin area} check box. Clear the check box to show
=======
    number of characters in \uicontrol {Display right margin at column}.
    To use a different color for the margin area, select
    \uicontrol {Tint whole margin area}. Clear it to show
>>>>>>> 28dbc1cf
    the margin as a vertical line.

    To use a context-specific margin when available, select
    \uicontrol {Use context-specific margin}.
    \if defined(qtcreator)
    Then, use the \l{ClangFormat Style Options}{ClangFormat} \c ColumnLimit
    option to set the margin, for example.

    \sa {C++ Code Style}
    \endif

    \sa {Behavior}, {Qt Quick Code Style}, {Keyboard Shortcuts}
*/<|MERGE_RESOLUTION|>--- conflicted
+++ resolved
@@ -16,12 +16,7 @@
 
     When you type text or code, it is indented automatically according to the
     selected text editor or code style preferences. Select a block to indent it when
-<<<<<<< HEAD
-    you select \key Tab. Select \key {Shift+Tab} to decrease the indentation. You
-    can disable automatic indentation.
-=======
     you select \key Tab. Select \key {Shift+Tab} to decrease the indentation.
->>>>>>> 28dbc1cf
 
     \section1 Don't detect indentation settings
 
@@ -88,15 +83,9 @@
     \section1 Display right margin
 
     To help you keep line length at a particular number of characters, set the
-<<<<<<< HEAD
-    number of characters in the \uicontrol {Display right margin at column}
-    field. To use a different color for the margin area, select the
-    \uicontrol {Tint whole margin area} check box. Clear the check box to show
-=======
     number of characters in \uicontrol {Display right margin at column}.
     To use a different color for the margin area, select
     \uicontrol {Tint whole margin area}. Clear it to show
->>>>>>> 28dbc1cf
     the margin as a vertical line.
 
     To use a context-specific margin when available, select
