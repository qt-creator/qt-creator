// Copyright (C) 2024 The Qt Company Ltd.
// SPDX-License-Identifier: LicenseRef-Qt-Commercial OR GFDL-1.3-no-invariants-only

/*!
    \page quick-animation-overview.html
    \previouspage qtquick-motion-design.html
    \nextpage studio-timeline.html

    \title Introduction to animation techniques

    \image timeline-rotation-animation.gif "Timeline animation of rotation and opacity"

    \QDS supports the following types of animation techniques that are suitable
    for different purposes:

    \list
        \li Common motion design techniques for 2D and 3D
        \li State-to-state animations
        \li Data-driven UI logic animations
    \endlist

    \section1 Common motion design techniques

    The following table summarizes common motion design techniques for 2D and
    3D and their typical use cases.

    \table
    \header
        \li Technique
        \li Use case
    \row
        \li \l{Timeline}{Timeline animation}
        \li Linear interpolation through intermediate values at specified
            keyframes instead of immediately changing to the target value.
    \row
        \li \l{Editing easing curves}{Easing curves} attached to keyframes
        \li Nonlinear interpolation between keyframes to make components
            appear to pick up speed, slow down, or bounce back at the end
            of the animation.
    \row
        \li \l{Curves}{Animation curves} attached to keyframes
        \li Complex 3D animations that require several keyframes so it becomes
            necessary to visualize the value and the interpolation of a keyframe
            simultaneously.
    \endtable

    \section2 Timeline and keyframe based animation

    Timeline animation is based on \e keyframes. In \QDS, keyframes determine the
    value of the property of a \l{glossary_component}{component} at a certain
    time. Animating properties enables their values to move through intermediate
    values instead of immediately changing to the target value.

    For example, you can set the y position property of a rectangle to 0 at the
    start of your animation and to 100 at the end of the animation. When the
    animation is run, the rectangle moves from position 0 to 100 on the y axis.
    In the middle of the animation, the y property has the value of 50 since
    keyframes are interpolated linearly by default.

    \section2 Easing curves

    Sometimes you don't want linear movement but would rather like the rectangle
    to move faster at the beginning and slower at the end of the animation. To
    achieve this effect, you could insert a large number of keyframes between
    the start frame and the end frame. To avoid this effort, you can specify
    \e {easing curves} for nonlinear interpolation between keyframes. The
    easing curves can make components appear to pick up speed, slow down, or
    bounce back at the end of the animation.

    \section2 Animation curves

    While easing curves work well for most simple UI animations, more complex
    3D animations require several keyframes, so it becomes necessary to visualize
    the value and the interpolation of a keyframe simultaneously. The
    \l {Curves} view visualizes the whole animation of a property at once and
    shows the effective values of a keyframe together with the interpolation
    between keyframes. It can also show animations of different properties
    simultaneously so that you can see the animation for the x position
    and the animation for the y position side-by-side.

<<<<<<< HEAD
    \section1 State-to-State Animations
=======
    \section1 State-to-state animations
>>>>>>> f5fdafd3

    To navigate between UI states, use transitions between different states of the UI
    using a transition timeline that is based on keyframes. You can apply easing
    curves to the keyframes.

<<<<<<< HEAD
    \section2 Transitions Between States
=======
    \section2 Transitions between states
>>>>>>> f5fdafd3

    UIs are designed to present different UI configurations in different
    scenarios, or to modify their appearances in response to user
    interaction. Often, several changes are made concurrently so that the
    UI can be seen to be internally changing from one \e state to another.

    This applies generally to UIs regardless of their complexity. A photo
    viewer may initially present images in a grid, and when an image is clicked,
    change to a detailed state where the individual image is expanded and the
    interface is changed to present new options for image editing. At the other
    end of the scale, when a button is pressed, it may change to a
    \e pressed state in which its color and position are modified so that it
    appears to be pressed down.

    Any component can change between different states to apply sets of
    changes that modify the properties of relevant components. Each state can
    present a different configuration that can, for example:

    \list
        \li Show some UI components and hide others.
        \li Present different available actions to the user.
        \li Start, stop, or pause animations.
        \li Execute some script required in the new state.
        \li Change a property value for a particular component.
        \li Show a different view.
    \endlist

    State changes introduce abrupt motion that you can make visually appealing
    by using \e transitions. Transitions are animation types that interpolate
    property changes caused by state changes.

    In \l {Transitions}, you can set the start frame, end frame,
    and duration for the transition of each property. You can also set
    an \l{Editing easing curves}{easing curve} for each animation and
    the maximum duration of the whole transition.

    \section1 Data-driven UI logic animations

    The following table summarizes techniques used for animating the UI logic
    by using real or mock data from a backend.

    \table
    \header
        \li Technique
        \li Use case
    \row
        \li Data-driven timeline animation
        \li Using real or mock data from a backend to control motion.
    \row
        \li Programmatic property animation
        \li Interpolating property values programmatically to create smooth
            transitions.
    \endtable

    \section2 Data-driven timeline animation

    You can connect property values to data backends to drive timeline
    animation. You can fetch data from various sources, such as data models,
    JavaScript files, and backend services. You can also connect your UI to
    Simulink to load live data from a Simulink simulation.

    You can connect these data sources to the current frame of a timeline,
    creating animation when the backend changes the current frame property.

    For example, you could connect the speed value from a backend to a
    tachometer dial in a cluster. As the speed value is increased or
    decreased from the backend, it moves the needle animation from one
    end of the timeline to the other.

    For more information, see \l{Simulating Complex Experiences}.

    \section2 Programmatic animation

    You can control property animation programmatically. Property animations
    are created by binding \uicontrol Animation components to property
    values of component instances to gradually change the property values
    over time. The property animations apply smooth movement by interpolating
    values between property value changes. They provide timing controls and
    enable different interpolations through easing curves.

    Developers can control the execution of property animations by using the
    \c start(), \c stop(), \c resume(), \c pause(), \c restart(), and
    \c complete() functions.

    You can create instances of preset animation components available in
    \uicontrol Components > \uicontrol {Default Components} >
    \uicontrol Animation to create animations depending on the type of the
    property and the behavior that you want.

    For more information about \uicontrol Animation components and their
    properties, see \l{Animations}.

    \table
    \header
        \li Component
        \li Use case
    \row
        \li \uicontrol {Property Animation}
        \li Applying animation when the value of a property changes. Color
            and number animations are property animation types for specific
            purposes.
    \row
        \li \uicontrol {Property Action}
        \li Setting non-animated property values during an animation.
    \row
        \li \uicontrol {Color Animation}
        \li Applying animation when a color value changes.
    \row
        \li \uicontrol {Number Animation}
        \li Applying animation when a numerical value changes.
    \row
        \li \uicontrol {Parallel Animation}
        \li Running animations in parallel.
    \row
        \li \uicontrol {Sequential Animation}
        \li Running animations sequentially.
    \row
        \li \uicontrol {Pause Animation}
        \li Creating a step in a sequential animation where nothing happens for
            a specified duration.
    \row
        \li \uicontrol {Script Action}
        \li Executing JavaScript during an animation.
    \endtable
*/<|MERGE_RESOLUTION|>--- conflicted
+++ resolved
@@ -78,21 +78,13 @@
     simultaneously so that you can see the animation for the x position
     and the animation for the y position side-by-side.
 
-<<<<<<< HEAD
-    \section1 State-to-State Animations
-=======
     \section1 State-to-state animations
->>>>>>> f5fdafd3
 
     To navigate between UI states, use transitions between different states of the UI
     using a transition timeline that is based on keyframes. You can apply easing
     curves to the keyframes.
 
-<<<<<<< HEAD
-    \section2 Transitions Between States
-=======
     \section2 Transitions between states
->>>>>>> f5fdafd3
 
     UIs are designed to present different UI configurations in different
     scenarios, or to modify their appearances in response to user
