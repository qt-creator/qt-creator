// Copyright (C) 2020 The Qt Company Ltd.
// SPDX-License-Identifier: LicenseRef-Qt-Commercial OR GFDL-1.3-no-invariants-only

/*!
    \page creator-project-managing-workspaces.html
<<<<<<< HEAD
    \previouspage qtquick-effect-composer-view.html
=======
    \previouspage studio-model-editor.html
>>>>>>> 7dfa7469
    \nextpage creator-project-managing-sessions.html

    \title Managing Workspaces

    In the \uicontrol Design mode, you can arrange a set of \QDS
    views as a \e workspace on the screen.

    To detach views:

    \list
        \li Toggle \inlineimage icons/lockon.png
        to \inlineimage icons/lockoff.png
        at the top toolbar.
        \li Double-click the title bar of the view.
        \li Start dragging the view to another position.
    \endlist

    You can move detached views or groups of views anywhere on the screen.

    To attach views, drag them over the dock area markers until the dock area
    where you want to attach the view is highlighted, and then drop them into
    the dock area.

    \image qtcreator-workspace-attaching-views.webp "Attaching views"

    To close groups of views, select the \uicontrol {Close Group} button.

    To open closed views, select \uicontrol View > \uicontrol Views.

    \note To lock all views, toggle
        \inlineimage icons/lockoff.png
        to \inlineimage icons/lockon.png
        at the top toolbar.

    \section1 Saving Workspaces

    The changes you make to a workspace are saved when you exit \QDS.
    Select \uicontrol View > \uicontrol Workspaces >
    \uicontrol Manage > \uicontrol {Restore last workspace on startup}
    to restore the current workspace the next time you start \QDS.

    \image qtcreator-workspace-manager.png "Workspace Manager"

    To save a workspace under a new name, select \uicontrol Clone.

    To revert the changes you made to a preset workspace, select
    \uicontrol Reset.

    To switch between workspaces, select \uicontrol {Switch To}.

    To save a workspace after you've moved views around or opened and
    closed them:

    \list 1
        \li Select \uicontrol New.
            \image qtcreator-workspace-new.png "New Workspace Name dialog"
        \li In the \uicontrol {Enter the name of the workspace} field,
            enter a name for the workspace.
        \li Select \uicontrol Create to create a new empty workspace or
            \uicontrol {Create and Open} to create a workspace and to
            switch to it.
    \endlist

    To delete the selected workspace, select \uicontrol Delete in
    \uicontrol {Workspace Manager}.

    To export workspace settings into \e {.wrk} files select \uicontrol Export.
    To import them to another computer, select \uicontrol Import, and then
    locate the workspace settings file.
*/<|MERGE_RESOLUTION|>--- conflicted
+++ resolved
@@ -3,11 +3,7 @@
 
 /*!
     \page creator-project-managing-workspaces.html
-<<<<<<< HEAD
-    \previouspage qtquick-effect-composer-view.html
-=======
     \previouspage studio-model-editor.html
->>>>>>> 7dfa7469
     \nextpage creator-project-managing-sessions.html
 
     \title Managing Workspaces
