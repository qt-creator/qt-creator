// Copyright (C) 2024 The Qt Company Ltd.
// SPDX-License-Identifier: LicenseRef-Qt-Commercial OR GFDL-1.3-no-invariants-only

/*!
    \example Loginui4
    \ingroup gstutorials

    \title Login UI: Timeline
    \brief Illustrates how to use the timeline and states to animate UI
    components.
    \previouspage {Login UI: States}

    \image loginui4.gif Moving between the login page and the account creation page.

    \e{Login UI: Timeline} is the fourth of the \QDS \e{Login UI} tutorials, which
    build on each other to illustrate how to create a simple UI with some basic UI
    components, such as pages, buttons, and entry fields.

    This tutorial describes how to use the timeline and states to animate UI
    components. The result of this final tutorial is a UI similar to the preceding
    animation, where you can navigate to the account creation page by selecting the
    \e {Create Account} button.

    In \l {Login UI: States}, you learned how to use states to simulate page
    changes in a UI and connections to provide user interaction with it. In
    this part, you will now learn another way of animating the UI by creating
    \l{Creating timeline animations}{timeline animations} that you bind
    to states.

    The starting point for this tutorial is the completed
    \l{Login UI: States} project. You can download the project
    \l{https://git.qt.io/public-demos/qtdesign-studio/-/tree/master/tutorial%20projects/Loginui3}{here}.

    Additionally, you can download the completed project of this tutorial
    \l{https://git.qt.io/public-demos/qtdesign-studio/-/tree/master/tutorial%20projects/Loginui4}{here}.

    For more information, see \l {Creating timeline animations}.

    \section1 Animating UI components

    In \l {Login UI: States}, you changed the visibility property in different
    states to simulate changing pages. To make sure that those changes won't
    interfere with the changes to the opacity property you will make next, you
    will first remove the states.

    Then, you will add a timeline and insert keyframes for the opacity property
    to hide the \e {Repeat Password} field on the login page and the
    \e {Create Account} button on the account creation page. Because we want the
    \e {Repeat Password} field to appear to slide down from the \e Password field, you
    will also need to insert a keyframe for its anchor margin property. To be
    able to animate the anchor, you also need to pull out the fields from the
    column component and anchor them to the rectangle and to each other instead.

    To preview the changes that you make, select the \uicontrol {Live Preview} button
    or select \key {Alt+P}.

    \section2 Replacing columns with anchors

    First, prepare the \e Screen01 component for adding animation:

    \list 1
        \li Double-click \e Screen01.ui.qml in \l Projects to open it
            in the \l {2D} view.
        \li In the \l States view, select \e login > \imagemorebutton
            > \uicontrol Delete to remove the state. Repeat for the \e createAccount state.
        \li Select \e username in \l Navigator, and then select:
            \list
                \li \imagearrowleft to move \e username into the parent
                    rectangle.
                \li \imagenavigatorarrowup to move \e username below
                    \e tagLine in \uicontrol Navigator to preserve the
                    \l{Arranging components}{component hierarchy}.
            \endlist
        \li Repeat the previous step for \e password and \e repeatPassword.
        \li Select \e fields in \uicontrol Navigator, and then select \key Delete to
            delete it.
            \image loginui4-hierarchy.webp "The hierarchy of the components."
        \li Select \e username in \uicontrol Navigator.
        \li In \uicontrol Properties > \uicontrol Layout, set:
            \list
                \li \uicontrol Anchors to \imageanchortop and
                    \imageanchorcenterhorizontal.
                \li \uicontrol Target \imageanchortop to
                    \e tagLine to anchor \e username to the tag line.
                \li \uicontrol Margin \imageanchortop to \e 170 and
                    select \imageanchorbottom to anchor \e username to the
                    bottom of the target.
                    \note Selecting the anchor button should automatically update the
                    \uicontrol {2D} view. If it doesn't, select \imagereset
                    on the \uicontrol {2D} view toolbar to refresh the \uicontrol{2D} view.
            \endlist
            This attaches \e username to the bottom of the tag line while keeping its
            horizontal center aligned with that of the rectangle.
            \image loginui4-username-layout.webp "The layout of username entry field."
        \li Select \e password in \uicontrol Navigator.
        \li In \uicontrol Properties > \uicontrol Layout, set:
            \list
                \li \uicontrol Anchors to \imageanchortop and
                    \imageanchorcenterhorizontal.
                \li \uicontrol Target \imageanchortop to
                    \e username to anchor \e password to \e username.
                \li \uicontrol Margin \imageanchortop to \e 20 and
                    select \imageanchorbottom to anchor \e password to the
                    bottom of the target.
            \endlist
            This attaches \e password to the bottom of \e username while keeping its
            horizontal center aligned with that of the rectangle.
            \image loginui4-password-layout.webp The layout properties of password entry field.
        \li Repeat the previous step to anchor the top of \e repeatPassword
            to the bottom of \e password with a margin of \e 20 and to
            anchor it horizontally to its parent.
        \li Select \uicontrol File > \uicontrol Save or select \key {Ctrl+S}
            to save your changes.
    \endlist

    \e Screen01 should not display visible changes in the \uicontrol {2D} view:

    \image loginui4-base-state.webp Login UI with all the buttons and fields.

    \section2 Adding a timeline

    You are now ready to add the \l{Creating timeline animations}{timeline}.

    To add a timeline with settings for running the animation:

    \list 1
            \li Select \uicontrol View > \uicontrol Views >
            \uicontrol Timeline to open the \l Timeline view.
        \li In \uicontrol Timeline, select \imageplus
            to add a 1000-frame timeline and define settings for running the animation.
        \li In the \uicontrol {Animation ID} field, enter
            \e toCreateAccountState.
        \li Clear the \uicontrol {Running in base state} checkbox because
            you want the animation to run only after the user selects the
            \e {Create Account} button. Use the default settings
            for the other fields.
        \li Select \uicontrol Close in the \uicontrol {Timeline Settings} view
            to save the timeline and the animation settings.
            \image loginui4-timeline-settings.png
    \endlist

    Next, you will record the animation in \uicontrol Timeline.

    \section2 Inserting keyframes

    To insert keyframes and record property changes in \uicontrol Timeline:

    \list 1
        \li Select \e repeatPassword in \uicontrol Navigator to display its
            properties in \uicontrol Properties.
        \li In \uicontrol Visibility > \uicontrol Opacity, select
            \imageactionicon
            > \uicontrol {Insert Keyframe} to insert a keyframe for the
            opacity property of the component.
            \image loginui4-keyframe-opacity.png Inserting a keyframe for the opacity property.
        \li In \uicontrol Timeline, check that the playhead is in
            frame \e 0, select the small arrow next to \e repeatPassword
            keyframe to expand it, and then select the \imagerecordfill
            (\uicontrol {Per Property Recording}) button for the
            \uicontrol opacity property of \e repeatPassword to start
            recording property changes.
        \li In \uicontrol Visibility > \uicontrol Opacity, enter \e 0 to hide the button, and press
            \key Enter to save the value.
        \li Move the playhead to frame \e 1000 and change the opacity value to \e 1
            to show the button.

            Alternatively, you can fine-tune the value of a keyframe by right-clicking the
            keyframe marker \imagekeyframelinearactive
            , and selecting \uicontrol {Edit Keyframe}.
            \image loginui4-timeline.webp Recording the opacity property.
        \li Select the record button again to stop recording property changes.
            If you forget this, all the following changes will be recorded, and
            the results will be unpredictable.
        \li Select \e createAccount in \uicontrol Navigator, and repeat
            the above steps to insert a keyframe for the \uicontrol Opacity
            property of the button and to record changes for it. However, this
            time the opacity value needs to be \e 1 in frame \e 0 and \e 0 in frame \e 1000.
            \image loginui4-timeline-opacity.webp Recorded timeline for the opacity properties.
        \li Select \uicontrol File > \uicontrol Save or select \key {Ctrl+S}
            to save your changes.
    \endlist

    When you move the playhead along the timeline, you can see how the \e {Create Account}
    button fades out while the \e {Repeat Password} field fades in.

    You will now animate the top anchor margin of the \e {Repeat Password} field
    to make it appear to slide down from the \e Password field.

    \section2 Animating anchors

    To animate the top anchor margin of the \e {Repeat Password} field:

    \list 1
        \li Select \e repeatPassword in \uicontrol Navigator to display its
            properties in \uicontrol Properties.
        \li In \uicontrol Layout > \uicontrol Margin (under
            \imageanchortop
            ), select \imageactionicon
            > \uicontrol {Insert Keyframe} to insert a keyframe for the top
            anchor margin of \e repeatPassword.
            \image loginui4-keyframe-top-anchor-margin.png Inserting keyframe for top anchor margin.
        \li In \uicontrol Timeline, check that the playhead is in
            frame \e 0, and select the record button for the \e anchors.topMargin
            property of \e repeatPassword.
        \li In \uicontrol Layout > \uicontrol Margin (under \imageanchortop),
            set a negative value for the top anchor margin, \e -100, to place \e repeatPassword
            on top of \e password.
        \li Move the playhead to frame \e 1000 and change the top anchor margin
            to \e 20, so that, combined with the change in the \uicontrol Opacity
            value, \e repeatPassword appears to slide down and settle below
            \e password.
        \li Select the record button again to stop recording property changes.
        \image loginui4-timeline-all.webp Recorded timeline for repeatPassword and createAccount.
        \li Select \uicontrol File > \uicontrol Save or select \key {Ctrl+S}
            to save your changes.
    \endlist

    \section2 Adding easing curves

    You will now add an \l{Editing easing curves}{easing curve} to the anchor
    margin animation that will make the transition seem smoother:

    \list 1
        \li Select the keyframe marker \imagekeyframelinearactive
            for the \e anchors.topMargin property at frame \e 1000 on the
            timeline to select it.
            \image loginui4-easing-curve-top-anchor-margin.webp Top anchor margin keyframe marker.
        \li Right-click the keyframe marker to open a context menu, and
            select \uicontrol {Edit Easing Curve} to add an easing curve
            to the animation.
        \li In \uicontrol {Easing Curve Editor}, select \e easeOutSine.
            \image loginui4-easing-curve.png Easing Curve Editor.
        \li Select \uicontrol OK to close the editor.
    \endlist

    When you attach easing curves to keyframes, the shape of the keyframe
    marker changes from \imagekeyframelinearactive
    to \imagekeyframemanualbezieractive
    .

    Your timeline should now look something like this:

    \image loginui4-timeline-final.webp The Timeline view with the recorded property changes.

    Next, you will create states for the login and account creation pages and bind
    them to the animation settings.

    \section1 Binding animation to states

    To bring back the \l{Working with states}{states} in the
    \uicontrol States view and bind them to the animation settings
    in \uicontrol Timeline:

    \list 1
        \li In \uicontrol States, select \imageplus
            twice to add two states and name them \e login and \e createAccount. You
            don't need to make any property changes this time because you'll
            bind the states to property animations.
        \li In \uicontrol States, select \uicontrol Default for \e login to determine that
            the \e login state is applied when the application starts.
            \image loginui4-states.webp Created states in the States view.
        \li With the base state selected, select \uicontrol Timeline >
            \imagesettings (\uicontrol {Timeline Settings (S)}) on the toolbar
            (or select \key S) to open the \uicontrol {Timeline Settings} dialog.
        \li Double-click the cell in the \uicontrol Timeline column on the
            \e login row, and select \e timeline in the list.
        \li Double-click the cell in the \uicontrol Timeline column on the
            \e createAccount row, and select \e timeline in the list.
        \li Double-click the cell in the \uicontrol Animation column on the
            \e createAccount row, and select \e toCreateAccountState.
            \image loginui4-timeline-settings-states.png
        \li Select \uicontrol Close to save the timeline settings.
<<<<<<< HEAD
        \li Select \uicontrol File > \uicontrol Save or select \key {Ctrl+S}
            to save your changes.
    \endlist

    In the live preview, you can now select the \e {Create Account}
=======
        \li Select \uicontrol File > \uicontrol Save or \key {Ctrl+S}
            to save your changes.
    \endlist

    In \uicontrol {Live Preview}, you can now select the \e {Create Account}
>>>>>>> 204d5590
    button to go to the account creation page.

    \image loginui4.gif Moving between the login page and the account creation page.

    \section1 Next steps

    To continue learning about \QDS, see \l{Examples} and other \l{Tutorials}.
*/<|MERGE_RESOLUTION|>--- conflicted
+++ resolved
@@ -270,19 +270,11 @@
             \e createAccount row, and select \e toCreateAccountState.
             \image loginui4-timeline-settings-states.png
         \li Select \uicontrol Close to save the timeline settings.
-<<<<<<< HEAD
-        \li Select \uicontrol File > \uicontrol Save or select \key {Ctrl+S}
-            to save your changes.
-    \endlist
-
-    In the live preview, you can now select the \e {Create Account}
-=======
         \li Select \uicontrol File > \uicontrol Save or \key {Ctrl+S}
             to save your changes.
     \endlist
 
     In \uicontrol {Live Preview}, you can now select the \e {Create Account}
->>>>>>> 204d5590
     button to go to the account creation page.
 
     \image loginui4.gif Moving between the login page and the account creation page.
