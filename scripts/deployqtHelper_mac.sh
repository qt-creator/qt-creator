--- conflicted
+++ resolved
@@ -126,13 +126,10 @@
     if [ -f "$qml2puppetapp" ]; then
         qml2puppetArgument="-executable=$qml2puppetapp"
     fi
-<<<<<<< HEAD
-=======
     sdktoolapp="$libexec_path/sdktool"
     if [ -f "$sdktoolapp" ]; then
         sdktoolArgument="-executable=$sdktoolapp"
     fi
->>>>>>> 249c3561
 
     "$bin_src/macdeployqt" "$app_path" \
         "-executable=$app_path/Contents/MacOS/qtdiag" \
